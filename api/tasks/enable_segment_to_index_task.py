--- conflicted
+++ resolved
@@ -21,12 +21,7 @@
     
     使用方法: enable_segment_to_index_task.delay(segment_id)
     """
-<<<<<<< HEAD
-    # 记录开始启用段落至索引的任务
-    logging.info(click.style('Start enable segment to index: {}'.format(segment_id), fg='green'))
-=======
     logging.info(click.style("Start enable segment to index: {}".format(segment_id), fg="green"))
->>>>>>> 7b7576ad
     start_at = time.perf_counter()
 
     # 从数据库查询段落信息
@@ -34,19 +29,10 @@
     if not segment:
         raise NotFound("Segment not found")
 
-<<<<<<< HEAD
-    # 检查段落的状态是否为完成
-    if segment.status != 'completed':
-        raise NotFound('Segment is not completed, enable action is not allowed.')
-
-    # 构造索引缓存的键名
-    indexing_cache_key = 'segment_{}_indexing'.format(segment.id)
-=======
     if segment.status != "completed":
         raise NotFound("Segment is not completed, enable action is not allowed.")
 
     indexing_cache_key = "segment_{}_indexing".format(segment.id)
->>>>>>> 7b7576ad
 
     try:
         # 准备文档内容和元数据以供索引
@@ -76,14 +62,8 @@
             logging.info(click.style("Segment {} has no document, pass.".format(segment.id), fg="cyan"))
             return
 
-<<<<<<< HEAD
-        # 检查文档的状态是否有效
-        if not dataset_document.enabled or dataset_document.archived or dataset_document.indexing_status != 'completed':
-            logging.info(click.style('Segment {} document status is invalid, pass.'.format(segment.id), fg='cyan'))
-=======
         if not dataset_document.enabled or dataset_document.archived or dataset_document.indexing_status != "completed":
             logging.info(click.style("Segment {} document status is invalid, pass.".format(segment.id), fg="cyan"))
->>>>>>> 7b7576ad
             return
 
         # 初始化索引处理器，并加载文档进行索引
@@ -91,14 +71,9 @@
         index_processor.load(dataset, [document])
 
         end_at = time.perf_counter()
-<<<<<<< HEAD
-        # 记录任务完成，包括执行时间
-        logging.info(click.style('Segment enabled to index: {} latency: {}'.format(segment.id, end_at - start_at), fg='green'))
-=======
         logging.info(
             click.style("Segment enabled to index: {} latency: {}".format(segment.id, end_at - start_at), fg="green")
         )
->>>>>>> 7b7576ad
     except Exception as e:
         # 如果在索引过程中出现异常，记录异常，并更新段落状态为错误
         logging.exception("enable segment to index failed")
