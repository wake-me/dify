import logging
import time
from typing import Optional

import click
from celery import shared_task

from core.rag.index_processor.index_processor_factory import IndexProcessorFactory
from extensions.ext_database import db
from extensions.ext_storage import storage
from models.dataset import Dataset, DocumentSegment
from models.model import UploadFile


@shared_task(queue='dataset')
def clean_document_task(document_id: str, dataset_id: str, doc_form: str, file_id: Optional[str]):
    """
<<<<<<< HEAD
    当文档被删除时，清理相应的文档数据。
    :param document_id: 文档ID
    :param dataset_id: 数据集ID
    :param doc_form: 文档形式或结构
=======
    Clean document when document deleted.
    :param document_id: document id
    :param dataset_id: dataset id
    :param doc_form: doc_form
    :param file_id: file id
>>>>>>> 57729823

    使用方法：clean_document_task.delay(document_id, dataset_id)
    """
    logging.info(click.style('Start clean document when document deleted: {}'.format(document_id), fg='green'))
    start_at = time.perf_counter()

    try:
        # 根据数据集ID查询数据集信息
        dataset = db.session.query(Dataset).filter(Dataset.id == dataset_id).first()
        # 检查数据集是否存在
        if not dataset:
            raise Exception('Document has no dataset')
        
        # 根据文档ID查询所有的文档段落
        segments = db.session.query(DocumentSegment).filter(DocumentSegment.document_id == document_id).all()
        # 如果存在文档段落，则进行清理操作
        if segments:
            index_node_ids = [segment.index_node_id for segment in segments]
            # 根据文档形式初始化索引处理器，并执行清理操作
            index_processor = IndexProcessorFactory(doc_form).init_index_processor()
            index_processor.clean(dataset, index_node_ids)

            # 删除所有的文档段落记录
            for segment in segments:
                db.session.delete(segment)

            db.session.commit()
        if file_id:
            file = db.session.query(UploadFile).filter(
                UploadFile.id == file_id
            ).first()
            if file:
                try:
                    storage.delete(file.key)
                except Exception:
                    logging.exception("Delete file failed when document deleted, file_id: {}".format(file_id))
                db.session.delete(file)
                db.session.commit()

        end_at = time.perf_counter()
        logging.info(
            click.style('Cleaned document when document deleted: {} latency: {}'.format(document_id, end_at - start_at), fg='green'))
    except Exception:
        logging.exception("Cleaned document when document deleted failed")<|MERGE_RESOLUTION|>--- conflicted
+++ resolved
@@ -15,18 +15,11 @@
 @shared_task(queue='dataset')
 def clean_document_task(document_id: str, dataset_id: str, doc_form: str, file_id: Optional[str]):
     """
-<<<<<<< HEAD
-    当文档被删除时，清理相应的文档数据。
-    :param document_id: 文档ID
-    :param dataset_id: 数据集ID
-    :param doc_form: 文档形式或结构
-=======
     Clean document when document deleted.
     :param document_id: document id
     :param dataset_id: dataset id
     :param doc_form: doc_form
     :param file_id: file id
->>>>>>> 57729823
 
     使用方法：clean_document_task.delay(document_id, dataset_id)
     """
