--- conflicted
+++ resolved
@@ -24,12 +24,7 @@
 
     使用方法：clean_dataset_task.delay(dataset_id, tenant_id, indexing_technique, index_struct)
     """
-<<<<<<< HEAD
-    # 开始更新索引的日志记录
-    logging.info(click.style('Start update index for annotation: {}'.format(annotation_id), fg='green'))
-=======
     logging.info(click.style("Start update index for annotation: {}".format(annotation_id), fg="green"))
->>>>>>> 7b7576ad
     start_at = time.perf_counter()
 
     try:
@@ -42,40 +37,19 @@
         dataset = Dataset(
             id=app_id,
             tenant_id=tenant_id,
-<<<<<<< HEAD
-            indexing_technique='high_quality',  # 使用高质量索引技术
-            embedding_model_provider=dataset_collection_binding.provider_name,  # 设置嵌入模型提供者
-            embedding_model=dataset_collection_binding.model_name,  # 设置嵌入模型名称
-            collection_binding_id=dataset_collection_binding.id  # 设置集合绑定ID
-=======
             indexing_technique="high_quality",
             embedding_model_provider=dataset_collection_binding.provider_name,
             embedding_model=dataset_collection_binding.model_name,
             collection_binding_id=dataset_collection_binding.id,
->>>>>>> 7b7576ad
         )
 
         # 创建文档实例
         document = Document(
-<<<<<<< HEAD
-            page_content=question,  # 文档内容为问题文本
-            metadata={  # 设置文档元数据
-                "annotation_id": annotation_id,
-                "app_id": app_id,
-                "doc_id": annotation_id
-            }
-        )
-        # 创建向量实例并配置索引
-        vector = Vector(dataset, attributes=['doc_id', 'annotation_id', 'app_id'])
-        vector.delete_by_metadata_field('annotation_id', annotation_id)  # 根据注释ID删除旧索引
-        vector.add_texts([document])  # 添加新文档到索引
-=======
             page_content=question, metadata={"annotation_id": annotation_id, "app_id": app_id, "doc_id": annotation_id}
         )
         vector = Vector(dataset, attributes=["doc_id", "annotation_id", "app_id"])
         vector.delete_by_metadata_field("annotation_id", annotation_id)
         vector.add_texts([document])
->>>>>>> 7b7576ad
         end_at = time.perf_counter()
         # 记录索引构建成功日志
         logging.info(
