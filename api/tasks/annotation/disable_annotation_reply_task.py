import logging
import time

import click
from celery import shared_task
from werkzeug.exceptions import NotFound

from core.rag.datasource.vdb.vector_factory import Vector
from extensions.ext_database import db
from extensions.ext_redis import redis_client
from models.dataset import Dataset
from models.model import App, AppAnnotationSetting, MessageAnnotation


@shared_task(queue="dataset")
def disable_annotation_reply_task(job_id: str, app_id: str, tenant_id: str):
    """
    异步禁用注释回复任务
    :param job_id: 任务ID，字符串类型
    :param app_id: 应用ID，字符串类型
    :param tenant_id: 租户ID，字符串类型
    """
<<<<<<< HEAD

    # 开始删除应用注释索引的日志记录
    logging.info(click.style('Start delete app annotations index: {}'.format(app_id), fg='green'))
    start_at = time.perf_counter()

    # 查询应用信息
    app = db.session.query(App).filter(
        App.id == app_id,
        App.tenant_id == tenant_id,
        App.status == 'normal'
    ).first()
=======
    logging.info(click.style("Start delete app annotations index: {}".format(app_id), fg="green"))
    start_at = time.perf_counter()
    # get app info
    app = db.session.query(App).filter(App.id == app_id, App.tenant_id == tenant_id, App.status == "normal").first()
>>>>>>> 7b7576ad
    annotations_count = db.session.query(MessageAnnotation).filter(MessageAnnotation.app_id == app_id).count()
    if not app:
        raise NotFound("App not found")

<<<<<<< HEAD
    # 查询应用注释设置信息
    app_annotation_setting = db.session.query(AppAnnotationSetting).filter(
        AppAnnotationSetting.app_id == app_id
    ).first()
    if not app_annotation_setting:
        raise NotFound("App annotation setting not found")

    # 准备相关Redis键值，用于标记任务状态
    disable_app_annotation_key = 'disable_app_annotation_{}'.format(str(app_id))
    disable_app_annotation_job_key = 'disable_app_annotation_job_{}'.format(str(job_id))

    try:

        # 初始化数据集对象，用于操作向量索引
=======
    app_annotation_setting = (
        db.session.query(AppAnnotationSetting).filter(AppAnnotationSetting.app_id == app_id).first()
    )

    if not app_annotation_setting:
        raise NotFound("App annotation setting not found")

    disable_app_annotation_key = "disable_app_annotation_{}".format(str(app_id))
    disable_app_annotation_job_key = "disable_app_annotation_job_{}".format(str(job_id))

    try:
>>>>>>> 7b7576ad
        dataset = Dataset(
            id=app_id,
            tenant_id=tenant_id,
            indexing_technique="high_quality",
            collection_binding_id=app_annotation_setting.collection_binding_id,
        )

        try:
            # 如果存在注释，则删除对应的向量索引
            if annotations_count > 0:
                vector = Vector(dataset, attributes=["doc_id", "annotation_id", "app_id"])
                vector.delete_by_metadata_field("app_id", app_id)
        except Exception:
            # 记录删除注释索引失败的日志
            logging.exception("Delete annotation index failed when annotation deleted.")
<<<<<<< HEAD
        # 标记禁用注释任务为完成
        redis_client.setex(disable_app_annotation_job_key, 600, 'completed')
=======
        redis_client.setex(disable_app_annotation_job_key, 600, "completed")
>>>>>>> 7b7576ad

        # 删除应用的注释设置，并提交数据库事务
        db.session.delete(app_annotation_setting)
        db.session.commit()

        end_at = time.perf_counter()
        # 记录完成删除操作的日志
        logging.info(
            click.style("App annotations index deleted : {} latency: {}".format(app_id, end_at - start_at), fg="green")
        )
    except Exception as e:
        # 记录批量删除索引失败的日志，并标记任务为错误
        logging.exception("Annotation batch deleted index failed:{}".format(str(e)))
        redis_client.setex(disable_app_annotation_job_key, 600, "error")
        disable_app_annotation_error_key = "disable_app_annotation_error_{}".format(str(job_id))
        redis_client.setex(disable_app_annotation_error_key, 600, str(e))
    finally:
        # 清理相关Redis键值
        redis_client.delete(disable_app_annotation_key)<|MERGE_RESOLUTION|>--- conflicted
+++ resolved
@@ -20,44 +20,14 @@
     :param app_id: 应用ID，字符串类型
     :param tenant_id: 租户ID，字符串类型
     """
-<<<<<<< HEAD
-
-    # 开始删除应用注释索引的日志记录
-    logging.info(click.style('Start delete app annotations index: {}'.format(app_id), fg='green'))
-    start_at = time.perf_counter()
-
-    # 查询应用信息
-    app = db.session.query(App).filter(
-        App.id == app_id,
-        App.tenant_id == tenant_id,
-        App.status == 'normal'
-    ).first()
-=======
     logging.info(click.style("Start delete app annotations index: {}".format(app_id), fg="green"))
     start_at = time.perf_counter()
     # get app info
     app = db.session.query(App).filter(App.id == app_id, App.tenant_id == tenant_id, App.status == "normal").first()
->>>>>>> 7b7576ad
     annotations_count = db.session.query(MessageAnnotation).filter(MessageAnnotation.app_id == app_id).count()
     if not app:
         raise NotFound("App not found")
 
-<<<<<<< HEAD
-    # 查询应用注释设置信息
-    app_annotation_setting = db.session.query(AppAnnotationSetting).filter(
-        AppAnnotationSetting.app_id == app_id
-    ).first()
-    if not app_annotation_setting:
-        raise NotFound("App annotation setting not found")
-
-    # 准备相关Redis键值，用于标记任务状态
-    disable_app_annotation_key = 'disable_app_annotation_{}'.format(str(app_id))
-    disable_app_annotation_job_key = 'disable_app_annotation_job_{}'.format(str(job_id))
-
-    try:
-
-        # 初始化数据集对象，用于操作向量索引
-=======
     app_annotation_setting = (
         db.session.query(AppAnnotationSetting).filter(AppAnnotationSetting.app_id == app_id).first()
     )
@@ -69,7 +39,6 @@
     disable_app_annotation_job_key = "disable_app_annotation_job_{}".format(str(job_id))
 
     try:
->>>>>>> 7b7576ad
         dataset = Dataset(
             id=app_id,
             tenant_id=tenant_id,
@@ -85,12 +54,7 @@
         except Exception:
             # 记录删除注释索引失败的日志
             logging.exception("Delete annotation index failed when annotation deleted.")
-<<<<<<< HEAD
-        # 标记禁用注释任务为完成
-        redis_client.setex(disable_app_annotation_job_key, 600, 'completed')
-=======
         redis_client.setex(disable_app_annotation_job_key, 600, "completed")
->>>>>>> 7b7576ad
 
         # 删除应用的注释设置，并提交数据库事务
         db.session.delete(app_annotation_setting)
