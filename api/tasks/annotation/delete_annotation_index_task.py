--- conflicted
+++ resolved
@@ -12,26 +12,10 @@
 @shared_task(queue="dataset")
 def delete_annotation_index_task(annotation_id: str, app_id: str, tenant_id: str, collection_binding_id: str):
     """
-    异步删除注解索引任务
-
-    参数:
-    - annotation_id: str, 要删除的注解ID
-    - app_id: str, 应用ID
-    - tenant_id: str, 租户ID
-    - collection_binding_id: str, 数据集绑定ID
-
-    返回值:
-    无
+    Async delete annotation index task
     """
-<<<<<<< HEAD
-    # 记录开始删除应用注解索引的日志
-    logging.info(click.style('Start delete app annotation index: {}'.format(app_id), fg='green'))
-    start_at = time.perf_counter()  # 记录开始时间
-
-=======
     logging.info(click.style("Start delete app annotation index: {}".format(app_id), fg="green"))
     start_at = time.perf_counter()
->>>>>>> 7b7576ad
     try:
         # 根据ID和类型获取数据集绑定信息
         dataset_collection_binding = DatasetCollectionBindingService.get_dataset_collection_binding_by_id_and_type(
@@ -47,14 +31,8 @@
         )
 
         try:
-<<<<<<< HEAD
-            # 创建向量对象，并根据注解ID删除相应的索引
-            vector = Vector(dataset, attributes=['doc_id', 'annotation_id', 'app_id'])
-            vector.delete_by_metadata_field('annotation_id', annotation_id)
-=======
             vector = Vector(dataset, attributes=["doc_id", "annotation_id", "app_id"])
             vector.delete_by_metadata_field("annotation_id", annotation_id)
->>>>>>> 7b7576ad
         except Exception:
             # 如果删除索引失败，记录异常日志
             logging.exception("Delete annotation index failed when annotation deleted.")
@@ -64,9 +42,5 @@
             click.style("App annotations index deleted : {} latency: {}".format(app_id, end_at - start_at), fg="green")
         )
     except Exception as e:
-<<<<<<< HEAD
         # 如果过程中出现任何异常，记录异常日志
-        logging.exception("Annotation deleted index failed:{}".format(str(e)))
-=======
-        logging.exception("Annotation deleted index failed:{}".format(str(e)))
->>>>>>> 7b7576ad
+        logging.exception("Annotation deleted index failed:{}".format(str(e)))