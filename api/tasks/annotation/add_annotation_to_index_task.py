import logging
import time

import click
from celery import shared_task

from core.rag.datasource.vdb.vector_factory import Vector
from core.rag.models.document import Document
from models.dataset import Dataset
from services.dataset_service import DatasetCollectionBindingService


@shared_task(queue="dataset")
def add_annotation_to_index_task(
    annotation_id: str, question: str, tenant_id: str, app_id: str, collection_binding_id: str
):
    """
    将注释添加到索引中。
    :param annotation_id: 注释id
    :param question: 问题
    :param tenant_id: 租户id
    :param app_id: 应用id
    :param collection_binding_id: 嵌入绑定id

    使用方法：clean_dataset_task.delay(dataset_id, tenant_id, indexing_technique, index_struct)
    """
<<<<<<< HEAD
    # 记录开始构建索引的日志
    logging.info(click.style('Start build index for annotation: {}'.format(annotation_id), fg='green'))
=======
    logging.info(click.style("Start build index for annotation: {}".format(annotation_id), fg="green"))
>>>>>>> 7b7576ad
    start_at = time.perf_counter()

    try:
        # 根据绑定id和类型获取数据集与集合的绑定信息
        dataset_collection_binding = DatasetCollectionBindingService.get_dataset_collection_binding_by_id_and_type(
            collection_binding_id, "annotation"
        )
        # 创建数据集实例
        dataset = Dataset(
            id=app_id,
            tenant_id=tenant_id,
<<<<<<< HEAD
            indexing_technique='high_quality',  # 使用高质量的索引技术
            embedding_model_provider=dataset_collection_binding.provider_name,  # 设置嵌入模型提供者
            embedding_model=dataset_collection_binding.model_name,  # 设置嵌入模型名称
            collection_binding_id=dataset_collection_binding.id  # 设置集合绑定id
=======
            indexing_technique="high_quality",
            embedding_model_provider=dataset_collection_binding.provider_name,
            embedding_model=dataset_collection_binding.model_name,
            collection_binding_id=dataset_collection_binding.id,
>>>>>>> 7b7576ad
        )

        # 创建文档实例
        document = Document(
<<<<<<< HEAD
            page_content=question,  # 文档内容为问题
            metadata={  # 设置文档元数据
                "annotation_id": annotation_id,
                "app_id": app_id,
                "doc_id": annotation_id
            }
        )
        # 创建向量实例并为文档创建索引
        vector = Vector(dataset, attributes=['doc_id', 'annotation_id', 'app_id'])  # 定义向量属性
        vector.create([document], duplicate_check=True)  # 创建向量索引，检查重复项
=======
            page_content=question, metadata={"annotation_id": annotation_id, "app_id": app_id, "doc_id": annotation_id}
        )
        vector = Vector(dataset, attributes=["doc_id", "annotation_id", "app_id"])
        vector.create([document], duplicate_check=True)
>>>>>>> 7b7576ad

        end_at = time.perf_counter()
        # 记录构建索引成功的日志
        logging.info(
            click.style(
                "Build index successful for annotation: {} latency: {}".format(annotation_id, end_at - start_at),
                fg="green",
            )
        )
    except Exception:
        # 记录构建索引失败的日志
        logging.exception("Build index for annotation failed")<|MERGE_RESOLUTION|>--- conflicted
+++ resolved
@@ -24,12 +24,7 @@
 
     使用方法：clean_dataset_task.delay(dataset_id, tenant_id, indexing_technique, index_struct)
     """
-<<<<<<< HEAD
-    # 记录开始构建索引的日志
-    logging.info(click.style('Start build index for annotation: {}'.format(annotation_id), fg='green'))
-=======
     logging.info(click.style("Start build index for annotation: {}".format(annotation_id), fg="green"))
->>>>>>> 7b7576ad
     start_at = time.perf_counter()
 
     try:
@@ -41,38 +36,18 @@
         dataset = Dataset(
             id=app_id,
             tenant_id=tenant_id,
-<<<<<<< HEAD
-            indexing_technique='high_quality',  # 使用高质量的索引技术
-            embedding_model_provider=dataset_collection_binding.provider_name,  # 设置嵌入模型提供者
-            embedding_model=dataset_collection_binding.model_name,  # 设置嵌入模型名称
-            collection_binding_id=dataset_collection_binding.id  # 设置集合绑定id
-=======
             indexing_technique="high_quality",
             embedding_model_provider=dataset_collection_binding.provider_name,
             embedding_model=dataset_collection_binding.model_name,
             collection_binding_id=dataset_collection_binding.id,
->>>>>>> 7b7576ad
         )
 
         # 创建文档实例
         document = Document(
-<<<<<<< HEAD
-            page_content=question,  # 文档内容为问题
-            metadata={  # 设置文档元数据
-                "annotation_id": annotation_id,
-                "app_id": app_id,
-                "doc_id": annotation_id
-            }
-        )
-        # 创建向量实例并为文档创建索引
-        vector = Vector(dataset, attributes=['doc_id', 'annotation_id', 'app_id'])  # 定义向量属性
-        vector.create([document], duplicate_check=True)  # 创建向量索引，检查重复项
-=======
             page_content=question, metadata={"annotation_id": annotation_id, "app_id": app_id, "doc_id": annotation_id}
         )
         vector = Vector(dataset, attributes=["doc_id", "annotation_id", "app_id"])
         vector.create([document], duplicate_check=True)
->>>>>>> 7b7576ad
 
         end_at = time.perf_counter()
         # 记录构建索引成功的日志
