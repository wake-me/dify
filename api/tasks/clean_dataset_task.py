import logging
import time

import click
from celery import shared_task

from core.rag.index_processor.index_processor_factory import IndexProcessorFactory
from extensions.ext_database import db
from extensions.ext_storage import storage
from models.dataset import (
    AppDatasetJoin,
    Dataset,
    DatasetProcessRule,
    DatasetQuery,
    Document,
    DocumentSegment,
)
from models.model import UploadFile


# Add import statement for ValueError
@shared_task(queue='dataset')
def clean_dataset_task(dataset_id: str, tenant_id: str, indexing_technique: str,
                       index_struct: str, collection_binding_id: str, doc_form: str):
    """
    当数据集被删除时，清理相应数据集的任务。
    :param dataset_id: 数据集ID
    :param tenant_id: 租户ID
    :param indexing_technique: 索引技术
    :param index_struct: 索引结构字典
    :param collection_binding_id: 集合绑定ID
    :param doc_form: 数据集格式

    使用方法：clean_dataset_task.delay(dataset_id, tenant_id, indexing_technique, index_struct)
    """
    # 记录开始清理数据集的日志
    logging.info(click.style('Start clean dataset when dataset deleted: {}'.format(dataset_id), fg='green'))
    start_at = time.perf_counter()

    try:
        # 初始化数据集对象
        dataset = Dataset(
            id=dataset_id,
            tenant_id=tenant_id,
            indexing_technique=indexing_technique,
            index_struct=index_struct,
            collection_binding_id=collection_binding_id,
        )
        
        # 查询与数据集相关的文档和片段
        documents = db.session.query(Document).filter(Document.dataset_id == dataset_id).all()
        segments = db.session.query(DocumentSegment).filter(DocumentSegment.dataset_id == dataset_id).all()

        # 若未找到相关文档，则记录日志并返回
        if documents is None or len(documents) == 0:
            logging.info(click.style('No documents found for dataset: {}'.format(dataset_id), fg='green'))
        else:
            logging.info(click.style('Cleaning documents for dataset: {}'.format(dataset_id), fg='green'))
            # Specify the index type before initializing the index processor
            if doc_form is None:
                raise ValueError("Index type must be specified.")
            index_processor = IndexProcessorFactory(doc_form).init_index_processor()
            index_processor.clean(dataset, None)

            for document in documents:
                db.session.delete(document)

            for segment in segments:
                db.session.delete(segment)

        # 删除与数据集相关的处理规则、查询和应用数据集关联
        db.session.query(DatasetProcessRule).filter(DatasetProcessRule.dataset_id == dataset_id).delete()
        db.session.query(DatasetQuery).filter(DatasetQuery.dataset_id == dataset_id).delete()
        db.session.query(AppDatasetJoin).filter(AppDatasetJoin.dataset_id == dataset_id).delete()

<<<<<<< HEAD
        # 提交数据库事务
        db.session.commit()
=======
        # delete files
        if documents:
            for document in documents:
                try:
                    if document.data_source_type == 'upload_file':
                        if document.data_source_info:
                            data_source_info = document.data_source_info_dict
                            if data_source_info and 'upload_file_id' in data_source_info:
                                file_id = data_source_info['upload_file_id']
                                file = db.session.query(UploadFile).filter(
                                    UploadFile.tenant_id == document.tenant_id,
                                    UploadFile.id == file_id
                                ).first()
                                if not file:
                                    continue
                                storage.delete(file.key)
                                db.session.delete(file)
                except Exception:
                    continue
>>>>>>> 57729823

        db.session.commit()
        end_at = time.perf_counter()
        # 记录清理完成的日志，包括执行时间
        logging.info(
            click.style('Cleaned dataset when dataset deleted: {} latency: {}'.format(dataset_id, end_at - start_at), fg='green'))
    except Exception:
        # 记录清理失败的异常日志
        logging.exception("Cleaned dataset when dataset deleted failed")<|MERGE_RESOLUTION|>--- conflicted
+++ resolved
@@ -73,10 +73,6 @@
         db.session.query(DatasetQuery).filter(DatasetQuery.dataset_id == dataset_id).delete()
         db.session.query(AppDatasetJoin).filter(AppDatasetJoin.dataset_id == dataset_id).delete()
 
-<<<<<<< HEAD
-        # 提交数据库事务
-        db.session.commit()
-=======
         # delete files
         if documents:
             for document in documents:
@@ -96,7 +92,6 @@
                                 db.session.delete(file)
                 except Exception:
                     continue
->>>>>>> 57729823
 
         db.session.commit()
         end_at = time.perf_counter()
