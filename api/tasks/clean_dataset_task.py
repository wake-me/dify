import logging
import time

import click
from celery import shared_task

from core.rag.index_processor.index_processor_factory import IndexProcessorFactory
from extensions.ext_database import db
from models.dataset import (
    AppDatasetJoin,
    Dataset,
    DatasetProcessRule,
    DatasetQuery,
    Document,
    DocumentSegment,
)


@shared_task(queue='dataset')
def clean_dataset_task(dataset_id: str, tenant_id: str, indexing_technique: str,
                       index_struct: str, collection_binding_id: str, doc_form: str):
    """
    当数据集被删除时，清理相应数据集的任务。
    :param dataset_id: 数据集ID
    :param tenant_id: 租户ID
    :param indexing_technique: 索引技术
    :param index_struct: 索引结构字典
    :param collection_binding_id: 集合绑定ID
    :param doc_form: 数据集格式

    使用方法：clean_dataset_task.delay(dataset_id, tenant_id, indexing_technique, index_struct)
    """
    # 记录开始清理数据集的日志
    logging.info(click.style('Start clean dataset when dataset deleted: {}'.format(dataset_id), fg='green'))
    start_at = time.perf_counter()

    try:
        # 初始化数据集对象
        dataset = Dataset(
            id=dataset_id,
            tenant_id=tenant_id,
            indexing_technique=indexing_technique,
            index_struct=index_struct,
            collection_binding_id=collection_binding_id,
        )
        
        # 查询与数据集相关的文档和片段
        documents = db.session.query(Document).filter(Document.dataset_id == dataset_id).all()
        segments = db.session.query(DocumentSegment).filter(DocumentSegment.dataset_id == dataset_id).all()

        # 若未找到相关文档，则记录日志并返回
        if documents is None or len(documents) == 0:
            logging.info(click.style('No documents found for dataset: {}'.format(dataset_id), fg='green'))
        else:
            logging.info(click.style('Cleaning documents for dataset: {}'.format(dataset_id), fg='green'))
            index_processor = IndexProcessorFactory(doc_form).init_index_processor()
            index_processor.clean(dataset, None)

<<<<<<< HEAD
        # 初始化索引处理器，并进行清理操作
        index_processor = IndexProcessorFactory(doc_form).init_index_processor()
        index_processor.clean(dataset, None)

        # 删除相关文档和片段
        for document in documents:
            db.session.delete(document)

        for segment in segments:
            db.session.delete(segment)
=======
            for document in documents:
                db.session.delete(document)

            for segment in segments:
                db.session.delete(segment)
>>>>>>> c2acb2be

        # 删除与数据集相关的处理规则、查询和应用数据集关联
        db.session.query(DatasetProcessRule).filter(DatasetProcessRule.dataset_id == dataset_id).delete()
        db.session.query(DatasetQuery).filter(DatasetQuery.dataset_id == dataset_id).delete()
        db.session.query(AppDatasetJoin).filter(AppDatasetJoin.dataset_id == dataset_id).delete()

        # 提交数据库事务
        db.session.commit()

        end_at = time.perf_counter()
        # 记录清理完成的日志，包括执行时间
        logging.info(
            click.style('Cleaned dataset when dataset deleted: {} latency: {}'.format(dataset_id, end_at - start_at), fg='green'))
    except Exception:
        # 记录清理失败的异常日志
        logging.exception("Cleaned dataset when dataset deleted failed")<|MERGE_RESOLUTION|>--- conflicted
+++ resolved
@@ -1,3 +1,11 @@
+'''
+Author: fanwenqi hi.fanwenqi@gmail.com
+Date: 2024-04-20 10:03:01
+LastEditors: fanwenqi hi.fanwenqi@gmail.com
+LastEditTime: 2024-04-20 12:43:41
+FilePath: /dify/api/tasks/clean_dataset_task.py
+Description: 这是默认设置,请设置`customMade`, 打开koroFileHeader查看配置 进行设置: https://github.com/OBKoro1/koro1FileHeader/wiki/%E9%85%8D%E7%BD%AE
+'''
 import logging
 import time
 
@@ -56,24 +64,11 @@
             index_processor = IndexProcessorFactory(doc_form).init_index_processor()
             index_processor.clean(dataset, None)
 
-<<<<<<< HEAD
-        # 初始化索引处理器，并进行清理操作
-        index_processor = IndexProcessorFactory(doc_form).init_index_processor()
-        index_processor.clean(dataset, None)
-
-        # 删除相关文档和片段
-        for document in documents:
-            db.session.delete(document)
-
-        for segment in segments:
-            db.session.delete(segment)
-=======
             for document in documents:
                 db.session.delete(document)
 
             for segment in segments:
                 db.session.delete(segment)
->>>>>>> c2acb2be
 
         # 删除与数据集相关的处理规则、查询和应用数据集关联
         db.session.query(DatasetProcessRule).filter(DatasetProcessRule.dataset_id == dataset_id).delete()
