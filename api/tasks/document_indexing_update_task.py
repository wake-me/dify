--- conflicted
+++ resolved
@@ -22,33 +22,16 @@
     
     使用方法：document_indexing_update_task.delay(dataset_id, document_id)
     """
-<<<<<<< HEAD
-    # 记录开始更新文档的日志
-    logging.info(click.style('Start update document: {}'.format(document_id), fg='green'))
-    start_at = time.perf_counter()
-
-    # 从数据库获取文档对象
-    document = db.session.query(Document).filter(
-        Document.id == document_id,
-        Document.dataset_id == dataset_id
-    ).first()
-=======
     logging.info(click.style("Start update document: {}".format(document_id), fg="green"))
     start_at = time.perf_counter()
 
     document = db.session.query(Document).filter(Document.id == document_id, Document.dataset_id == dataset_id).first()
->>>>>>> 7b7576ad
 
     # 如果文档不存在，则抛出未找到异常
     if not document:
         raise NotFound("Document not found")
 
-<<<<<<< HEAD
-    # 更新文档的索引状态为正在解析，并记录处理开始时间
-    document.indexing_status = 'parsing'
-=======
     document.indexing_status = "parsing"
->>>>>>> 7b7576ad
     document.processing_started_at = datetime.datetime.now(datetime.timezone.utc).replace(tzinfo=None)
     db.session.commit()
 
@@ -93,17 +76,9 @@
         indexing_runner = IndexingRunner()
         indexing_runner.run([document])
         end_at = time.perf_counter()
-<<<<<<< HEAD
-        # 记录更新文档索引的日志
-        logging.info(click.style('update document: {} latency: {}'.format(document.id, end_at - start_at), fg='green'))
-    except DocumentIsPausedException as ex:
-        # 如果文档更新过程中被暂停，则记录相应的日志
-        logging.info(click.style(str(ex), fg='yellow'))
-=======
         logging.info(click.style("update document: {} latency: {}".format(document.id, end_at - start_at), fg="green"))
     except DocumentIsPausedException as ex:
         logging.info(click.style(str(ex), fg="yellow"))
->>>>>>> 7b7576ad
     except Exception:
         # 忽略其他异常
         pass