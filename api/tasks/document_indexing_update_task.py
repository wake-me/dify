import datetime
import logging
import time

import click
from celery import shared_task
from werkzeug.exceptions import NotFound

from core.indexing_runner import DocumentIsPausedException, IndexingRunner
from core.rag.index_processor.index_processor_factory import IndexProcessorFactory
from extensions.ext_database import db
from models.dataset import Dataset, Document, DocumentSegment


@shared_task(queue='dataset')
def document_indexing_update_task(dataset_id: str, document_id: str):
    """
    异步更新文档索引任务。
    
    :param dataset_id: 数据集ID，字符串类型，用于标识文档所属的数据集。
    :param document_id: 文档ID，字符串类型，用于标识需要更新索引的文档。
    
    使用方法：document_indexing_update_task.delay(dataset_id, document_id)
    """
    # 记录开始更新文档的日志
    logging.info(click.style('Start update document: {}'.format(document_id), fg='green'))
    start_at = time.perf_counter()

    # 从数据库获取文档对象
    document = db.session.query(Document).filter(
        Document.id == document_id,
        Document.dataset_id == dataset_id
    ).first()

    # 如果文档不存在，则抛出未找到异常
    if not document:
        raise NotFound('Document not found')

    # 更新文档的索引状态为正在解析，并记录处理开始时间
    document.indexing_status = 'parsing'
    document.processing_started_at = datetime.datetime.now(datetime.timezone.utc).replace(tzinfo=None)
    db.session.commit()

    # 删除文档的所有段落和索引
    try:
        # 获取数据集对象
        dataset = db.session.query(Dataset).filter(Dataset.id == dataset_id).first()
        if not dataset:
            raise Exception('Dataset not found')

        # 根据文档形式获取索引处理器
        index_type = document.doc_form
        index_processor = IndexProcessorFactory(index_type).init_index_processor()

        # 查询并获取文档的所有段落，进而获取段落对应的索引节点ID
        segments = db.session.query(DocumentSegment).filter(DocumentSegment.document_id == document_id).all()
        if segments:
            index_node_ids = [segment.index_node_id for segment in segments]

<<<<<<< HEAD
        # 从向量索引中删除文档
        index_processor.clean(dataset, index_node_ids)

        # 删除数据库中的所有段落记录
        for segment in segments:
            db.session.delete(segment)
        db.session.commit()
=======
            # delete from vector index
            index_processor.clean(dataset, index_node_ids)

            for segment in segments:
                db.session.delete(segment)
            db.session.commit()
>>>>>>> 57729823
        end_at = time.perf_counter()
        # 记录删除文档段落和索引的日志
        logging.info(
            click.style('Cleaned document when document update data source or process rule: {} latency: {}'.format(document_id, end_at - start_at), fg='green'))
    except Exception:
        # 记录异常日志
        logging.exception("Cleaned document when document update data source or process rule failed")

    try:
        # 初始化索引运行器并执行索引任务
        indexing_runner = IndexingRunner()
        indexing_runner.run([document])
        end_at = time.perf_counter()
        # 记录更新文档索引的日志
        logging.info(click.style('update document: {} latency: {}'.format(document.id, end_at - start_at), fg='green'))
    except DocumentIsPausedException as ex:
        # 如果文档更新过程中被暂停，则记录相应的日志
        logging.info(click.style(str(ex), fg='yellow'))
    except Exception:
        # 忽略其他异常
        pass<|MERGE_RESOLUTION|>--- conflicted
+++ resolved
@@ -57,22 +57,12 @@
         if segments:
             index_node_ids = [segment.index_node_id for segment in segments]
 
-<<<<<<< HEAD
-        # 从向量索引中删除文档
-        index_processor.clean(dataset, index_node_ids)
-
-        # 删除数据库中的所有段落记录
-        for segment in segments:
-            db.session.delete(segment)
-        db.session.commit()
-=======
             # delete from vector index
             index_processor.clean(dataset, index_node_ids)
 
             for segment in segments:
                 db.session.delete(segment)
             db.session.commit()
->>>>>>> 57729823
         end_at = time.perf_counter()
         # 记录删除文档段落和索引的日志
         logging.info(
