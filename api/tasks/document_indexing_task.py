--- conflicted
+++ resolved
@@ -40,15 +40,10 @@
                 raise ValueError(f"You have reached the batch upload limit of {batch_upload_limit}.")
             # 检查是否超过订阅的文档数量限制
             if 0 < vector_space.limit <= vector_space.size:
-<<<<<<< HEAD
-                raise ValueError("Your total number of documents plus the number of uploads have exceeded the limit of "
-                                 "your subscription.")
-=======
                 raise ValueError(
                     "Your total number of documents plus the number of uploads have over the limit of "
                     "your subscription."
                 )
->>>>>>> 7b7576ad
     except Exception as e:
         # 如果检测到错误，更新相关文档的状态
         for document_id in document_ids:
@@ -82,19 +77,10 @@
         # 执行文档索引任务
         indexing_runner = IndexingRunner()
         indexing_runner.run(documents)
-<<<<<<< HEAD
-        end_at = time.perf_counter()  # 记录任务完成时间
-        # 记录任务执行情况
-        logging.info(click.style('Processed dataset: {} latency: {}'.format(dataset_id, end_at - start_at), fg='green'))
-    except DocumentIsPausedException as ex:
-        # 如果文档处理被暂停，记录信息
-        logging.info(click.style(str(ex), fg='yellow'))
-=======
         end_at = time.perf_counter()
         logging.info(click.style("Processed dataset: {} latency: {}".format(dataset_id, end_at - start_at), fg="green"))
     except DocumentIsPausedException as ex:
         logging.info(click.style(str(ex), fg="yellow"))
->>>>>>> 7b7576ad
     except Exception:
         # 吞掉其他异常，不做处理
         pass