import datetime
import logging
import time

import click
from celery import shared_task
from werkzeug.exceptions import NotFound

from core.indexing_runner import DocumentIsPausedException, IndexingRunner
from core.rag.extractor.notion_extractor import NotionExtractor
from core.rag.index_processor.index_processor_factory import IndexProcessorFactory
from extensions.ext_database import db
from models.dataset import Dataset, Document, DocumentSegment
from models.source import DataSourceOauthBinding


@shared_task(queue="dataset")
def document_indexing_sync_task(dataset_id: str, document_id: str):
    """
    异步更新文档索引任务。
    
    :param dataset_id: 数据集ID，字符串类型，用于标识文档所属的数据集。
    :param document_id: 文档ID，字符串类型，用于标识需要更新索引的文档。
    
    使用方法：document_indexing_sync_task.delay(dataset_id, document_id)
    """
<<<<<<< HEAD
    # 记录开始同步文档的日志
    logging.info(click.style('Start sync document: {}'.format(document_id), fg='green'))
    start_at = time.perf_counter()

    # 从数据库查询文档信息
    document = db.session.query(Document).filter(
        Document.id == document_id,
        Document.dataset_id == dataset_id
    ).first()
=======
    logging.info(click.style("Start sync document: {}".format(document_id), fg="green"))
    start_at = time.perf_counter()

    document = db.session.query(Document).filter(Document.id == document_id, Document.dataset_id == dataset_id).first()
>>>>>>> 7b7576ad

    # 如果文档不存在，则抛出异常
    if not document:
        raise NotFound("Document not found")

    # 获取文档的数据源信息
    data_source_info = document.data_source_info_dict
<<<<<<< HEAD
    # 针对Notion导入的文档类型进行处理
    if document.data_source_type == 'notion_import':
        # 检查Notion页面信息是否完整
        if not data_source_info or 'notion_page_id' not in data_source_info \
                or 'notion_workspace_id' not in data_source_info:
            raise ValueError("no notion page found")
        
        # 提取页面和工作区ID等信息
        workspace_id = data_source_info['notion_workspace_id']
        page_id = data_source_info['notion_page_id']
        page_type = data_source_info['type']
        page_edited_time = data_source_info['last_edited_time']
=======
    if document.data_source_type == "notion_import":
        if (
            not data_source_info
            or "notion_page_id" not in data_source_info
            or "notion_workspace_id" not in data_source_info
        ):
            raise ValueError("no notion page found")
        workspace_id = data_source_info["notion_workspace_id"]
        page_id = data_source_info["notion_page_id"]
        page_type = data_source_info["type"]
        page_edited_time = data_source_info["last_edited_time"]
>>>>>>> 7b7576ad
        data_source_binding = DataSourceOauthBinding.query.filter(
            db.and_(
                DataSourceOauthBinding.tenant_id == document.tenant_id,
                DataSourceOauthBinding.provider == "notion",
                DataSourceOauthBinding.disabled == False,
                DataSourceOauthBinding.source_info["workspace_id"] == f'"{workspace_id}"',
            )
        ).first()
        
        # 如果找不到绑定信息，则抛出异常
        if not data_source_binding:
            raise ValueError("Data source binding not found.")

        # 初始化Notion数据加载器
        loader = NotionExtractor(
            notion_workspace_id=workspace_id,
            notion_obj_id=page_id,
            notion_page_type=page_type,
            notion_access_token=data_source_binding.access_token,
            tenant_id=document.tenant_id,
        )

        # 获取Notion页面的最新编辑时间
        last_edited_time = loader.get_notion_last_edited_time()

        # 检查页面是否被更新
        if last_edited_time != page_edited_time:
<<<<<<< HEAD
            # 更新文档的索引状态和开始处理的时间
            document.indexing_status = 'parsing'
=======
            document.indexing_status = "parsing"
>>>>>>> 7b7576ad
            document.processing_started_at = datetime.datetime.now(datetime.timezone.utc).replace(tzinfo=None)
            db.session.commit()

            # 删除文档的所有段落和索引
            try:
                dataset = db.session.query(Dataset).filter(Dataset.id == dataset_id).first()
                if not dataset:
                    raise Exception("Dataset not found")
                index_type = document.doc_form
                index_processor = IndexProcessorFactory(index_type).init_index_processor()

                # 查询并获取所有文档段落信息，准备删除
                segments = db.session.query(DocumentSegment).filter(DocumentSegment.document_id == document_id).all()
                index_node_ids = [segment.index_node_id for segment in segments]

                # 从向量索引中删除文档段落对应的节点
                index_processor.clean(dataset, index_node_ids)

                # 删除数据库中的段落记录
                for segment in segments:
                    db.session.delete(segment)

                # 记录清理文档段落和索引的日志
                end_at = time.perf_counter()
                logging.info(
                    click.style(
                        "Cleaned document when document update data source or process rule: {} latency: {}".format(
                            document_id, end_at - start_at
                        ),
                        fg="green",
                    )
                )
            except Exception:
                logging.exception("Cleaned document when document update data source or process rule failed")

            # 重新运行文档索引任务
            try:
                indexing_runner = IndexingRunner()
                indexing_runner.run([document])
                end_at = time.perf_counter()
<<<<<<< HEAD
                # 记录更新文档索引的日志
                logging.info(click.style('update document: {} latency: {}'.format(document.id, end_at - start_at), fg='green'))
            except DocumentIsPausedException as ex:
                # 如果文档被暂停，则记录日志
                logging.info(click.style(str(ex), fg='yellow'))
=======
                logging.info(
                    click.style("update document: {} latency: {}".format(document.id, end_at - start_at), fg="green")
                )
            except DocumentIsPausedException as ex:
                logging.info(click.style(str(ex), fg="yellow"))
>>>>>>> 7b7576ad
            except Exception:
                # 其他异常，直接忽略
                pass<|MERGE_RESOLUTION|>--- conflicted
+++ resolved
@@ -24,22 +24,10 @@
     
     使用方法：document_indexing_sync_task.delay(dataset_id, document_id)
     """
-<<<<<<< HEAD
-    # 记录开始同步文档的日志
-    logging.info(click.style('Start sync document: {}'.format(document_id), fg='green'))
-    start_at = time.perf_counter()
-
-    # 从数据库查询文档信息
-    document = db.session.query(Document).filter(
-        Document.id == document_id,
-        Document.dataset_id == dataset_id
-    ).first()
-=======
     logging.info(click.style("Start sync document: {}".format(document_id), fg="green"))
     start_at = time.perf_counter()
 
     document = db.session.query(Document).filter(Document.id == document_id, Document.dataset_id == dataset_id).first()
->>>>>>> 7b7576ad
 
     # 如果文档不存在，则抛出异常
     if not document:
@@ -47,20 +35,6 @@
 
     # 获取文档的数据源信息
     data_source_info = document.data_source_info_dict
-<<<<<<< HEAD
-    # 针对Notion导入的文档类型进行处理
-    if document.data_source_type == 'notion_import':
-        # 检查Notion页面信息是否完整
-        if not data_source_info or 'notion_page_id' not in data_source_info \
-                or 'notion_workspace_id' not in data_source_info:
-            raise ValueError("no notion page found")
-        
-        # 提取页面和工作区ID等信息
-        workspace_id = data_source_info['notion_workspace_id']
-        page_id = data_source_info['notion_page_id']
-        page_type = data_source_info['type']
-        page_edited_time = data_source_info['last_edited_time']
-=======
     if document.data_source_type == "notion_import":
         if (
             not data_source_info
@@ -72,7 +46,6 @@
         page_id = data_source_info["notion_page_id"]
         page_type = data_source_info["type"]
         page_edited_time = data_source_info["last_edited_time"]
->>>>>>> 7b7576ad
         data_source_binding = DataSourceOauthBinding.query.filter(
             db.and_(
                 DataSourceOauthBinding.tenant_id == document.tenant_id,
@@ -100,12 +73,7 @@
 
         # 检查页面是否被更新
         if last_edited_time != page_edited_time:
-<<<<<<< HEAD
-            # 更新文档的索引状态和开始处理的时间
-            document.indexing_status = 'parsing'
-=======
             document.indexing_status = "parsing"
->>>>>>> 7b7576ad
             document.processing_started_at = datetime.datetime.now(datetime.timezone.utc).replace(tzinfo=None)
             db.session.commit()
 
@@ -146,19 +114,11 @@
                 indexing_runner = IndexingRunner()
                 indexing_runner.run([document])
                 end_at = time.perf_counter()
-<<<<<<< HEAD
-                # 记录更新文档索引的日志
-                logging.info(click.style('update document: {} latency: {}'.format(document.id, end_at - start_at), fg='green'))
-            except DocumentIsPausedException as ex:
-                # 如果文档被暂停，则记录日志
-                logging.info(click.style(str(ex), fg='yellow'))
-=======
                 logging.info(
                     click.style("update document: {} latency: {}".format(document.id, end_at - start_at), fg="green")
                 )
             except DocumentIsPausedException as ex:
                 logging.info(click.style(str(ex), fg="yellow"))
->>>>>>> 7b7576ad
             except Exception:
                 # 其他异常，直接忽略
                 pass