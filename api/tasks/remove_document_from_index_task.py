--- conflicted
+++ resolved
@@ -19,12 +19,7 @@
 
     使用方法: remove_document_from_index.delay(document_id)
     """
-<<<<<<< HEAD
-    # 记录开始移除文档索引的日志
-    logging.info(click.style('Start remove document segments from index: {}'.format(document_id), fg='green'))
-=======
     logging.info(click.style("Start remove document segments from index: {}".format(document_id), fg="green"))
->>>>>>> 7b7576ad
     start_at = time.perf_counter()
 
     # 从数据库中查询文档，如果文档不存在，则抛出异常
@@ -32,19 +27,10 @@
     if not document:
         raise NotFound("Document not found")
 
-<<<<<<< HEAD
-    # 如果文档的索引状态不是"已完成"，则直接返回
-    if document.indexing_status != 'completed':
-        return
-
-    # 准备清除文档索引的缓存键名
-    indexing_cache_key = 'document_{}_indexing'.format(document.id)
-=======
     if document.indexing_status != "completed":
         return
 
     indexing_cache_key = "document_{}_indexing".format(document.id)
->>>>>>> 7b7576ad
 
     try:
         # 获取文档所属的数据集
