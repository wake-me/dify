import logging
import time

import click
from celery import shared_task

from core.rag.index_processor.index_processor_factory import IndexProcessorFactory
from extensions.ext_database import db
from extensions.ext_redis import redis_client
from models.dataset import Dataset, Document


@shared_task(queue="dataset")
def delete_segment_from_index_task(segment_id: str, index_node_id: str, dataset_id: str, document_id: str):
    """
    异步从索引中删除段落
    :param segment_id: 段落ID，字符串类型，用于标识要删除的段落
    :param index_node_id: 索引节点ID，字符串类型，标识段落所在的索引节点
    :param dataset_id: 数据集ID，字符串类型，指示段落所属的数据集
    :param document_id: 文档ID，字符串类型，指示段落所属的文档
    :return: 无返回值

    使用方法：delete_segment_from_index_task.delay(segment_id)
    """
<<<<<<< HEAD
    # 记录开始删除段落的日志
    logging.info(click.style('Start delete segment from index: {}'.format(segment_id), fg='green'))
=======
    logging.info(click.style("Start delete segment from index: {}".format(segment_id), fg="green"))
>>>>>>> 7b7576ad
    start_at = time.perf_counter()
    indexing_cache_key = "segment_{}_delete_indexing".format(segment_id)
    try:
        # 查询数据集信息
        dataset = db.session.query(Dataset).filter(Dataset.id == dataset_id).first()
        if not dataset:
<<<<<<< HEAD
            # 如果数据集不存在，则记录日志并返回
            logging.info(click.style('Segment {} has no dataset, pass.'.format(segment_id), fg='cyan'))
=======
            logging.info(click.style("Segment {} has no dataset, pass.".format(segment_id), fg="cyan"))
>>>>>>> 7b7576ad
            return

        # 查询文档信息
        dataset_document = db.session.query(Document).filter(Document.id == document_id).first()
        if not dataset_document:
<<<<<<< HEAD
            # 如果文档不存在，则记录日志并返回
            logging.info(click.style('Segment {} has no document, pass.'.format(segment_id), fg='cyan'))
            return

        # 检查文档状态是否允许删除
        if not dataset_document.enabled or dataset_document.archived or dataset_document.indexing_status != 'completed':
            # 如果文档状态无效，则记录日志并返回
            logging.info(click.style('Segment {} document status is invalid, pass.'.format(segment_id), fg='cyan'))
=======
            logging.info(click.style("Segment {} has no document, pass.".format(segment_id), fg="cyan"))
            return

        if not dataset_document.enabled or dataset_document.archived or dataset_document.indexing_status != "completed":
            logging.info(click.style("Segment {} document status is invalid, pass.".format(segment_id), fg="cyan"))
>>>>>>> 7b7576ad
            return

        # 根据文档类型获取索引处理器，并使用它来清除索引
        index_type = dataset_document.doc_form
        index_processor = IndexProcessorFactory(index_type).init_index_processor()
        index_processor.clean(dataset, [index_node_id])

        # 记录删除操作完成的日志
        end_at = time.perf_counter()
        logging.info(
            click.style("Segment deleted from index: {} latency: {}".format(segment_id, end_at - start_at), fg="green")
        )
    except Exception:
        # 捕获并记录任何异常
        logging.exception("delete segment from index failed")
    finally:
        # 删除操作结束后，清除相关的缓存
        redis_client.delete(indexing_cache_key)<|MERGE_RESOLUTION|>--- conflicted
+++ resolved
@@ -22,45 +22,24 @@
 
     使用方法：delete_segment_from_index_task.delay(segment_id)
     """
-<<<<<<< HEAD
-    # 记录开始删除段落的日志
-    logging.info(click.style('Start delete segment from index: {}'.format(segment_id), fg='green'))
-=======
     logging.info(click.style("Start delete segment from index: {}".format(segment_id), fg="green"))
->>>>>>> 7b7576ad
     start_at = time.perf_counter()
     indexing_cache_key = "segment_{}_delete_indexing".format(segment_id)
     try:
         # 查询数据集信息
         dataset = db.session.query(Dataset).filter(Dataset.id == dataset_id).first()
         if not dataset:
-<<<<<<< HEAD
-            # 如果数据集不存在，则记录日志并返回
-            logging.info(click.style('Segment {} has no dataset, pass.'.format(segment_id), fg='cyan'))
-=======
             logging.info(click.style("Segment {} has no dataset, pass.".format(segment_id), fg="cyan"))
->>>>>>> 7b7576ad
             return
 
         # 查询文档信息
         dataset_document = db.session.query(Document).filter(Document.id == document_id).first()
         if not dataset_document:
-<<<<<<< HEAD
-            # 如果文档不存在，则记录日志并返回
-            logging.info(click.style('Segment {} has no document, pass.'.format(segment_id), fg='cyan'))
-            return
-
-        # 检查文档状态是否允许删除
-        if not dataset_document.enabled or dataset_document.archived or dataset_document.indexing_status != 'completed':
-            # 如果文档状态无效，则记录日志并返回
-            logging.info(click.style('Segment {} document status is invalid, pass.'.format(segment_id), fg='cyan'))
-=======
             logging.info(click.style("Segment {} has no document, pass.".format(segment_id), fg="cyan"))
             return
 
         if not dataset_document.enabled or dataset_document.archived or dataset_document.indexing_status != "completed":
             logging.info(click.style("Segment {} document status is invalid, pass.".format(segment_id), fg="cyan"))
->>>>>>> 7b7576ad
             return
 
         # 根据文档类型获取索引处理器，并使用它来清除索引
