import datetime
import logging
import time
import uuid

import click
from celery import shared_task
from sqlalchemy import func

from core.indexing_runner import IndexingRunner
from core.model_manager import ModelManager
from core.model_runtime.entities.model_entities import ModelType
from extensions.ext_database import db
from extensions.ext_redis import redis_client
from libs import helper
from models.dataset import Dataset, Document, DocumentSegment


@shared_task(queue="dataset")
def batch_create_segment_to_index_task(
    job_id: str, content: list, dataset_id: str, document_id: str, tenant_id: str, user_id: str
):
    """
    异步批量创建分割到索引的任务
    :param job_id: 任务ID
    :param content: 内容列表，包含待索引的分割信息
    :param dataset_id: 数据集ID
    :param document_id: 文档ID
    :param tenant_id: 租户ID
    :param user_id: 用户ID
    :return: 无返回值
    """
<<<<<<< HEAD

    # 记录任务开始信息
    logging.info(click.style('Start batch create segment jobId: {}'.format(job_id), fg='green'))
    start_at = time.perf_counter()

    # 设置缓存键名
    indexing_cache_key = 'segment_batch_import_{}'.format(job_id)
=======
    logging.info(click.style("Start batch create segment jobId: {}".format(job_id), fg="green"))
    start_at = time.perf_counter()

    indexing_cache_key = "segment_batch_import_{}".format(job_id)
>>>>>>> 7b7576ad

    try:
        # 校验数据集存在性
        dataset = db.session.query(Dataset).filter(Dataset.id == dataset_id).first()
        if not dataset:
            raise ValueError("Dataset not exist.")

        # 校验文档存在性
        dataset_document = db.session.query(Document).filter(Document.id == document_id).first()
        if not dataset_document:
            raise ValueError("Document not exist.")

<<<<<<< HEAD
        # 校验文档是否可用
        if not dataset_document.enabled or dataset_document.archived or dataset_document.indexing_status != 'completed':
            raise ValueError('Document is not available.')

        document_segments = []
        embedding_model = None
        # 根据索引技术选择相应的嵌入模型
        if dataset.indexing_technique == 'high_quality':
=======
        if not dataset_document.enabled or dataset_document.archived or dataset_document.indexing_status != "completed":
            raise ValueError("Document is not available.")
        document_segments = []
        embedding_model = None
        if dataset.indexing_technique == "high_quality":
>>>>>>> 7b7576ad
            model_manager = ModelManager()
            embedding_model = model_manager.get_model_instance(
                tenant_id=dataset.tenant_id,
                provider=dataset.embedding_model_provider,
                model_type=ModelType.TEXT_EMBEDDING,
                model=dataset.embedding_model,
            )

        for segment in content:
            content = segment["content"]
            doc_id = str(uuid.uuid4())
            segment_hash = helper.generate_text_hash(content)
            # calc embedding use tokens
<<<<<<< HEAD
            tokens = embedding_model.get_text_embedding_num_tokens(
                texts=[content]
            ) if embedding_model else 0
            # 计算分割位置
            max_position = db.session.query(func.max(DocumentSegment.position)).filter(
                DocumentSegment.document_id == dataset_document.id
            ).scalar()
=======
            tokens = embedding_model.get_text_embedding_num_tokens(texts=[content]) if embedding_model else 0
            max_position = (
                db.session.query(func.max(DocumentSegment.position))
                .filter(DocumentSegment.document_id == dataset_document.id)
                .scalar()
            )
>>>>>>> 7b7576ad
            segment_document = DocumentSegment(
                tenant_id=tenant_id,
                dataset_id=dataset_id,
                document_id=document_id,
                index_node_id=doc_id,
                index_node_hash=segment_hash,
                position=max_position + 1 if max_position else 1,
                content=content,
                word_count=len(content),
                tokens=tokens,
                created_by=user_id,
                indexing_at=datetime.datetime.now(datetime.timezone.utc).replace(tzinfo=None),
                status="completed",
                completed_at=datetime.datetime.now(datetime.timezone.utc).replace(tzinfo=None),
            )
<<<<<<< HEAD
            # 如果文档形式为问答模型，设置答案
            if dataset_document.doc_form == 'qa_model':
                segment_document.answer = segment['answer']
=======
            if dataset_document.doc_form == "qa_model":
                segment_document.answer = segment["answer"]
>>>>>>> 7b7576ad
            db.session.add(segment_document)
            document_segments.append(segment_document)
        
        # 批量添加分割到数据库
        indexing_runner = IndexingRunner()
        indexing_runner.batch_add_segments(document_segments, dataset)
        db.session.commit()
<<<<<<< HEAD
        # 设置缓存标志为完成
        redis_client.setex(indexing_cache_key, 600, 'completed')
        end_at = time.perf_counter()
        # 记录任务完成信息
        logging.info(click.style('Segment batch created job: {} latency: {}'.format(job_id, end_at - start_at), fg='green'))
=======
        redis_client.setex(indexing_cache_key, 600, "completed")
        end_at = time.perf_counter()
        logging.info(
            click.style("Segment batch created job: {} latency: {}".format(job_id, end_at - start_at), fg="green")
        )
>>>>>>> 7b7576ad
    except Exception as e:
        # 记录异常信息
        logging.exception("Segments batch created index failed:{}".format(str(e)))
<<<<<<< HEAD
        # 设置缓存标志为错误
        redis_client.setex(indexing_cache_key, 600, 'error')
=======
        redis_client.setex(indexing_cache_key, 600, "error")
>>>>>>> 7b7576ad
<|MERGE_RESOLUTION|>--- conflicted
+++ resolved
@@ -30,20 +30,10 @@
     :param user_id: 用户ID
     :return: 无返回值
     """
-<<<<<<< HEAD
-
-    # 记录任务开始信息
-    logging.info(click.style('Start batch create segment jobId: {}'.format(job_id), fg='green'))
-    start_at = time.perf_counter()
-
-    # 设置缓存键名
-    indexing_cache_key = 'segment_batch_import_{}'.format(job_id)
-=======
     logging.info(click.style("Start batch create segment jobId: {}".format(job_id), fg="green"))
     start_at = time.perf_counter()
 
     indexing_cache_key = "segment_batch_import_{}".format(job_id)
->>>>>>> 7b7576ad
 
     try:
         # 校验数据集存在性
@@ -56,22 +46,11 @@
         if not dataset_document:
             raise ValueError("Document not exist.")
 
-<<<<<<< HEAD
-        # 校验文档是否可用
-        if not dataset_document.enabled or dataset_document.archived or dataset_document.indexing_status != 'completed':
-            raise ValueError('Document is not available.')
-
-        document_segments = []
-        embedding_model = None
-        # 根据索引技术选择相应的嵌入模型
-        if dataset.indexing_technique == 'high_quality':
-=======
         if not dataset_document.enabled or dataset_document.archived or dataset_document.indexing_status != "completed":
             raise ValueError("Document is not available.")
         document_segments = []
         embedding_model = None
         if dataset.indexing_technique == "high_quality":
->>>>>>> 7b7576ad
             model_manager = ModelManager()
             embedding_model = model_manager.get_model_instance(
                 tenant_id=dataset.tenant_id,
@@ -85,22 +64,12 @@
             doc_id = str(uuid.uuid4())
             segment_hash = helper.generate_text_hash(content)
             # calc embedding use tokens
-<<<<<<< HEAD
-            tokens = embedding_model.get_text_embedding_num_tokens(
-                texts=[content]
-            ) if embedding_model else 0
-            # 计算分割位置
-            max_position = db.session.query(func.max(DocumentSegment.position)).filter(
-                DocumentSegment.document_id == dataset_document.id
-            ).scalar()
-=======
             tokens = embedding_model.get_text_embedding_num_tokens(texts=[content]) if embedding_model else 0
             max_position = (
                 db.session.query(func.max(DocumentSegment.position))
                 .filter(DocumentSegment.document_id == dataset_document.id)
                 .scalar()
             )
->>>>>>> 7b7576ad
             segment_document = DocumentSegment(
                 tenant_id=tenant_id,
                 dataset_id=dataset_id,
@@ -116,14 +85,8 @@
                 status="completed",
                 completed_at=datetime.datetime.now(datetime.timezone.utc).replace(tzinfo=None),
             )
-<<<<<<< HEAD
-            # 如果文档形式为问答模型，设置答案
-            if dataset_document.doc_form == 'qa_model':
-                segment_document.answer = segment['answer']
-=======
             if dataset_document.doc_form == "qa_model":
                 segment_document.answer = segment["answer"]
->>>>>>> 7b7576ad
             db.session.add(segment_document)
             document_segments.append(segment_document)
         
@@ -131,25 +94,12 @@
         indexing_runner = IndexingRunner()
         indexing_runner.batch_add_segments(document_segments, dataset)
         db.session.commit()
-<<<<<<< HEAD
-        # 设置缓存标志为完成
-        redis_client.setex(indexing_cache_key, 600, 'completed')
-        end_at = time.perf_counter()
-        # 记录任务完成信息
-        logging.info(click.style('Segment batch created job: {} latency: {}'.format(job_id, end_at - start_at), fg='green'))
-=======
         redis_client.setex(indexing_cache_key, 600, "completed")
         end_at = time.perf_counter()
         logging.info(
             click.style("Segment batch created job: {} latency: {}".format(job_id, end_at - start_at), fg="green")
         )
->>>>>>> 7b7576ad
     except Exception as e:
         # 记录异常信息
         logging.exception("Segments batch created index failed:{}".format(str(e)))
-<<<<<<< HEAD
-        # 设置缓存标志为错误
-        redis_client.setex(indexing_cache_key, 600, 'error')
-=======
-        redis_client.setex(indexing_cache_key, 600, "error")
->>>>>>> 7b7576ad
+        redis_client.setex(indexing_cache_key, 600, "error")