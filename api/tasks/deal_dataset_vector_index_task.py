import logging
import time

import click
from celery import shared_task

from core.rag.index_processor.index_processor_factory import IndexProcessorFactory
from core.rag.models.document import Document
from extensions.ext_database import db
from models.dataset import Dataset, DocumentSegment
from models.dataset import Document as DatasetDocument


@shared_task(queue="dataset")
def deal_dataset_vector_index_task(dataset_id: str, action: str):
    """
    异步处理数据集的向量索引任务。
    :param dataset_id: 数据集ID，用于标识需要处理的数据集。
    :param action: 操作类型，支持"add"添加索引或"remove"移除索引。
    使用方法：deal_dataset_vector_index_task.delay(dataset_id, action)
    """
<<<<<<< HEAD
    # 记录处理开始日志
    logging.info(click.style('Start deal dataset vector index: {}'.format(dataset_id), fg='green'))
    start_at = time.perf_counter()

    try:
        # 根据ID查询数据集
        dataset = Dataset.query.filter_by(
            id=dataset_id
        ).first()
=======
    logging.info(click.style("Start deal dataset vector index: {}".format(dataset_id), fg="green"))
    start_at = time.perf_counter()

    try:
        dataset = Dataset.query.filter_by(id=dataset_id).first()
>>>>>>> 7b7576ad

        # 数据集不存在时抛出异常
        if not dataset:
<<<<<<< HEAD
            raise Exception('Dataset not found')
        
        # 获取数据集的索引类型，并根据索引类型初始化索引处理器
=======
            raise Exception("Dataset not found")
>>>>>>> 7b7576ad
        index_type = dataset.doc_form
        index_processor = IndexProcessorFactory(index_type).init_index_processor()
        
        # 根据操作类型执行相应的索引处理
        if action == "remove":
            # 移除索引
            index_processor.clean(dataset, None, with_keywords=False)
        elif action == "add":
<<<<<<< HEAD
            # 查询已完成索引且启用中的文档
            dataset_documents = db.session.query(DatasetDocument).filter(
                DatasetDocument.dataset_id == dataset_id,
                DatasetDocument.indexing_status == 'completed',
                DatasetDocument.enabled == True,
                DatasetDocument.archived == False,
            ).all()
=======
            dataset_documents = (
                db.session.query(DatasetDocument)
                .filter(
                    DatasetDocument.dataset_id == dataset_id,
                    DatasetDocument.indexing_status == "completed",
                    DatasetDocument.enabled == True,
                    DatasetDocument.archived == False,
                )
                .all()
            )
>>>>>>> 7b7576ad

            # 如果存在文档，则准备文档内容并添加到索引
            if dataset_documents:
                dataset_documents_ids = [doc.id for doc in dataset_documents]
                db.session.query(DatasetDocument).filter(DatasetDocument.id.in_(dataset_documents_ids)).update(
                    {"indexing_status": "indexing"}, synchronize_session=False
                )
                db.session.commit()

                for dataset_document in dataset_documents:
                    try:
                        # add from vector index
                        segments = (
                            db.session.query(DocumentSegment)
                            .filter(DocumentSegment.document_id == dataset_document.id, DocumentSegment.enabled == True)
                            .order_by(DocumentSegment.position.asc())
                            .all()
                        )
                        if segments:
                            documents = []
                            for segment in segments:
                                document = Document(
                                    page_content=segment.content,
                                    metadata={
                                        "doc_id": segment.index_node_id,
                                        "doc_hash": segment.index_node_hash,
                                        "document_id": segment.document_id,
                                        "dataset_id": segment.dataset_id,
                                    },
                                )

                                documents.append(document)
                            # save vector index
                            index_processor.load(dataset, documents, with_keywords=False)
                        db.session.query(DatasetDocument).filter(DatasetDocument.id == dataset_document.id).update(
                            {"indexing_status": "completed"}, synchronize_session=False
                        )
                        db.session.commit()
                    except Exception as e:
                        db.session.query(DatasetDocument).filter(DatasetDocument.id == dataset_document.id).update(
                            {"indexing_status": "error", "error": str(e)}, synchronize_session=False
                        )
                        db.session.commit()
        elif action == "update":
            dataset_documents = (
                db.session.query(DatasetDocument)
                .filter(
                    DatasetDocument.dataset_id == dataset_id,
                    DatasetDocument.indexing_status == "completed",
                    DatasetDocument.enabled == True,
                    DatasetDocument.archived == False,
                )
                .all()
            )
            # add new index
            if dataset_documents:
                # update document status
                dataset_documents_ids = [doc.id for doc in dataset_documents]
                db.session.query(DatasetDocument).filter(DatasetDocument.id.in_(dataset_documents_ids)).update(
                    {"indexing_status": "indexing"}, synchronize_session=False
                )
                db.session.commit()

                # clean index
                index_processor.clean(dataset, None, with_keywords=False)

                for dataset_document in dataset_documents:
                    # update from vector index
                    try:
                        segments = (
                            db.session.query(DocumentSegment)
                            .filter(DocumentSegment.document_id == dataset_document.id, DocumentSegment.enabled == True)
                            .order_by(DocumentSegment.position.asc())
                            .all()
                        )
                        if segments:
                            documents = []
                            for segment in segments:
                                document = Document(
                                    page_content=segment.content,
                                    metadata={
                                        "doc_id": segment.index_node_id,
                                        "doc_hash": segment.index_node_hash,
                                        "document_id": segment.document_id,
                                        "dataset_id": segment.dataset_id,
                                    },
                                )

                                documents.append(document)
                            # save vector index
                            index_processor.load(dataset, documents, with_keywords=False)
                        db.session.query(DatasetDocument).filter(DatasetDocument.id == dataset_document.id).update(
                            {"indexing_status": "completed"}, synchronize_session=False
                        )
                        db.session.commit()
                    except Exception as e:
                        db.session.query(DatasetDocument).filter(DatasetDocument.id == dataset_document.id).update(
                            {"indexing_status": "error", "error": str(e)}, synchronize_session=False
                        )
                        db.session.commit()

        end_at = time.perf_counter()
        logging.info(
            click.style("Deal dataset vector index: {} latency: {}".format(dataset_id, end_at - start_at), fg="green")
        )
    except Exception:
        # 记录异常日志
        logging.exception("Deal dataset vector index failed")<|MERGE_RESOLUTION|>--- conflicted
+++ resolved
@@ -19,33 +19,15 @@
     :param action: 操作类型，支持"add"添加索引或"remove"移除索引。
     使用方法：deal_dataset_vector_index_task.delay(dataset_id, action)
     """
-<<<<<<< HEAD
-    # 记录处理开始日志
-    logging.info(click.style('Start deal dataset vector index: {}'.format(dataset_id), fg='green'))
-    start_at = time.perf_counter()
-
-    try:
-        # 根据ID查询数据集
-        dataset = Dataset.query.filter_by(
-            id=dataset_id
-        ).first()
-=======
     logging.info(click.style("Start deal dataset vector index: {}".format(dataset_id), fg="green"))
     start_at = time.perf_counter()
 
     try:
         dataset = Dataset.query.filter_by(id=dataset_id).first()
->>>>>>> 7b7576ad
 
         # 数据集不存在时抛出异常
         if not dataset:
-<<<<<<< HEAD
-            raise Exception('Dataset not found')
-        
-        # 获取数据集的索引类型，并根据索引类型初始化索引处理器
-=======
             raise Exception("Dataset not found")
->>>>>>> 7b7576ad
         index_type = dataset.doc_form
         index_processor = IndexProcessorFactory(index_type).init_index_processor()
         
@@ -54,15 +36,6 @@
             # 移除索引
             index_processor.clean(dataset, None, with_keywords=False)
         elif action == "add":
-<<<<<<< HEAD
-            # 查询已完成索引且启用中的文档
-            dataset_documents = db.session.query(DatasetDocument).filter(
-                DatasetDocument.dataset_id == dataset_id,
-                DatasetDocument.indexing_status == 'completed',
-                DatasetDocument.enabled == True,
-                DatasetDocument.archived == False,
-            ).all()
-=======
             dataset_documents = (
                 db.session.query(DatasetDocument)
                 .filter(
@@ -73,7 +46,6 @@
                 )
                 .all()
             )
->>>>>>> 7b7576ad
 
             # 如果存在文档，则准备文档内容并添加到索引
             if dataset_documents:
