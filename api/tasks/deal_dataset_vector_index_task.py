--- conflicted
+++ resolved
@@ -52,30 +52,10 @@
 
             # 如果存在文档，则准备文档内容并添加到索引
             if dataset_documents:
-<<<<<<< HEAD
-                documents = []
-                for dataset_document in dataset_documents:
-                    # 查询并构建文档分段内容
-                    segments = db.session.query(DocumentSegment).filter(
-                        DocumentSegment.document_id == dataset_document.id,
-                        DocumentSegment.enabled == True
-                    ) .order_by(DocumentSegment.position.asc()).all()
-                    for segment in segments:
-                        document = Document(
-                            page_content=segment.content,
-                            metadata={
-                                "doc_id": segment.index_node_id,
-                                "doc_hash": segment.index_node_hash,
-                                "document_id": segment.document_id,
-                                "dataset_id": segment.dataset_id,
-                            }
-                        )
-=======
                 dataset_documents_ids = [doc.id for doc in dataset_documents]
                 db.session.query(DatasetDocument).filter(DatasetDocument.id.in_(dataset_documents_ids)) \
                     .update({"indexing_status": "indexing"}, synchronize_session=False)
                 db.session.commit()
->>>>>>> 5b32f2e0
 
                 for dataset_document in dataset_documents:
                     try:
@@ -97,10 +77,6 @@
                                     }
                                 )
 
-<<<<<<< HEAD
-                # 保存向量索引
-                index_processor.load(dataset, documents, with_keywords=False)
-=======
                                 documents.append(document)
                             # save vector index
                             index_processor.load(dataset, documents, with_keywords=False)
@@ -111,7 +87,6 @@
                         db.session.query(DatasetDocument).filter(DatasetDocument.id == dataset_document.id) \
                             .update({"indexing_status": "error", "error": str(e)}, synchronize_session=False)
                         db.session.commit()
->>>>>>> 5b32f2e0
         elif action == 'update':
             dataset_documents = db.session.query(DatasetDocument).filter(
                 DatasetDocument.dataset_id == dataset_id,
@@ -162,7 +137,6 @@
                         db.session.commit()
 
 
-        # 记录处理结束日志，计算并记录处理时延
         end_at = time.perf_counter()
         logging.info(
             click.style('Deal dataset vector index: {} latency: {}'.format(dataset_id, end_at - start_at), fg='green'))
