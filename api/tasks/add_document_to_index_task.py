import datetime
import logging
import time

import click
from celery import shared_task
from werkzeug.exceptions import NotFound

from core.rag.index_processor.index_processor_factory import IndexProcessorFactory
from core.rag.models.document import Document
from extensions.ext_database import db
from extensions.ext_redis import redis_client
from models.dataset import Document as DatasetDocument
from models.dataset import DocumentSegment


@shared_task(queue="dataset")
def add_document_to_index_task(dataset_document_id: str):
    """
    异步将文档添加到索引中
    :param dataset_document_id: 文档的唯一标识符

    使用方法: add_document_to_index.delay(document_id)
    """
<<<<<<< HEAD
    # 记录开始添加文档到索引的日志，并显示进度信息
    logging.info(click.style('Start add document to index: {}'.format(dataset_document_id), fg='green'))
=======
    logging.info(click.style("Start add document to index: {}".format(dataset_document_id), fg="green"))
>>>>>>> 7b7576ad
    start_at = time.perf_counter()

    # 从数据库中查询文档，确认其存在性
    dataset_document = db.session.query(DatasetDocument).filter(DatasetDocument.id == dataset_document_id).first()
    if not dataset_document:
        raise NotFound("Document not found")

<<<<<<< HEAD
    # 仅处理已完成索引状态的文档
    if dataset_document.indexing_status != 'completed':
        return

    # 设置缓存键名，用于标识当前文档的索引过程
    indexing_cache_key = 'document_{}_indexing'.format(dataset_document.id)

    try:
        # 查询并组织文档的各个段落
        segments = db.session.query(DocumentSegment).filter(
            DocumentSegment.document_id == dataset_document.id,
            DocumentSegment.enabled == True
        ) \
            .order_by(DocumentSegment.position.asc()).all()
=======
    if dataset_document.indexing_status != "completed":
        return

    indexing_cache_key = "document_{}_indexing".format(dataset_document.id)

    try:
        segments = (
            db.session.query(DocumentSegment)
            .filter(DocumentSegment.document_id == dataset_document.id, DocumentSegment.enabled == True)
            .order_by(DocumentSegment.position.asc())
            .all()
        )
>>>>>>> 7b7576ad

        documents = []
        for segment in segments:
            document = Document(
                page_content=segment.content,
                metadata={
                    "doc_id": segment.index_node_id,
                    "doc_hash": segment.index_node_hash,
                    "document_id": segment.document_id,
                    "dataset_id": segment.dataset_id,
                },
            )

            documents.append(document)

        # 获取文档所属的数据集，并根据数据集的类型初始化索引处理器
        dataset = dataset_document.dataset

        if not dataset:
            raise Exception("Document has no dataset")

        index_type = dataset.doc_form
        index_processor = IndexProcessorFactory(index_type).init_index_processor()
        index_processor.load(dataset, documents)

        # 记录文档添加到索引完成的日志，并显示执行时间
        end_at = time.perf_counter()
        logging.info(
            click.style(
                "Document added to index: {} latency: {}".format(dataset_document.id, end_at - start_at), fg="green"
            )
        )
    except Exception as e:
        # 处理添加文档到索引过程中出现的异常，并更新文档状态
        logging.exception("add document to index failed")
        dataset_document.enabled = False
        dataset_document.disabled_at = datetime.datetime.now(datetime.timezone.utc).replace(tzinfo=None)
        dataset_document.status = "error"
        dataset_document.error = str(e)
        db.session.commit()
    finally:
        # 无论成功或失败，最后都清除相关缓存
        redis_client.delete(indexing_cache_key)<|MERGE_RESOLUTION|>--- conflicted
+++ resolved
@@ -22,12 +22,7 @@
 
     使用方法: add_document_to_index.delay(document_id)
     """
-<<<<<<< HEAD
-    # 记录开始添加文档到索引的日志，并显示进度信息
-    logging.info(click.style('Start add document to index: {}'.format(dataset_document_id), fg='green'))
-=======
     logging.info(click.style("Start add document to index: {}".format(dataset_document_id), fg="green"))
->>>>>>> 7b7576ad
     start_at = time.perf_counter()
 
     # 从数据库中查询文档，确认其存在性
@@ -35,22 +30,6 @@
     if not dataset_document:
         raise NotFound("Document not found")
 
-<<<<<<< HEAD
-    # 仅处理已完成索引状态的文档
-    if dataset_document.indexing_status != 'completed':
-        return
-
-    # 设置缓存键名，用于标识当前文档的索引过程
-    indexing_cache_key = 'document_{}_indexing'.format(dataset_document.id)
-
-    try:
-        # 查询并组织文档的各个段落
-        segments = db.session.query(DocumentSegment).filter(
-            DocumentSegment.document_id == dataset_document.id,
-            DocumentSegment.enabled == True
-        ) \
-            .order_by(DocumentSegment.position.asc()).all()
-=======
     if dataset_document.indexing_status != "completed":
         return
 
@@ -63,7 +42,6 @@
             .order_by(DocumentSegment.position.asc())
             .all()
         )
->>>>>>> 7b7576ad
 
         documents = []
         for segment in segments:
