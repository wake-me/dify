[project]
requires-python = ">=3.10,<3.13"

[build-system]
requires = ["poetry-core"]
build-backend = "poetry.core.masonry.api"

[tool.ruff]
exclude = [
]
line-length = 120

[tool.ruff.lint]
preview = true
select = [
    "B", # flake8-bugbear rules
    "C4", # flake8-comprehensions
    "F", # pyflakes rules
    "I", # isort rules
    "UP", # pyupgrade rules
    "B035", # static-key-dict-comprehension
    "E101", # mixed-spaces-and-tabs
    "E111", # indentation-with-invalid-multiple
    "E112", # no-indented-block
    "E113", # unexpected-indentation
    "E115", # no-indented-block-comment
    "E116", # unexpected-indentation-comment
    "E117", # over-indented
    "RUF019", # unnecessary-key-check
    "RUF100", # unused-noqa
    "RUF101", # redirected-noqa
    "S506", # unsafe-yaml-load
    "SIM116", # if-else-block-instead-of-dict-lookup
    "SIM401", # if-else-block-instead-of-dict-get
    "SIM910", # dict-get-with-none-default
    "W191", # tab-indentation
    "W605", # invalid-escape-sequence
    "F601", # multi-value-repeated-key-literal
    "F602", # multi-value-repeated-key-variable
]
ignore = [
    "F403", # undefined-local-with-import-star
    "F405", # undefined-local-with-import-star-usage
    "F821", # undefined-name
    "F841", # unused-variable
    "UP007", # non-pep604-annotation
    "UP032", # f-string
    "B005", # strip-with-multi-characters
    "B006", # mutable-argument-default
    "B007", # unused-loop-control-variable
    "B026", # star-arg-unpacking-after-keyword-arg
#    "B901", # return-in-generator
    "B904", # raise-without-from-inside-except
    "B905", # zip-without-explicit-strict
]

[tool.ruff.lint.per-file-ignores]
"app.py" = [
    "F401", # unused-import
    "F811", # redefined-while-unused
]
"__init__.py" = [
    "F401", # unused-import
    "F811", # redefined-while-unused
]
"tests/*" = [
    "F401", # unused-import
    "F811", # redefined-while-unused
]

[tool.ruff.format]
exclude = [
    "core/**/*.py",
    "controllers/**/*.py",
    "models/**/*.py",
    "utils/**/*.py",
    "migrations/**/*",
    "services/**/*.py",
    "tasks/**/*.py",
    "tests/**/*.py",
    "libs/**/*.py",
    "configs/**/*.py",
]

[tool.pytest_env]
OPENAI_API_KEY = "sk-IamNotARealKeyJustForMockTestKawaiiiiiiiiii"
UPSTAGE_API_KEY = "up-aaaaaaaaaaaaaaaaaaaa"
AZURE_OPENAI_API_BASE = "https://difyai-openai.openai.azure.com"
AZURE_OPENAI_API_KEY = "xxxxb1707exxxxxxxxxxaaxxxxxf94"
ANTHROPIC_API_KEY = "sk-ant-api11-IamNotARealKeyJustForMockTestKawaiiiiiiiiii-NotBaka-ASkksz"
CHATGLM_API_BASE = "http://a.abc.com:11451"
XINFERENCE_SERVER_URL = "http://a.abc.com:11451"
XINFERENCE_GENERATION_MODEL_UID = "generate"
XINFERENCE_CHAT_MODEL_UID = "chat"
XINFERENCE_EMBEDDINGS_MODEL_UID = "embedding"
XINFERENCE_RERANK_MODEL_UID = "rerank"
GOOGLE_API_KEY = "abcdefghijklmnopqrstuvwxyz"
HUGGINGFACE_API_KEY = "hf-awuwuwuwuwuwuwuwuwuwuwuwuwuwuwuwuwu"
HUGGINGFACE_TEXT_GEN_ENDPOINT_URL = "a"
HUGGINGFACE_TEXT2TEXT_GEN_ENDPOINT_URL = "b"
HUGGINGFACE_EMBEDDINGS_ENDPOINT_URL = "c"
MOCK_SWITCH = "true"
CODE_MAX_STRING_LENGTH = "80000"
CODE_EXECUTION_ENDPOINT = "http://127.0.0.1:8194"
CODE_EXECUTION_API_KEY = "dify-sandbox"
FIRECRAWL_API_KEY = "fc-"
TEI_EMBEDDING_SERVER_URL = "http://a.abc.com:11451"
TEI_RERANK_SERVER_URL = "http://a.abc.com:11451"

[tool.poetry]
name = "dify-api"
package-mode = false

############################################################
# Main dependencies
############################################################

[tool.poetry.dependencies]
anthropic = "~0.23.1"
authlib = "1.3.1"
azure-identity = "1.16.1"
azure-storage-blob = "12.13.0"
beautifulsoup4 = "4.12.2"
boto3 = "1.34.148"
bs4 = "~0.0.1"
cachetools = "~5.3.0"
celery = "~5.3.6"
chardet = "~5.1.0"
cohere = "~5.2.4"
cos-python-sdk-v5 = "1.9.30"
dashscope = { version = "~1.17.0", extras = ["tokenizer"] }
flask = "~3.0.1"
flask-compress = "~1.14"
flask-cors = "~4.0.0"
flask-login = "~0.6.3"
flask-migrate = "~4.0.5"
flask-restful = "~0.3.10"
Flask-SQLAlchemy = "~3.1.1"
gevent = "~23.9.1"
gmpy2 = "~2.2.1"
google-ai-generativelanguage = "0.6.1"
google-api-core = "2.18.0"
google-api-python-client = "2.90.0"
google-auth = "2.29.0"
google-auth-httplib2 = "0.2.0"
google-cloud-aiplatform = "1.49.0"
google-cloud-storage = "2.16.0"
google-generativeai = "0.5.0"
googleapis-common-protos = "1.63.0"
gunicorn = "~22.0.0"
httpx = { version = "~0.27.0", extras = ["socks"] }
huggingface-hub = "~0.16.4"
jieba = "0.42.1"
langfuse = "^2.36.1"
langsmith = "^0.1.77"
mailchimp-transactional = "~1.0.50"
markdown = "~3.5.1"
novita-client = "^0.5.6"
numpy = "~1.26.4"
openai = "~1.29.0"
oss2 = "2.18.5"
pandas = { version = "~2.2.2", extras = ["performance", "excel"] }
psycopg2-binary = "~2.9.6"
pycryptodome = "3.19.1"
pydantic = "~2.8.2"
pydantic-settings = "~2.3.4"
pydantic_extra_types = "~2.9.0"
pyjwt = "~2.8.0"
pypdfium2 = "~4.17.0"
python = ">=3.10,<3.13"
python-docx = "~1.1.0"
python-dotenv = "1.0.0"
pyyaml = "~6.0.1"
readabilipy = "0.2.0"
redis = { version = "~5.0.3", extras = ["hiredis"] }
replicate = "~0.22.0"
resend = "~0.7.0"
safetensors = "~0.4.3"
scikit-learn = "^1.5.1"
sentry-sdk = { version = "~1.44.1", extras = ["flask"] }
sqlalchemy = "~2.0.29"
tencentcloud-sdk-python-hunyuan = "~3.0.1158"
tiktoken = "~0.7.0"
tokenizers = "~0.15.0"
transformers = "~4.35.0"
unstructured = { version = "~0.10.27", extras = ["docx", "epub", "md", "msg", "ppt", "pptx"] }
websocket-client = "~1.7.0"
werkzeug = "~3.0.1"
xinference-client = "0.13.3"
yarl = "~1.9.4"
zhipuai = "1.0.7"
rank-bm25 = "~0.2.2"
openpyxl = "^3.1.5"
kaleido = "0.2.1"
elasticsearch = "8.14.0"

############################################################
# Tool dependencies required by tool implementations
############################################################

[tool.poetry.group.tool.dependencies]
arxiv = "2.1.0"
matplotlib = "~3.8.2"
newspaper3k = "0.2.8"
duckduckgo-search = "^6.2.6"
jsonpath-ng = "1.6.1"
numexpr = "~2.9.0"
opensearch-py = "2.4.0"
qrcode = "~7.4.2"
twilio = "~9.0.4"
vanna = { version = "0.5.5", extras = ["postgres", "mysql", "clickhouse", "duckdb"] }
wikipedia = "1.4.0"
yfinance = "~0.2.40"
cloudscraper = "1.2.71"

############################################################
# VDB dependencies required by vector store clients
############################################################

[tool.poetry.group.vdb.dependencies]
chromadb = "0.5.1"
oracledb = "~2.2.1"
pgvecto-rs = { version = "~0.2.1", extras = ['sqlalchemy'] }
pgvector = "0.2.5"
pymilvus = "~2.4.4"
pymysql = "1.1.1"
tcvectordb = "1.3.2"
tidb-vector = "0.0.9"
qdrant-client = "1.7.3"
weaviate-client = "~3.21.0"
alibabacloud_gpdb20160503 = "~3.8.0"
alibabacloud_tea_openapi = "~0.3.9"
clickhouse-connect = "~0.7.16"

############################################################
# Dev dependencies for running tests
############################################################

[tool.poetry.group.dev]
optional = true

[tool.poetry.group.dev.dependencies]
coverage = "~7.2.4"
pytest = "~8.1.1"
pytest-benchmark = "~4.0.0"
pytest-env = "~1.1.3"
pytest-mock = "~3.14.0"

############################################################
# Lint dependencies for code style linting
############################################################

[tool.poetry.group.lint]
optional = true

[tool.poetry.group.lint.dependencies]
<<<<<<< HEAD
ruff = "~0.5.1"
dotenv-linter = "~0.5.0"

[[tool.poetry.source]]
name = "mirrors"
url = "https://pypi.tuna.tsinghua.edu.cn/simple/"
priority = "primary"
=======
ruff = "~0.5.7"
dotenv-linter = "~0.5.0"
>>>>>>> 3f9720bc
<|MERGE_RESOLUTION|>--- conflicted
+++ resolved
@@ -254,15 +254,10 @@
 optional = true
 
 [tool.poetry.group.lint.dependencies]
-<<<<<<< HEAD
-ruff = "~0.5.1"
+ruff = "~0.5.7"
 dotenv-linter = "~0.5.0"
 
 [[tool.poetry.source]]
 name = "mirrors"
 url = "https://pypi.tuna.tsinghua.edu.cn/simple/"
 priority = "primary"
-=======
-ruff = "~0.5.7"
-dotenv-linter = "~0.5.0"
->>>>>>> 3f9720bc
