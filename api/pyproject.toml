--- conflicted
+++ resolved
@@ -256,15 +256,10 @@
 optional = true
 
 [tool.poetry.group.lint.dependencies]
-<<<<<<< HEAD
-ruff = "~0.5.7"
 dotenv-linter = "~0.5.0"
+ruff = "~0.6.1"
 
 [[tool.poetry.source]]
 name = "mirrors"
 url = "https://pypi.tuna.tsinghua.edu.cn/simple/"
 priority = "primary"
-=======
-dotenv-linter = "~0.5.0"
-ruff = "~0.6.1"
->>>>>>> b035c02f
