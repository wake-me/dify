from core.model_manager import ModelManager
from core.model_runtime.entities.model_entities import ModelType
from core.moderation.base import Moderation, ModerationAction, ModerationInputsResult, ModerationOutputsResult


class OpenAIModeration(Moderation):
    # OpenAI内容审核模块，继承自Moderation基类
    name: str = "openai_moderation"

    @classmethod
    def validate_config(cls, tenant_id: str, config: dict) -> None:
        """
        验证传入的表单配置数据。

        :param tenant_id: 工作空间的id
        :param config: 表单配置数据
        :return: 无返回值
        """
        cls._validate_inputs_and_outputs_config(config, True)

    def moderation_for_inputs(self, inputs: dict, query: str = "") -> ModerationInputsResult:
        """
        对输入内容进行审核。

        :param inputs: 待审核的输入字典
        :param query: 查询字符串（可选）
        :return: 返回审核结果，包括是否标记为违规、操作类型和预设响应
        """
        flagged = False  # 标记是否违规
        preset_response = ""  # 预设响应文本

        # 如果输入审核启用
        if self.config['inputs_config']['enabled']:
            preset_response = self.config['inputs_config']['preset_response']  # 获取预设响应

            if query:
                inputs['query__'] = query  # 如果存在查询字符串，添加到输入中
            flagged = self._is_violated(inputs)  # 检查是否违规

        return ModerationInputsResult(flagged=flagged, action=ModerationAction.DIRECT_OUTPUT, preset_response=preset_response)

    def moderation_for_outputs(self, text: str) -> ModerationOutputsResult:
        """
        对输出内容进行审核。

        :param text: 待审核的文本
        :return: 返回审核结果，包括是否标记为违规、操作类型和预设响应
        """
        flagged = False  # 标记是否违规
        preset_response = ""  # 预设响应文本

        # 如果输出审核启用
        if self.config['outputs_config']['enabled']:
            flagged = self._is_violated({'text': text})  # 检查文本是否违规
            preset_response = self.config['outputs_config']['preset_response']  # 获取预设响应

        return ModerationOutputsResult(flagged=flagged, action=ModerationAction.DIRECT_OUTPUT, preset_response=preset_response)

    def _is_violated(self, inputs: dict):
<<<<<<< HEAD
        """
        检查输入内容是否违规。

        :param inputs: 待检查的输入字典
        :return: 返回是否违规的判断结果
        """
        text = '\n'.join(inputs.values())  # 将输入字典的值合并为文本字符串
        model_manager = ModelManager()  # 获取模型管理器实例
=======
        text = '\n'.join(str(inputs.values()))
        model_manager = ModelManager()
>>>>>>> bdf3ea43
        model_instance = model_manager.get_model_instance(
            tenant_id=self.tenant_id,
            provider="openai",
            model_type=ModelType.MODERATION,
            model="text-moderation-stable"
        )  # 获取OpenAI的文本审核模型实例

        openai_moderation = model_instance.invoke_moderation(
            text=text  # 调用模型对文本进行审核
        )

        return openai_moderation  # 返回审核结果<|MERGE_RESOLUTION|>--- conflicted
+++ resolved
@@ -57,19 +57,8 @@
         return ModerationOutputsResult(flagged=flagged, action=ModerationAction.DIRECT_OUTPUT, preset_response=preset_response)
 
     def _is_violated(self, inputs: dict):
-<<<<<<< HEAD
-        """
-        检查输入内容是否违规。
-
-        :param inputs: 待检查的输入字典
-        :return: 返回是否违规的判断结果
-        """
-        text = '\n'.join(inputs.values())  # 将输入字典的值合并为文本字符串
-        model_manager = ModelManager()  # 获取模型管理器实例
-=======
         text = '\n'.join(str(inputs.values()))
         model_manager = ModelManager()
->>>>>>> bdf3ea43
         model_instance = model_manager.get_model_instance(
             tenant_id=self.tenant_id,
             provider="openai",
