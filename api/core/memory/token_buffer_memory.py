--- conflicted
+++ resolved
@@ -84,18 +84,8 @@
         if not prompt_messages:
             return []
 
-<<<<<<< HEAD
-        # 如果消息总令牌数超过最大令牌限制，则进行消息修剪
-        provider_instance = model_provider_factory.get_provider_instance(self.model_instance.provider)
-        model_type_instance = provider_instance.get_model_instance(ModelType.LLM)
-
-        curr_message_tokens = model_type_instance.get_num_tokens(
-            self.model_instance.model,
-            self.model_instance.credentials,
-=======
         # prune the chat message if it exceeds the max token limit
         curr_message_tokens = self.model_instance.get_llm_num_tokens(
->>>>>>> 3d276f4a
             prompt_messages
         )
 
