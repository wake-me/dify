--- conflicted
+++ resolved
@@ -142,10 +142,6 @@
         type: str  # 工具调用的类型
         function: ToolCallFunction  # 工具调用的函数信息
 
-<<<<<<< HEAD
-    role: PromptMessageRole = PromptMessageRole.ASSISTANT  # 消息角色，默认为助理
-    tool_calls: list[ToolCall] = []  # 工具调用列表
-=======
         @field_validator('id', mode='before')
         @classmethod
         def transform_id_to_str(cls, value) -> str:
@@ -156,7 +152,6 @@
 
     role: PromptMessageRole = PromptMessageRole.ASSISTANT
     tool_calls: list[ToolCall] = []
->>>>>>> bdf3ea43
 
     def is_empty(self) -> bool:
         """
