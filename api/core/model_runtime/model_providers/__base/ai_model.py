--- conflicted
+++ resolved
@@ -162,14 +162,8 @@
 
         # 遍历所有model_schema_yaml_paths
         for model_schema_yaml_path in model_schema_yaml_paths:
-<<<<<<< HEAD
-            # 从yaml文件中读取数据
-            with open(model_schema_yaml_path, encoding='utf-8') as f:
-                yaml_data = yaml.safe_load(f)
-=======
             # read yaml data from yaml file
             yaml_data = load_yaml_file(model_schema_yaml_path, ignore_error=True)
->>>>>>> 1b2d8629
 
             new_parameter_rules = []
             for parameter_rule in yaml_data.get('parameter_rules', []):
