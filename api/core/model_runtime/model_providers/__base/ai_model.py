--- conflicted
+++ resolved
@@ -27,16 +27,10 @@
     """
     所有模型的基类。
     """
-<<<<<<< HEAD
-    model_type: ModelType  # 模型类型
-    model_schemas: list[AIModelEntity] = None  # 模型架构列表
-    started_at: float = 0  # 模型启动时间（秒）
-=======
 
     model_type: ModelType
     model_schemas: Optional[list[AIModelEntity]] = None
     started_at: float = 0
->>>>>>> 57729823
 
     # pydantic configs
     model_config = ConfigDict(protected_namespaces=())
@@ -125,13 +119,9 @@
                 currency="USD",
             )
 
-<<<<<<< HEAD
-        # 计算总价
-=======
         # calculate total amount
         if not price_config:
             raise ValueError(f"Price config not found for model {model}")
->>>>>>> 57729823
         total_amount = tokens * unit_price * price_config.unit
         total_amount = total_amount.quantize(decimal.Decimal('0.0000001'), rounding=decimal.ROUND_HALF_UP)
 
@@ -269,13 +259,8 @@
         """
         # 根据模型名称和凭证获取可定制的模型架构
         return self._get_customizable_model_schema(model, credentials)
-<<<<<<< HEAD
-        
-    def _get_customizable_model_schema(self, model: str, credentials: dict) -> Optional[AIModelEntity]:
-=======
 
     def _get_customizable_model_schema(self, model: str, credentials: Mapping) -> Optional[AIModelEntity]:
->>>>>>> 57729823
         """
         获取可定制模型的架构，并填充模板。
 
@@ -291,13 +276,8 @@
 
         if not schema:
             return None
-<<<<<<< HEAD
-        
-        # 根据模板填充架构参数规则
-=======
 
         # fill in the template
->>>>>>> 57729823
         new_parameter_rules = []
         for parameter_rule in schema.parameter_rules:
             if parameter_rule.use_template:
@@ -321,13 +301,6 @@
                         parameter_rule.help = I18nObject(
                             en_US=default_parameter_rule['help']['en_US'],
                         )
-<<<<<<< HEAD
-                    # 国际化帮助信息
-                    if not parameter_rule.help.en_US and ('help' in default_parameter_rule and 'en_US' in default_parameter_rule['help']):
-                        parameter_rule.help.en_US = default_parameter_rule['help']['en_US']
-                    if not parameter_rule.help.zh_Hans and ('help' in default_parameter_rule and 'zh_Hans' in default_parameter_rule['help']):
-                        parameter_rule.help.zh_Hans = default_parameter_rule['help'].get('zh_Hans', default_parameter_rule['help']['en_US'])
-=======
                     if (
                         parameter_rule.help
                         and not parameter_rule.help.en_US
@@ -342,7 +315,6 @@
                         parameter_rule.help.zh_Hans = default_parameter_rule["help"].get(
                             "zh_Hans", default_parameter_rule["help"]["en_US"]
                         )
->>>>>>> 57729823
                 except ValueError:
                     # 忽略无效的模板名称
                     pass
