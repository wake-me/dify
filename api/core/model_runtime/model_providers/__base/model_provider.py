import os
from abc import ABC, abstractmethod
from typing import Optional

from core.helper.module_import_helper import get_subclasses_from_module, import_module_from_source
from core.model_runtime.entities.model_entities import AIModelEntity, ModelType
from core.model_runtime.entities.provider_entities import ProviderEntity
from core.model_runtime.model_providers.__base.ai_model import AIModel
from core.tools.utils.yaml_utils import load_yaml_file


class ModelProvider(ABC):
<<<<<<< HEAD
    # 类ModelProvider的注释：抽象基类，用于提供模型实例和验证提供者凭证。
    
    provider_schema: ProviderEntity = None  # 提供者模式属性，用于存储提供者的模式信息。
    model_instance_map: dict[str, AIModel] = {}  # 模型实例映射，键是模型类型的字符串表示，值是AIModel的实例。

=======
    provider_schema: Optional[ProviderEntity] = None
    model_instance_map: dict[str, AIModel] = {}
>>>>>>> 57729823

    @abstractmethod
    def validate_provider_credentials(self, credentials: dict) -> None:
        """
        验证提供者凭证的合法性。
        你可以选择任何模型类型的验证凭证方法或自己实现验证方法，例如：通过获取模型列表API。

        如果验证失败，则抛出异常。

        :param credentials: 提供者凭证，凭证形式定义在`provider_credential_schema`中。
        """
        raise NotImplementedError

    def get_provider_schema(self) -> ProviderEntity:
        """
<<<<<<< HEAD
        获取提供者模式。

        :return: 返回提供者模式。
        """
        if self.provider_schema:
            return self.provider_schema

        # 获取当前类所在的模块名
=======
        Get provider schema
    
        :return: provider schema
        """
        if self.provider_schema:
            return self.provider_schema
    
        # get dirname of the current path
>>>>>>> 57729823
        provider_name = self.__class__.__module__.split('.')[-1]

        # 获取模型提供者类所在的路径
        base_path = os.path.abspath(__file__)
        current_path = os.path.join(os.path.dirname(os.path.dirname(base_path)), provider_name)
<<<<<<< HEAD

        # 从yaml文件中读取提供者模式
=======
    
        # read provider schema from yaml file
>>>>>>> 57729823
        yaml_path = os.path.join(current_path, f'{provider_name}.yaml')
        yaml_data = load_yaml_file(yaml_path, ignore_error=True)
    
        try:
            # 将yaml数据转换为实体
            provider_schema = ProviderEntity(**yaml_data)
        except Exception as e:
            raise Exception(f'Invalid provider schema for {provider_name}: {str(e)}')

        # 缓存模式
        self.provider_schema = provider_schema
    
        return provider_schema

    def models(self, model_type: ModelType) -> list[AIModelEntity]:
        """
        根据给定的模型类型获取所有模型。

        :param model_type: 模型类型，定义在`ModelType`中。
        :return: 模型列表。
        """
        provider_schema = self.get_provider_schema()
        if model_type not in provider_schema.supported_model_types:
            return []

        # 获取指定模型类型的模型实例
        model_instance = self.get_model_instance(model_type)

        # 获取预定义的模型
        models = model_instance.predefined_models()

        # 返回模型列表
        return models

    def get_model_instance(self, model_type: ModelType) -> AIModel:
        """
        获取模型实例。

        :param model_type: 模型类型，定义在`ModelType`中。
        :return: 返回模型实例。
        """
<<<<<<< HEAD
        # 获取当前路径的目录名
        provider_name = self.__class__.__module__.split('.')[-1]
=======
        # get dirname of the current path
        provider_name = self.__class__.__module__.split(".")[-1]
>>>>>>> 57729823

        if f"{provider_name}.{model_type.value}" in self.model_instance_map:
            return self.model_instance_map[f"{provider_name}.{model_type.value}"]

        # 获取模型类型类的路径
        base_path = os.path.abspath(__file__)
        model_type_name = model_type.value.replace('-', '_')
        model_type_path = os.path.join(os.path.dirname(os.path.dirname(base_path)), provider_name, model_type_name)
        model_type_py_path = os.path.join(model_type_path, f'{model_type_name}.py')

        if not os.path.isdir(model_type_path) or not os.path.exists(model_type_py_path):
            raise Exception(f'Invalid model type {model_type} for provider {provider_name}')

        # 如果模型类型的路径不存在或模型的py文件不存在，则抛出异常
        parent_module = '.'.join(self.__class__.__module__.split('.')[:-1])
        mod = import_module_from_source(
            module_name=f"{parent_module}.{model_type_name}.{model_type_name}", py_file_path=model_type_py_path
        )
        model_class = next(
            filter(
                lambda x: x.__module__ == mod.__name__ and not x.__abstractmethods__,
                get_subclasses_from_module(mod, AIModel),
            ),
            None,
        )
        if not model_class:
            raise Exception(f"Missing AIModel Class for model type {model_type} in {model_type_py_path}")

        model_instance_map = model_class()
        self.model_instance_map[f"{provider_name}.{model_type.value}"] = model_instance_map

        return model_instance_map<|MERGE_RESOLUTION|>--- conflicted
+++ resolved
@@ -10,16 +10,8 @@
 
 
 class ModelProvider(ABC):
-<<<<<<< HEAD
-    # 类ModelProvider的注释：抽象基类，用于提供模型实例和验证提供者凭证。
-    
-    provider_schema: ProviderEntity = None  # 提供者模式属性，用于存储提供者的模式信息。
-    model_instance_map: dict[str, AIModel] = {}  # 模型实例映射，键是模型类型的字符串表示，值是AIModel的实例。
-
-=======
     provider_schema: Optional[ProviderEntity] = None
     model_instance_map: dict[str, AIModel] = {}
->>>>>>> 57729823
 
     @abstractmethod
     def validate_provider_credentials(self, credentials: dict) -> None:
@@ -35,16 +27,6 @@
 
     def get_provider_schema(self) -> ProviderEntity:
         """
-<<<<<<< HEAD
-        获取提供者模式。
-
-        :return: 返回提供者模式。
-        """
-        if self.provider_schema:
-            return self.provider_schema
-
-        # 获取当前类所在的模块名
-=======
         Get provider schema
     
         :return: provider schema
@@ -53,19 +35,13 @@
             return self.provider_schema
     
         # get dirname of the current path
->>>>>>> 57729823
         provider_name = self.__class__.__module__.split('.')[-1]
 
         # 获取模型提供者类所在的路径
         base_path = os.path.abspath(__file__)
         current_path = os.path.join(os.path.dirname(os.path.dirname(base_path)), provider_name)
-<<<<<<< HEAD
-
-        # 从yaml文件中读取提供者模式
-=======
     
         # read provider schema from yaml file
->>>>>>> 57729823
         yaml_path = os.path.join(current_path, f'{provider_name}.yaml')
         yaml_data = load_yaml_file(yaml_path, ignore_error=True)
     
@@ -107,13 +83,8 @@
         :param model_type: 模型类型，定义在`ModelType`中。
         :return: 返回模型实例。
         """
-<<<<<<< HEAD
-        # 获取当前路径的目录名
-        provider_name = self.__class__.__module__.split('.')[-1]
-=======
         # get dirname of the current path
         provider_name = self.__class__.__module__.split(".")[-1]
->>>>>>> 57729823
 
         if f"{provider_name}.{model_type.value}" in self.model_instance_map:
             return self.model_instance_map[f"{provider_name}.{model_type.value}"]
