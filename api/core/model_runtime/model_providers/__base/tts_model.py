import logging
import re
from abc import abstractmethod
from typing import Optional

from pydantic import ConfigDict

from core.model_runtime.entities.model_entities import ModelPropertyKey, ModelType
from core.model_runtime.model_providers.__base.ai_model import AIModel

logger = logging.getLogger(__name__)


class TTSModel(AIModel):
    """
    TTS模型类，用于语音合成模型的管理。
    """

    model_type: ModelType = ModelType.TTS  # 指定模型类型为TTS

    # pydantic configs
    model_config = ConfigDict(protected_namespaces=())

    def invoke(self, model: str, tenant_id: str, credentials: dict, content_text: str, voice: str,
               user: Optional[str] = None):
        """
        调用大型语言模型进行语音合成。

        :param model: 模型名称。
        :param tenant_id: 用户租户ID。
        :param credentials: 模型认证信息。
        :param content_text: 需要被转换为语音的文本内容。
        :param voice: 模型的音色。
        :param streaming: 输出是否为流式。
        :param user: 唯一用户ID，可选。
        :return: 转换后的音频文件。
        """
        try:
            return self._invoke(model=model, credentials=credentials, user=user,
                                content_text=content_text, voice=voice, tenant_id=tenant_id)
        except Exception as e:
            # 转换调用过程中的错误为统一的异常格式并抛出
            raise self._transform_invoke_error(e)

    @abstractmethod
    def _invoke(self, model: str, tenant_id: str, credentials: dict, content_text: str, voice: str,
                user: Optional[str] = None):
        """
        实际调用大型语言模型进行语音合成的抽象方法。

        :param model: 模型名称。
        :param tenant_id: 用户租户ID。
        :param credentials: 模型认证信息。
        :param voice: 模型的音色。
        :param content_text: 需要被转换为语音的文本内容。
        :param streaming: 输出是否为流式。
        :param user: 唯一用户ID，可选。
        :return: 转换后的音频文件。
        """
        raise NotImplementedError  # 该方法需要在子类中实现
    def get_tts_model_voices(self, model: str, credentials: dict, language: Optional[str] = None) -> list:
        """
        获取指定TTS模型的声音列表

        :param language: TTS语言
        :param model: 模型名称
        :param credentials: 模型凭证
        :return: 声音列表
        """
        # 获取模型架构
        model_schema = self.get_model_schema(model, credentials)

        # 检查模型架构是否存在，并且包含声音属性
        if model_schema and ModelPropertyKey.VOICES in model_schema.model_properties:
            voices = model_schema.model_properties[ModelPropertyKey.VOICES]
            # 如果指定了语言，则筛选出对应语言的声音列表；否则返回所有声音列表
            if language:
                return [{'name': d['name'], 'value': d['mode']} for d in voices if
                        language and language in d.get('language')]
            else:
                return [{'name': d['name'], 'value': d['mode']} for d in voices]

    def _get_model_default_voice(self, model: str, credentials: dict) -> any:
        """
        获取指定TTS模型的默认声音

        :param model: 模型名称
        :param credentials: 模型凭证
        :return: 返回指定模型的默认声音
        """
        # 获取模型的架构
        model_schema = self.get_model_schema(model, credentials)

        # 检查模型架构是否存在，并且包含默认声音属性
        if model_schema and ModelPropertyKey.DEFAULT_VOICE in model_schema.model_properties:
            return model_schema.model_properties[ModelPropertyKey.DEFAULT_VOICE]

    def _get_model_audio_type(self, model: str, credentials: dict) -> str:
        """
        获取给定TTS模型的音频类型

        :param model: 模型名称
        :param credentials: 模型凭证
        :return: 音频类型（voice）
        """
        # 根据模型名称和凭证获取模型架构
        model_schema = self.get_model_schema(model, credentials)

        # 检查模型架构是否存在，并且包含音频类型的属性
        if model_schema and ModelPropertyKey.AUDIO_TYPE in model_schema.model_properties:
            return model_schema.model_properties[ModelPropertyKey.AUDIO_TYPE]

    def _get_model_word_limit(self, model: str, credentials: dict) -> int:
        """
        获取给定TTS模型的单词限制
        :param model: 模型名称，类型为字符串
        :param credentials: 凭证信息，用于模型访问，类型为字典
        :return: 返回模型的单词限制，类型为整数
        """
        # 获取模型架构
        model_schema = self.get_model_schema(model, credentials)

        # 检查模型架构是否存在，并且包含单词限制属性
        if model_schema and ModelPropertyKey.WORD_LIMIT in model_schema.model_properties:
            return model_schema.model_properties[ModelPropertyKey.WORD_LIMIT]

    def _get_model_workers_limit(self, model: str, credentials: dict) -> int:
        """
        获取给定TTS模型的音频最大工作线程数

        :param model: 指定的文本转语音模型名称
        :param credentials: 用于认证的凭证字典
        :return: 返回模型配置的最大工作线程数，类型为int

        通过模型架构获取指定模型的最大工作线程数。如果模型架构中定义了最大工作线程数，则返回该值。
        """
        # 获取模型架构
        model_schema = self.get_model_schema(model, credentials)

        # 检查模型架构是否存在且包含最大工作线程数的属性
        if model_schema and ModelPropertyKey.MAX_WORKERS in model_schema.model_properties:
            return model_schema.model_properties[ModelPropertyKey.MAX_WORKERS]

    @staticmethod
    def _split_text_into_sentences(org_text, max_length=2000, pattern=r'[。.!?]'):
        match = re.compile(pattern)
        tx = match.finditer(org_text)
        start = 0
        result = []
        one_sentence = ''
        for i in tx:
            end = i.regs[0][1]
            tmp = org_text[start:end]
            if len(one_sentence + tmp) > max_length:
                result.append(one_sentence)
                one_sentence = ''
            one_sentence += tmp
            start = end
        last_sens = org_text[start:]
        if last_sens:
            one_sentence += last_sens
        if one_sentence != '':
            result.append(one_sentence)
<<<<<<< HEAD
        return result

    @staticmethod
    def _is_ffmpeg_installed():
        """
        检查ffmpeg是否已安装。
        
        无参数。
        
        返回值:
        - 返回True如果ffmpeg已安装并可使用。
        - 如果ffmpeg未安装或无法使用，将抛出InvokeBadRequestError异常。
        """
        try:
            output = subprocess.check_output("ffmpeg -version", shell=True)  # 尝试通过命令行获取ffmpeg版本信息
            if "ffmpeg version" in output.decode("utf-8"):  # 检查输出中是否包含"ffmpeg version"字符串
                return True
            else:
                # 如果版本信息不存在，抛出ffmpeg未安装的异常，并提供解决方法的链接
                raise InvokeBadRequestError("ffmpeg is not installed, "
                                            "details: https://docs.dify.ai/getting-started/install-self-hosted"
                                            "/install-faq#id-14.-what-to-do-if-this-error-occurs-in-text-to-speech")
        except Exception:
            # 如果尝试获取ffmpeg版本时发生任何异常，同样抛出ffmpeg未安装的异常
            raise InvokeBadRequestError("ffmpeg is not installed, "
                                        "details: https://docs.dify.ai/getting-started/install-self-hosted"
                                        "/install-faq#id-14.-what-to-do-if-this-error-occurs-in-text-to-speech")

    # Todo: To improve the streaming function
    @staticmethod
    def _get_file_name(file_content: str) -> str:
        """
        根据文件内容生成唯一的文件名。
        
        参数:
        file_content: str - 文件的内容，用于生成唯一标识。
        
        返回值:
        str - 唯一的文件名，基于文件内容的SHA-256散列值和UUID生成。
        """
        # 生成文件内容的SHA-256散列值
        hash_object = hashlib.sha256(file_content.encode())
        hex_digest = hash_object.hexdigest()

        # 定义命名空间UUID，用于生成基于散列值的唯一UUID
        namespace_uuid = uuid.UUID('a5da6ef9-b303-596f-8e88-bf8fa40f4b31')
        # 生成基于命名空间和散列值的唯一UUID
        unique_uuid = uuid.uuid5(namespace_uuid, hex_digest)
        return str(unique_uuid)
=======
        return result
>>>>>>> 5b32f2e0
<|MERGE_RESOLUTION|>--- conflicted
+++ resolved
@@ -161,56 +161,4 @@
             one_sentence += last_sens
         if one_sentence != '':
             result.append(one_sentence)
-<<<<<<< HEAD
-        return result
-
-    @staticmethod
-    def _is_ffmpeg_installed():
-        """
-        检查ffmpeg是否已安装。
-        
-        无参数。
-        
-        返回值:
-        - 返回True如果ffmpeg已安装并可使用。
-        - 如果ffmpeg未安装或无法使用，将抛出InvokeBadRequestError异常。
-        """
-        try:
-            output = subprocess.check_output("ffmpeg -version", shell=True)  # 尝试通过命令行获取ffmpeg版本信息
-            if "ffmpeg version" in output.decode("utf-8"):  # 检查输出中是否包含"ffmpeg version"字符串
-                return True
-            else:
-                # 如果版本信息不存在，抛出ffmpeg未安装的异常，并提供解决方法的链接
-                raise InvokeBadRequestError("ffmpeg is not installed, "
-                                            "details: https://docs.dify.ai/getting-started/install-self-hosted"
-                                            "/install-faq#id-14.-what-to-do-if-this-error-occurs-in-text-to-speech")
-        except Exception:
-            # 如果尝试获取ffmpeg版本时发生任何异常，同样抛出ffmpeg未安装的异常
-            raise InvokeBadRequestError("ffmpeg is not installed, "
-                                        "details: https://docs.dify.ai/getting-started/install-self-hosted"
-                                        "/install-faq#id-14.-what-to-do-if-this-error-occurs-in-text-to-speech")
-
-    # Todo: To improve the streaming function
-    @staticmethod
-    def _get_file_name(file_content: str) -> str:
-        """
-        根据文件内容生成唯一的文件名。
-        
-        参数:
-        file_content: str - 文件的内容，用于生成唯一标识。
-        
-        返回值:
-        str - 唯一的文件名，基于文件内容的SHA-256散列值和UUID生成。
-        """
-        # 生成文件内容的SHA-256散列值
-        hash_object = hashlib.sha256(file_content.encode())
-        hex_digest = hash_object.hexdigest()
-
-        # 定义命名空间UUID，用于生成基于散列值的唯一UUID
-        namespace_uuid = uuid.UUID('a5da6ef9-b303-596f-8e88-bf8fa40f4b31')
-        # 生成基于命名空间和散列值的唯一UUID
-        unique_uuid = uuid.uuid5(namespace_uuid, hex_digest)
-        return str(unique_uuid)
-=======
-        return result
->>>>>>> 5b32f2e0
+        return result