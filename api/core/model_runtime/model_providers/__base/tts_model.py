--- conflicted
+++ resolved
@@ -38,14 +38,9 @@
         :return: 转换后的音频文件。
         """
         try:
-<<<<<<< HEAD
-            self._is_ffmpeg_installed()  # 检查ffmpeg是否安装
-            return self._invoke(model=model, credentials=credentials, user=user, streaming=streaming,
-=======
             logger.info(f"Invoke TTS model: {model} , invoke content : {content_text}")
             self._is_ffmpeg_installed()
             return self._invoke(model=model, credentials=credentials, user=user,
->>>>>>> 57729823
                                 content_text=content_text, voice=voice, tenant_id=tenant_id)
         except Exception as e:
             # 转换调用过程中的错误为统一的异常格式并抛出
@@ -150,39 +145,6 @@
             return model_schema.model_properties[ModelPropertyKey.MAX_WORKERS]
 
     @staticmethod
-<<<<<<< HEAD
-    def _split_text_into_sentences(text: str, limit: int, delimiters=None):
-        """
-        将文本拆分为句子，确保每个句子的字符数不超过指定限制。
-        
-        参数:
-        text: str - 需要拆分的文本。
-        limit: int - 每个句子的最大字符数限制。
-        delimiters: set, 可选 - 定义句子分隔符的集合，默认为中文常用的句号、感叹号、问号和分号以及换行符。
-        
-        返回值:
-        generator - 生成器，逐个yield符合限制的句子。
-        """
-        if delimiters is None:
-            delimiters = set('。！？；\n')  # 默认分隔符集
-
-        buf = []  # 用于构建句子的缓冲区
-        word_count = 0  # 当前句子字符计数
-        for char in text:
-            buf.append(char)  # 将字符加入缓冲区
-            if char in delimiters:
-                if word_count >= limit:
-                    yield ''.join(buf)  # 达到字符限制，输出句子
-                    buf = []  # 清空缓冲区
-                    word_count = 0  # 重置字符计数
-                else:
-                    word_count += 1  # 遇到分隔符时增加字符计数
-            else:
-                word_count += 1  # 对非分隔符字符增加字符计数
-
-        if buf:
-            yield ''.join(buf)  # 处理最后一个句子，确保不会遗漏
-=======
     def _split_text_into_sentences(org_text, max_length=2000, pattern=r'[。.!?]'):
         match = re.compile(pattern)
         tx = match.finditer(org_text)
@@ -203,7 +165,6 @@
         if one_sentence != '':
             result.append(one_sentence)
         return result
->>>>>>> 57729823
 
     @staticmethod
     def _is_ffmpeg_installed():
