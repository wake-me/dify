--- conflicted
+++ resolved
@@ -134,12 +134,7 @@
                 user=user,
                 callbacks=callbacks
             )
-<<<<<<< HEAD
-        else:
-            # 触发调用后的回调
-=======
         elif isinstance(result, LLMResult):
->>>>>>> 57729823
             self._trigger_after_invoke_callbacks(
                 model=model,
                 result=result,
@@ -156,15 +151,9 @@
         return result
 
     def _code_block_mode_wrapper(self, model: str, credentials: dict, prompt_messages: list[PromptMessage],
-<<<<<<< HEAD
-                            model_parameters: dict, tools: Optional[list[PromptMessageTool]] = None,
-                            stop: Optional[list[str]] = None, stream: bool = True, user: Optional[str] = None,
-                            callbacks: list[Callback] = None) -> Union[LLMResult, Generator]:
-=======
                            model_parameters: dict, tools: Optional[list[PromptMessageTool]] = None,
                            stop: Optional[list[str]] = None, stream: bool = True, user: Optional[str] = None,
                            callbacks: Optional[list[Callback]] = None) -> Union[LLMResult, Generator]:
->>>>>>> 57729823
         """
         Code block 模式包装器，确保响应是一个带有输出 Markdown 引用的代码块
 
@@ -298,16 +287,8 @@
                 piece = content
             else:
                 yield piece
-<<<<<<< HEAD
-                continue  # 忽略空内容的片段
-
-            new_piece = ""  # 用于构建处理后的新内容
-
-            # 根据当前状态处理片段中的每个字符
-=======
                 continue
             new_piece: str = ""
->>>>>>> 57729823
             for char in piece:
                 char = str(char)
                 if state == "normal":
@@ -419,28 +400,6 @@
                 )
 
     def _invoke_result_generator(self, model: str, result: Generator, credentials: dict,
-<<<<<<< HEAD
-                                    prompt_messages: list[PromptMessage], model_parameters: dict,
-                                    tools: Optional[list[PromptMessageTool]] = None,
-                                    stop: Optional[list[str]] = None, stream: bool = True,
-                                    user: Optional[str] = None, callbacks: list[Callback] = None) -> Generator:
-        """
-        调用结果生成器。
-
-        :param model: 使用的模型名称。
-        :param result: 结果生成器，用于迭代获取结果片段。
-        :param credentials: 用于模型调用的凭证信息。
-        :param prompt_messages: 与模型交互时的提示信息列表。
-        :param model_parameters: 模型调用时的参数。
-        :param tools: 辅助工具列表，用于在与模型交互时提供额外的功能。
-        :param stop: 停止信号列表，用于在满足特定条件时终止生成器的迭代。
-        :param stream: 是否流式处理结果，默认为True。
-        :param user: 用户标识，用于标识调用结果生成器的用户。
-        :param callbacks: 在处理结果时触发的回调列表。
-        :return: 返回一个生成器，该生成器迭代处理结果并触发相应的回调函数。
-        """
-        # 初始化提示消息和使用信息
-=======
                                  prompt_messages: list[PromptMessage], model_parameters: dict,
                                  tools: Optional[list[PromptMessageTool]] = None,
                                  stop: Optional[list[str]] = None, stream: bool = True,
@@ -452,7 +411,6 @@
         :return: result generator
         """
         callbacks = callbacks or []
->>>>>>> 57729823
         prompt_message = AssistantPromptMessage(
             content=""
         )
@@ -561,42 +519,6 @@
         # 使用正则表达式根据停止词列表截断文本，只截断第一个遇到的停止词
         return re.split("|".join(stop), text, maxsplit=1)[0]
 
-<<<<<<< HEAD
-    def _llm_result_to_stream(self, result: LLMResult) -> Generator:
-        """
-        将llm结果转换为流
-
-        :param result: llm结果
-        :return: 流
-        """
-        index = 0  # 初始化索引
-
-        tool_calls = result.message.tool_calls  # 提取工具调用信息
-
-        # 遍历结果中的每个单词
-        for word in result.message.content:
-            # 为最后一个单词设置工具调用信息，否则设置为空列表
-            assistant_prompt_message = AssistantPromptMessage(
-                content=word,
-                tool_calls=tool_calls if index == (len(result.message.content) - 1) else []
-            )
-
-            # 生成并返回每个单词对应的LLMResultChunk对象
-            yield LLMResultChunk(
-                model=result.model,
-                prompt_messages=result.prompt_messages,
-                system_fingerprint=result.system_fingerprint,
-                delta=LLMResultChunkDelta(
-                    index=index,
-                    message=assistant_prompt_message,
-                )
-            )
-
-            index += 1  # 更新索引
-            time.sleep(0.01)  # 每处理一个单词短暂停顿
-
-=======
->>>>>>> 57729823
     def get_parameter_rules(self, model: str, credentials: dict) -> list[ParameterRule]:
         """
         获取参数规则
@@ -721,11 +643,10 @@
                         logger.warning(f"Callback {callback.__class__.__name__} on_before_invoke failed with error {e}")
 
     def _trigger_new_chunk_callbacks(self, chunk: LLMResultChunk, model: str, credentials: dict,
-<<<<<<< HEAD
-                                    prompt_messages: list[PromptMessage], model_parameters: dict,
-                                    tools: Optional[list[PromptMessageTool]] = None,
-                                    stop: Optional[list[str]] = None, stream: bool = True,
-                                    user: Optional[str] = None, callbacks: list[Callback] = None) -> None:
+                                     prompt_messages: list[PromptMessage], model_parameters: dict,
+                                     tools: Optional[list[PromptMessageTool]] = None,
+                                     stop: Optional[list[str]] = None, stream: bool = True,
+                                     user: Optional[str] = None, callbacks: Optional[list[Callback]] = None) -> None:
         """
         触发新的数据块回调。
 
@@ -740,24 +661,6 @@
         :param user: 唯一的用户ID，用于标识请求的用户。
         :param callbacks: 回调列表，包含需要被触发的回调函数对象。
         :return: 无返回值。
-=======
-                                     prompt_messages: list[PromptMessage], model_parameters: dict,
-                                     tools: Optional[list[PromptMessageTool]] = None,
-                                     stop: Optional[list[str]] = None, stream: bool = True,
-                                     user: Optional[str] = None, callbacks: Optional[list[Callback]] = None) -> None:
-        """
-        Trigger new chunk callbacks
-
-        :param chunk: chunk
-        :param model: model name
-        :param credentials: model credentials
-        :param prompt_messages: prompt messages
-        :param model_parameters: model parameters
-        :param tools: tools for tool calling
-        :param stop: stop words
-        :param stream: is stream response
-        :param user: unique user id
->>>>>>> 57729823
         """
         if callbacks:
             # 遍历回调列表，依次调用每个回调函数
@@ -783,11 +686,10 @@
                         logger.warning(f"Callback {callback.__class__.__name__} on_new_chunk failed with error {e}")
 
     def _trigger_after_invoke_callbacks(self, model: str, result: LLMResult, credentials: dict,
-<<<<<<< HEAD
-                                            prompt_messages: list[PromptMessage], model_parameters: dict,
-                                            tools: Optional[list[PromptMessageTool]] = None,
-                                            stop: Optional[list[str]] = None, stream: bool = True,
-                                            user: Optional[str] = None, callbacks: list[Callback] = None) -> None:
+                                        prompt_messages: list[PromptMessage], model_parameters: dict,
+                                        tools: Optional[list[PromptMessageTool]] = None,
+                                        stop: Optional[list[str]] = None, stream: bool = True,
+                                        user: Optional[str] = None, callbacks: Optional[list[Callback]] = None) -> None:
         """
         触发调用后回调
 
@@ -804,26 +706,6 @@
         """
 
         # 如果存在回调列表，则遍历执行每个回调函数
-=======
-                                        prompt_messages: list[PromptMessage], model_parameters: dict,
-                                        tools: Optional[list[PromptMessageTool]] = None,
-                                        stop: Optional[list[str]] = None, stream: bool = True,
-                                        user: Optional[str] = None, callbacks: Optional[list[Callback]] = None) -> None:
-        """
-        Trigger after invoke callbacks
-
-        :param model: model name
-        :param result: result
-        :param credentials: model credentials
-        :param prompt_messages: prompt messages
-        :param model_parameters: model parameters
-        :param tools: tools for tool calling
-        :param stop: stop words
-        :param stream: is stream response
-        :param user: unique user id
-        :param callbacks: callbacks
-        """
->>>>>>> 57729823
         if callbacks:
             for callback in callbacks:
                 try:
@@ -849,30 +731,10 @@
                         logger.warning(f"Callback {callback.__class__.__name__} on_after_invoke failed with error {e}")
 
     def _trigger_invoke_error_callbacks(self, model: str, ex: Exception, credentials: dict,
-<<<<<<< HEAD
-                                            prompt_messages: list[PromptMessage], model_parameters: dict,
-                                            tools: Optional[list[PromptMessageTool]] = None,
-                                            stop: Optional[list[str]] = None, stream: bool = True,
-                                            user: Optional[str] = None, callbacks: list[Callback] = None) -> None:
-=======
                                         prompt_messages: list[PromptMessage], model_parameters: dict,
                                         tools: Optional[list[PromptMessageTool]] = None,
                                         stop: Optional[list[str]] = None, stream: bool = True,
                                         user: Optional[str] = None, callbacks: Optional[list[Callback]] = None) -> None:
-        """
-        Trigger invoke error callbacks
-
-        :param model: model name
-        :param ex: exception
-        :param credentials: model credentials
-        :param prompt_messages: prompt messages
-        :param model_parameters: model parameters
-        :param tools: tools for tool calling
-        :param stop: stop words
-        :param stream: is stream response
-        :param user: unique user id
-        :param callbacks: callbacks
->>>>>>> 57729823
         """
         触发调用错误回调函数
         
