--- conflicted
+++ resolved
@@ -192,12 +192,7 @@
                 stream=stream,
                 user=user
             )
-<<<<<<< HEAD
-        
-        # 从模型参数中移除响应格式设置，并更新停止词
-=======
-
->>>>>>> b035c02f
+
         model_parameters.pop("response_format")
         stop = stop or []
         stop.extend(["\n```", "```\n"])
@@ -264,19 +259,11 @@
                     prompt_messages=prompt_messages,
                     input_generator=new_generator()
                 )
-<<<<<<< HEAD
-        
-        return response
-
-    def _code_block_mode_stream_processor(self, model: str, prompt_messages: list[PromptMessage], 
-                                        input_generator: Generator[LLMResultChunk, None, None]
-=======
 
         return response
 
     def _code_block_mode_stream_processor(self, model: str, prompt_messages: list[PromptMessage],
                                           input_generator: Generator[LLMResultChunk, None, None]
->>>>>>> b035c02f
                                         ) -> Generator[LLMResultChunk, None, None]:
         """
         Code block模式流处理器，确保响应是一个带有输出Markdown引用的代码块。
@@ -337,15 +324,9 @@
                     )
                 )
 
-<<<<<<< HEAD
-    def _code_block_mode_stream_processor_with_backtick(self, model: str, prompt_messages: list, 
-                                            input_generator:  Generator[LLMResultChunk, None, None]) \
-                                        ->  Generator[LLMResultChunk, None, None]:
-=======
     def _code_block_mode_stream_processor_with_backtick(self, model: str, prompt_messages: list,
                                         input_generator:  Generator[LLMResultChunk, None, None]) \
                                     ->  Generator[LLMResultChunk, None, None]:
->>>>>>> b035c02f
         """
         Code block模式流处理器，确保响应是一个带有输出Markdown引用的代码块。此版本跳过开头三反引号后跟随的语言标识符。
 
@@ -865,7 +846,7 @@
                 if not isinstance(parameter_value, str):
                     raise ValueError(f"Model Parameter {parameter_name} should be string.")
 
-                # 验证字符串参数是否符合指定选项
+                # validate options
                 if parameter_rule.options and parameter_value not in parameter_rule.options:
                     raise ValueError(f"Model Parameter {parameter_name} should be one of {parameter_rule.options}.")
             elif parameter_rule.type == ParameterType.TEXT:
