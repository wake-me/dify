import concurrent.futures
import copy
from typing import Optional

from openai import AzureOpenAI

from core.model_runtime.entities.model_entities import AIModelEntity
from core.model_runtime.errors.invoke import InvokeBadRequestError
from core.model_runtime.errors.validate import CredentialsValidateFailedError
from core.model_runtime.model_providers.__base.tts_model import TTSModel
from core.model_runtime.model_providers.azure_openai._common import _CommonAzureOpenAI
from core.model_runtime.model_providers.azure_openai._constant import TTS_BASE_MODELS, AzureBaseModel


class AzureOpenAIText2SpeechModel(_CommonAzureOpenAI, TTSModel):
    """
    OpenAI文本转语音模型的模型类。
    """

    def _invoke(self, model: str, tenant_id: str, credentials: dict,
                content_text: str, voice: str, user: Optional[str] = None) -> any:
        """
        调用文本转语音模型。

        :param model: model name
        :param tenant_id: user tenant id
        :param credentials: model credentials
        :param content_text: text content to be translated
        :param voice: model timbre
        :param user: unique user id
        :return: text translated to audio file
        """
        if not voice or voice not in [d['value'] for d in self.get_tts_model_voices(model=model, credentials=credentials)]:
            voice = self._get_model_default_voice(model, credentials)

        return self._tts_invoke_streaming(model=model,
                                          credentials=credentials,
                                          content_text=content_text,
                                          voice=voice)

    def validate_credentials(self, model: str, credentials: dict) -> None:
        """
        验证给定的凭证是否可用于指定的文本转语音模型

        :param model: model name
        :param credentials: model credentials
        :return: text translated to audio file
        """
        try:
<<<<<<< HEAD
            # 尝试使用提供的模型、凭证和默认声音合成文本'Hello Dify!'，以验证凭证的有效性
            self._tts_invoke(
=======
            self._tts_invoke_streaming(
>>>>>>> 5b32f2e0
                model=model,
                credentials=credentials,
                content_text='Hello Dify!',
                voice=self._get_model_default_voice(model, credentials),
            )
        except Exception as ex:
            # 如果在验证过程中遇到异常，则抛出凭证验证失败的错误
            raise CredentialsValidateFailedError(str(ex))

<<<<<<< HEAD
    def _tts_invoke(self, model: str, credentials: dict, content_text: str, voice: str) -> Response:
        """
        调用文本转语音（TTS）模型

        :param model: 模型名称
        :param credentials: 模型所需的凭证信息
        :param content_text: 需要转换为语音的文本内容
        :param voice: 模型的音色
        :return: 转换后的音频文件响应对象
        """
        # 获取模型的音频类型、单词限制和最大工作线程数
        audio_type = self._get_model_audio_type(model, credentials)
        word_limit = self._get_model_word_limit(model, credentials)
        max_workers = self._get_model_workers_limit(model, credentials)
        
        try:
            sentences = list(self._split_text_into_sentences(org_text=content_text, max_length=word_limit))
            audio_bytes_list = []

            # Create a thread pool and map the function to the list of sentences
            with concurrent.futures.ThreadPoolExecutor(max_workers=max_workers) as executor:
                futures = [executor.submit(self._process_sentence, sentence=sentence, model=model, voice=voice,
                                        credentials=credentials) for sentence in sentences]
                for future in futures:
                    try:
                        # 成功的结果将被添加到音频字节列表中
                        if future.result():
                            audio_bytes_list.append(future.result())
                    except Exception as ex:
                        # 处理任务执行中的错误
                        raise InvokeBadRequestError(str(ex))

            # 如果有音频片段，则将它们合并为一个音频文件
            if len(audio_bytes_list) > 0:
                audio_segments = [AudioSegment.from_file(BytesIO(audio_bytes), format=audio_type) for audio_bytes in
                                audio_bytes_list if audio_bytes]
                combined_segment = reduce(lambda x, y: x + y, audio_segments)
                buffer: BytesIO = BytesIO()
                # 将合并后的音频导出到内存缓冲区
                combined_segment.export(buffer, format=audio_type)
                buffer.seek(0)
                # 返回音频文件的HTTP响应
                return Response(buffer.read(), status=200, mimetype=f"audio/{audio_type}")
        except Exception as ex:
            # 处理调用过程中的任何异常
            raise InvokeBadRequestError(str(ex))

=======
>>>>>>> 5b32f2e0
    def _tts_invoke_streaming(self, model: str,  credentials: dict, content_text: str,
                              voice: str) -> any:
        """
        _tts_invoke_streaming text2speech model
        :param model: model name
        :param credentials: model credentials
        :param content_text: text content to be translated
        :param voice: model timbre
        :return: text translated to audio file
        """
        try:
            # doc: https://platform.openai.com/docs/guides/text-to-speech
            credentials_kwargs = self._to_credential_kwargs(credentials)
            client = AzureOpenAI(**credentials_kwargs)
            # max font is 4096,there is 3500 limit for each request
            max_length = 3500
            if len(content_text) > max_length:
                sentences = self._split_text_into_sentences(content_text, max_length=max_length)
                executor = concurrent.futures.ThreadPoolExecutor(max_workers=min(3, len(sentences)))
                futures = [executor.submit(client.audio.speech.with_streaming_response.create, model=model,
                                           response_format="mp3",
                                           input=sentences[i], voice=voice) for i in range(len(sentences))]
                for index, future in enumerate(futures):
                    yield from future.result().__enter__().iter_bytes(1024)

            else:
                response = client.audio.speech.with_streaming_response.create(model=model, voice=voice,
                                                                              response_format="mp3",
                                                                              input=content_text.strip())

                yield from response.__enter__().iter_bytes(1024)
        except Exception as ex:
            # 处理调用过程中可能出现的错误
            raise InvokeBadRequestError(str(ex))

    def _process_sentence(self, sentence: str, model: str,
                        voice, credentials: dict):
        """
        使用指定的语音模型将文本转换为音频文件。

        :param model: 模型名称，指定使用的文本转语音模型。
        :param credentials: 模型认证信息，用于创建模型实例。
        :param voice: 模型音色，指定输出音频的声音特点。
        :param sentence: 需要转换为语音的文本内容。
        :return: 返回转换后的音频文件内容，如果转换成功则为bytes类型。
        """
<<<<<<< HEAD
        # 将认证信息转换为模型实例所需的参数
=======
>>>>>>> 5b32f2e0
        credentials_kwargs = self._to_credential_kwargs(credentials)
        # 创建Azure OpenAI客户端实例
        client = AzureOpenAI(**credentials_kwargs)
        # 调用API，使用指定模型、声音和文本创建音频
        response = client.audio.speech.create(model=model, voice=voice, input=sentence.strip())
        # 检查响应内容，如果是字节类型则返回
        if isinstance(response.read(), bytes):
            return response.read()

    def get_customizable_model_schema(self, model: str, credentials: dict) -> Optional[AIModelEntity]:
        """
        获取可定制模型的架构。

        参数:
        model (str): 模型名称。
        credentials (dict): 凭证信息，需要包含基础模型名称。

        返回:
        Optional[AIModelEntity]: 如果找到对应模型，返回 AIModelEntity 实例；否则返回 None。
        """
        # 根据提供的凭证信息获取 AI 模型实体
        ai_model_entity = self._get_ai_model_entity(credentials['base_model_name'], model)
        return ai_model_entity.entity


    @staticmethod
    def _get_ai_model_entity(base_model_name: str, model: str) -> AzureBaseModel | None:
        for ai_model_entity in TTS_BASE_MODELS:
            if ai_model_entity.base_model_name == base_model_name:
                # 找到匹配项，创建该实体的深拷贝
                ai_model_entity_copy = copy.deepcopy(ai_model_entity)
                # 更新拷贝的模型名称和标签
                ai_model_entity_copy.entity.model = model
                ai_model_entity_copy.entity.label.en_US = model
                ai_model_entity_copy.entity.label.zh_Hans = model
                # 返回更新后的实体拷贝
                return ai_model_entity_copy
        return None<|MERGE_RESOLUTION|>--- conflicted
+++ resolved
@@ -47,12 +47,7 @@
         :return: text translated to audio file
         """
         try:
-<<<<<<< HEAD
-            # 尝试使用提供的模型、凭证和默认声音合成文本'Hello Dify!'，以验证凭证的有效性
-            self._tts_invoke(
-=======
             self._tts_invoke_streaming(
->>>>>>> 5b32f2e0
                 model=model,
                 credentials=credentials,
                 content_text='Hello Dify!',
@@ -62,56 +57,6 @@
             # 如果在验证过程中遇到异常，则抛出凭证验证失败的错误
             raise CredentialsValidateFailedError(str(ex))
 
-<<<<<<< HEAD
-    def _tts_invoke(self, model: str, credentials: dict, content_text: str, voice: str) -> Response:
-        """
-        调用文本转语音（TTS）模型
-
-        :param model: 模型名称
-        :param credentials: 模型所需的凭证信息
-        :param content_text: 需要转换为语音的文本内容
-        :param voice: 模型的音色
-        :return: 转换后的音频文件响应对象
-        """
-        # 获取模型的音频类型、单词限制和最大工作线程数
-        audio_type = self._get_model_audio_type(model, credentials)
-        word_limit = self._get_model_word_limit(model, credentials)
-        max_workers = self._get_model_workers_limit(model, credentials)
-        
-        try:
-            sentences = list(self._split_text_into_sentences(org_text=content_text, max_length=word_limit))
-            audio_bytes_list = []
-
-            # Create a thread pool and map the function to the list of sentences
-            with concurrent.futures.ThreadPoolExecutor(max_workers=max_workers) as executor:
-                futures = [executor.submit(self._process_sentence, sentence=sentence, model=model, voice=voice,
-                                        credentials=credentials) for sentence in sentences]
-                for future in futures:
-                    try:
-                        # 成功的结果将被添加到音频字节列表中
-                        if future.result():
-                            audio_bytes_list.append(future.result())
-                    except Exception as ex:
-                        # 处理任务执行中的错误
-                        raise InvokeBadRequestError(str(ex))
-
-            # 如果有音频片段，则将它们合并为一个音频文件
-            if len(audio_bytes_list) > 0:
-                audio_segments = [AudioSegment.from_file(BytesIO(audio_bytes), format=audio_type) for audio_bytes in
-                                audio_bytes_list if audio_bytes]
-                combined_segment = reduce(lambda x, y: x + y, audio_segments)
-                buffer: BytesIO = BytesIO()
-                # 将合并后的音频导出到内存缓冲区
-                combined_segment.export(buffer, format=audio_type)
-                buffer.seek(0)
-                # 返回音频文件的HTTP响应
-                return Response(buffer.read(), status=200, mimetype=f"audio/{audio_type}")
-        except Exception as ex:
-            # 处理调用过程中的任何异常
-            raise InvokeBadRequestError(str(ex))
-
-=======
->>>>>>> 5b32f2e0
     def _tts_invoke_streaming(self, model: str,  credentials: dict, content_text: str,
                               voice: str) -> any:
         """
@@ -158,10 +103,6 @@
         :param sentence: 需要转换为语音的文本内容。
         :return: 返回转换后的音频文件内容，如果转换成功则为bytes类型。
         """
-<<<<<<< HEAD
-        # 将认证信息转换为模型实例所需的参数
-=======
->>>>>>> 5b32f2e0
         credentials_kwargs = self._to_credential_kwargs(credentials)
         # 创建Azure OpenAI客户端实例
         client = AzureOpenAI(**credentials_kwargs)
