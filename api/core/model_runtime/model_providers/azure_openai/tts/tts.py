--- conflicted
+++ resolved
@@ -24,39 +24,7 @@
     def _invoke(self, model: str, tenant_id: str, credentials: dict,
                 content_text: str, voice: str, user: Optional[str] = None) -> any:
         """
-<<<<<<< HEAD
         调用文本转语音模型。
-
-        :param model: 模型名称。
-        :param tenant_id: 用户租户ID。
-        :param credentials: 模型的凭证信息。
-        :param content_text: 需要转换的文本内容。
-        :param voice: 模型的音色。
-        :param streaming: 输出是否为流式。
-        :param user: 唯一的用户ID，可选。
-        :return: 转换后的音频文件。
-        """
-        # 获取模型支持的音频类型
-        audio_type = self._get_model_audio_type(model, credentials)
-        # 检查并设置音色
-        if not voice or voice not in [d['value'] for d in self.get_tts_model_voices(model=model, credentials=credentials)]:
-            voice = self._get_model_default_voice(model, credentials)
-        # 根据是否为流式处理返回不同的响应
-        if streaming:
-            # 返回流式音频响应
-            return Response(stream_with_context(self._tts_invoke_streaming(model=model,
-                                                                           credentials=credentials,
-                                                                           content_text=content_text,
-                                                                           tenant_id=tenant_id,
-                                                                           voice=voice)),
-                            status=200, mimetype=f'audio/{audio_type}')
-        else:
-            # 返回非流式音频
-            return self._tts_invoke(model=model, credentials=credentials, content_text=content_text, voice=voice)
-
-    def validate_credentials(self, model: str, credentials: dict, user: Optional[str] = None) -> None:
-=======
-        _invoke text2speech model
 
         :param model: model name
         :param tenant_id: user tenant id
@@ -75,20 +43,12 @@
                                           voice=voice)
 
     def validate_credentials(self, model: str, credentials: dict) -> None:
->>>>>>> 57729823
         """
         验证给定的凭证是否可用于指定的文本转语音模型
 
-<<<<<<< HEAD
-        :param model: 模型名称
-        :param credentials: 模型所需的凭证信息
-        :param user: 唯一的用户ID，可选参数，默认为None
-        :return: 无返回值，但会在验证失败时抛出CredentialsValidateFailedError异常
-=======
         :param model: model name
         :param credentials: model credentials
         :return: text translated to audio file
->>>>>>> 57729823
         """
         try:
             # 尝试使用提供的模型、凭证和默认声音合成文本'Hello Dify!'，以验证凭证的有效性
@@ -118,18 +78,10 @@
         max_workers = self._get_model_workers_limit(model, credentials)
         
         try:
-<<<<<<< HEAD
-            # 将文本拆分为句子列表，以适应模型处理限制
-            sentences = list(self._split_text_into_sentences(text=content_text, limit=word_limit))
-            audio_bytes_list = list()
-            
-            # 使用线程池并行处理每个句子
-=======
             sentences = list(self._split_text_into_sentences(org_text=content_text, max_length=word_limit))
             audio_bytes_list = []
 
             # Create a thread pool and map the function to the list of sentences
->>>>>>> 57729823
             with concurrent.futures.ThreadPoolExecutor(max_workers=max_workers) as executor:
                 futures = [executor.submit(self._process_sentence, sentence=sentence, model=model, voice=voice,
                                         credentials=credentials) for sentence in sentences]
@@ -160,38 +112,6 @@
     def _tts_invoke_streaming(self, model: str,  credentials: dict, content_text: str,
                               voice: str) -> any:
         """
-<<<<<<< HEAD
-        调用文本转语音的流式处理函数
-
-        :param model: 模型名称
-        :param tenant_id: 用户租户ID
-        :param credentials: 模型认证信息
-        :param content_text: 需要转换为语音的文本内容
-        :param voice: 模型的音色
-        :return: 转换后的音频文件
-        """
-        # 将认证信息转换为模型实例所需的kwargs参数
-        credentials_kwargs = self._to_credential_kwargs(credentials)
-        # 检查并设置语音参数
-        if not voice or voice not in self.get_tts_model_voices(model=model, credentials=credentials):
-            voice = self._get_model_default_voice(model, credentials)
-        # 获取模型的单词限制和音频类型
-        word_limit = self._get_model_word_limit(model, credentials)
-        audio_type = self._get_model_audio_type(model, credentials)
-        # 根据文本内容生成文件名
-        tts_file_id = self._get_file_name(content_text)
-        # 设置音频文件路径
-        file_path = f'generate_files/audio/{tenant_id}/{tts_file_id}.{audio_type}'
-        try:
-            # 初始化客户端
-            client = AzureOpenAI(**credentials_kwargs)
-            # 将文本根据单词限制分割为句子
-            sentences = list(self._split_text_into_sentences(text=content_text, limit=word_limit))
-            for sentence in sentences:
-                # 创建语音并将其保存到文件
-                response = client.audio.speech.create(model=model, voice=voice, input=sentence.strip())
-                # storage.save(file_path, response.read()) 该行代码用于将响应的音频流保存到文件
-=======
         _tts_invoke_streaming text2speech model
         :param model: model name
         :param credentials: model credentials
@@ -220,7 +140,6 @@
                                                                               input=content_text.strip())
 
                 yield from response.__enter__().iter_bytes(1024)
->>>>>>> 57729823
         except Exception as ex:
             # 处理调用过程中可能出现的错误
             raise InvokeBadRequestError(str(ex))
@@ -263,22 +182,7 @@
 
 
     @staticmethod
-<<<<<<< HEAD
-    def _get_ai_model_entity(base_model_name: str, model: str) -> AzureBaseModel:
-        """
-        根据基础模型名称和模型名称获取AI模型实体。
-        
-        参数:
-        - base_model_name: str，基础模型的名称。
-        - model: str，模型的名称。
-        
-        返回值:
-        - AzureBaseModel，如果找到匹配的基础模型名称，则返回对应的AI模型实体的深拷贝，否则返回None。
-        """
-        # 遍历所有基础模型实体，查找匹配的基础模型名称
-=======
     def _get_ai_model_entity(base_model_name: str, model: str) -> AzureBaseModel | None:
->>>>>>> 57729823
         for ai_model_entity in TTS_BASE_MODELS:
             if ai_model_entity.base_model_name == base_model_name:
                 # 找到匹配项，创建该实体的深拷贝
@@ -289,9 +193,4 @@
                 ai_model_entity_copy.entity.label.zh_Hans = model
                 # 返回更新后的实体拷贝
                 return ai_model_entity_copy
-<<<<<<< HEAD
-
-        # 如果没有找到匹配的基础模型名称，返回None
-=======
->>>>>>> 57729823
         return None