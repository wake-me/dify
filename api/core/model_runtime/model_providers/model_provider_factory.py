import logging
import os
from collections.abc import Sequence
from typing import Optional

from pydantic import BaseModel, ConfigDict

from core.helper.module_import_helper import load_single_subclass_from_source
from core.helper.position_helper import get_position_map, sort_to_dict_by_position_map
from core.model_runtime.entities.model_entities import ModelType
from core.model_runtime.entities.provider_entities import ProviderConfig, ProviderEntity, SimpleProviderEntity
from core.model_runtime.model_providers.__base.model_provider import ModelProvider
from core.model_runtime.schema_validators.model_credential_schema_validator import ModelCredentialSchemaValidator
from core.model_runtime.schema_validators.provider_credential_schema_validator import ProviderCredentialSchemaValidator

logger = logging.getLogger(__name__)


class ModelProviderExtension(BaseModel):
<<<<<<< HEAD
    """
    一个扩展模型提供者类，用于增强模型提供者的功能。

    属性:
        provider_instance (ModelProvider): 一个模型提供者实例，用于提供具体的模型。
        name (str): 扩展的名称，用于标识不同的扩展。
        position (Optional[int]): 扩展的位置，可以是整数，也可以是None。用于指定扩展的排序位置。
    """
=======
    model_config = ConfigDict(arbitrary_types_allowed=True)
>>>>>>> 57729823

    provider_instance: ModelProvider
    name: str
    position: Optional[int] = None


class ModelProviderFactory:
<<<<<<< HEAD
    # 类ModelProviderFactory的构造器和方法用于获取和管理模型提供者。
    model_provider_extensions: dict[str, ModelProviderExtension] = None
=======
    model_provider_extensions: Optional[dict[str, ModelProviderExtension]] = None
>>>>>>> 57729823

    def __init__(self) -> None:
        """
        类的构造器，初始化时获取所有模型提供者。
        """
        self.get_providers()

    def get_providers(self) -> Sequence[ProviderEntity]:
        """
        获取所有模型提供者的信息。
        
        :return: 提供者信息列表，每个元素为一个ProviderEntity实例。
        """
        # 扫描并获取所有模型提供者的扩展信息
        model_provider_extensions = self._get_model_provider_map()

        # 遍历所有模型提供者扩展信息
        providers = []
<<<<<<< HEAD
        for name, model_provider_extension in model_provider_extensions.items():
            # 获取模型提供者的实例
=======
        for model_provider_extension in model_provider_extensions.values():
            # get model_provider instance
>>>>>>> 57729823
            model_provider_instance = model_provider_extension.provider_instance

            # 获取提供者的架构信息
            provider_schema = model_provider_instance.get_provider_schema()

            # 遍历支持的模型类型，获取并添加预定义的模型
            for model_type in provider_schema.supported_model_types:
                models = model_provider_instance.models(model_type)
                if models:
                    provider_schema.models.extend(models)

            providers.append(provider_schema)

        # 返回所有收集到的提供者信息
        return providers

    def provider_credentials_validate(self, *, provider: str, credentials: dict) -> dict:
        """
        验证供应商凭证

        :param provider: 供应商名称
        :param credentials: 供应商凭证，凭证形式遵循`provider_credential_schema`定义。
        :return: 验证通过后的凭证信息
        """
        # 获取供应商实例
        model_provider_instance = self.get_provider_instance(provider)

        # 获取供应商方案
        provider_schema = model_provider_instance.get_provider_schema()

        # 获取provider_credential_schema，并根据规则验证凭证
        provider_credential_schema = provider_schema.provider_credential_schema

<<<<<<< HEAD
        # 验证供应商凭证方案
=======
        if not provider_credential_schema:
            raise ValueError(f"Provider {provider} does not have provider_credential_schema")

        # validate provider credential schema
>>>>>>> 57729823
        validator = ProviderCredentialSchemaValidator(provider_credential_schema)
        filtered_credentials = validator.validate_and_filter(credentials)

        # 验证凭证信息，如果验证失败则抛出异常
        model_provider_instance.validate_provider_credentials(filtered_credentials)

        return filtered_credentials

    def model_credentials_validate(
        self, *, provider: str, model_type: ModelType, model: str, credentials: dict
    ) -> dict:
        """
        验证模型凭证

        :param provider: 提供者名称
        :param model_type: 模型类型
        :param model: 模型名称
        :param credentials: 模型凭证，凭证形式定义在`model_credential_schema`中。
        :return: 验证过滤后的凭证
        """
        # 获取提供者实例
        model_provider_instance = self.get_provider_instance(provider)

        # 获取提供者方案
        provider_schema = model_provider_instance.get_provider_schema()

        # 获取 model_credential_schema 并根据规则验证凭证
        model_credential_schema = provider_schema.model_credential_schema

<<<<<<< HEAD
        # 验证模型凭证方案
=======
        if not model_credential_schema:
            raise ValueError(f"Provider {provider} does not have model_credential_schema")

        # validate model credential schema
>>>>>>> 57729823
        validator = ModelCredentialSchemaValidator(model_type, model_credential_schema)
        filtered_credentials = validator.validate_and_filter(credentials)

        # 获取模型类型对应的模型实例
        model_instance = model_provider_instance.get_model_instance(model_type)

        # 调用模型类型的 validate_credentials 方法验证凭证，验证失败则抛出异常
        model_instance.validate_credentials(model, filtered_credentials)

        return filtered_credentials

<<<<<<< HEAD
    def get_models(self,
                provider: Optional[str] = None,
                model_type: Optional[ModelType] = None,
                provider_configs: Optional[list[ProviderConfig]] = None) \
            -> list[SimpleProviderEntity]:
=======
    def get_models(
        self,
        *,
        provider: Optional[str] = None,
        model_type: Optional[ModelType] = None,
        provider_configs: Optional[list[ProviderConfig]] = None,
    ) -> list[SimpleProviderEntity]:
>>>>>>> 57729823
        """
        根据给定的模型类型获取所有模型

        :param provider: 提供者名称
        :param model_type: 模型类型
        :param provider_configs: 提供者配置列表
        :return: 模型列表
        """
<<<<<<< HEAD
        # 扫描所有提供者
=======
        provider_configs = provider_configs or []

        # scan all providers
>>>>>>> 57729823
        model_provider_extensions = self._get_model_provider_map()

        # 将提供者配置转换为字典
        provider_credentials_dict = {}
        for provider_config in provider_configs:
            provider_credentials_dict[provider_config.provider] = provider_config.credentials

        # 遍历所有model_provider_extensions
        providers = []
        for name, model_provider_extension in model_provider_extensions.items():
            # 如果指定了提供者且当前提供者不匹配，则跳过
            if provider and name != provider:
                continue

            # 获取model_provider实例
            model_provider_instance = model_provider_extension.provider_instance

            # 获取提供者架构
            provider_schema = model_provider_instance.get_provider_schema()

            model_types = provider_schema.supported_model_types
            if model_type:
                # 如果指定了模型类型且不匹配，则跳过
                if model_type not in model_types:
                    continue

                # 将模型类型缩小为指定的模型类型
                model_types = [model_type]

            all_model_type_models = []
            for model_type in model_types:
                # 根据给定的模型类型获取预定义的模型
                models = model_provider_instance.models(
                    model_type=model_type,
                )

                all_model_type_models.extend(models)

            simple_provider_schema = provider_schema.to_simple_provider()
            simple_provider_schema.models.extend(all_model_type_models)

            providers.append(simple_provider_schema)

        return providers

    def get_provider_instance(self, provider: str) -> ModelProvider:
        """
        通过提供者名称获取提供者实例
        :param provider: 提供者名称
        :return: 提供者实例
        """
        # 扫描所有提供者
        model_provider_extensions = self._get_model_provider_map()

        # 获取指定提供的扩展
        model_provider_extension = model_provider_extensions.get(provider)
        if not model_provider_extension:
<<<<<<< HEAD
            raise Exception(f'无效的提供者: {provider}')
=======
            raise Exception(f"Invalid provider: {provider}")
>>>>>>> 57729823

        # 获取提供者实例
        model_provider_instance = model_provider_extension.provider_instance

        return model_provider_instance

    def _get_model_provider_map(self) -> dict[str, ModelProviderExtension]:
        """
<<<<<<< HEAD
        获取模型提供者映射表。
        
        该方法首先检查是否存在已加载的模型提供者扩展，如果存在，则直接返回这些扩展。
        如果不存在，它将从文件系统中动态加载模型提供者，并创建一个映射表，其中包含模型提供者的名称、
        实例和它们在配置文件中的位置信息。
        
        返回:
            dict[str, ModelProviderExtension]: 模型提供者映射表，键为模型提供者名称，值为ModelProviderExtension实例。
        """
        # 如果已有模型提供者扩展，则直接返回
        if self.model_provider_extensions:
            return self.model_provider_extensions

        # 获取当前类的文件路径，并确定模型提供者的目录路径
=======
        Retrieves the model provider map.

        This method retrieves the model provider map, which is a dictionary containing the model provider names as keys
        and instances of `ModelProviderExtension` as values. The model provider map is used to store information about
        available model providers.

        Returns:
            A dictionary containing the model provider map.

        Raises:
            None.
        """
        if self.model_provider_extensions:
            return self.model_provider_extensions

        # get the path of current classes
>>>>>>> 57729823
        current_path = os.path.abspath(__file__)
        model_providers_path = os.path.dirname(current_path)

        # 确定模型提供者目录下所有不以'__'开头的子目录路径
        model_provider_dir_paths = [
            os.path.join(model_providers_path, model_provider_dir)
            for model_provider_dir in os.listdir(model_providers_path)
<<<<<<< HEAD
            if not model_provider_dir.startswith('__')
=======
            if not model_provider_dir.startswith("__")
>>>>>>> 57729823
            and os.path.isdir(os.path.join(model_providers_path, model_provider_dir))
        ]

        # 获取_position.yaml文件中的位置映射信息
        position_map = get_position_map(model_providers_path)

        # 遍历所有模型提供者目录路径
        model_providers: list[ModelProviderExtension] = []
        for model_provider_dir_path in model_provider_dir_paths:
            # 获取模型提供者目录的名称
            model_provider_name = os.path.basename(model_provider_dir_path)

            file_names = os.listdir(model_provider_dir_path)

<<<<<<< HEAD
            # 如果缺少.py文件，则记录警告并跳过该目录
            if (model_provider_name + '.py') not in file_names:
                logger.warning(f"Missing {model_provider_name}.py file in {model_provider_dir_path}, Skip.")
                continue

            # 动态加载.py文件并寻找ModelProvider的子类
            py_path = os.path.join(model_provider_dir_path, model_provider_name + '.py')
=======
            if (model_provider_name + ".py") not in file_names:
                logger.warning(f"Missing {model_provider_name}.py file in {model_provider_dir_path}, Skip.")
                continue

            # Dynamic loading {model_provider_name}.py file and find the subclass of ModelProvider
            py_path = os.path.join(model_provider_dir_path, model_provider_name + ".py")
>>>>>>> 57729823
            model_provider_class = load_single_subclass_from_source(
                module_name=f"core.model_runtime.model_providers.{model_provider_name}.{model_provider_name}",
                script_path=py_path,
                parent_type=ModelProvider,
            )

            # 如果找不到子类，则记录警告并跳过
            if not model_provider_class:
                logger.warning(f"Missing Model Provider Class that extends ModelProvider in {py_path}, Skip.")
                continue

<<<<<<< HEAD
            # 如果缺少.yaml配置文件，则记录警告并跳过
            if f'{model_provider_name}.yaml' not in file_names:
                logger.warning(f"Missing {model_provider_name}.yaml file in {model_provider_dir_path}, Skip.")
                continue

            # 将模型提供者信息添加到列表中
            model_providers.append(ModelProviderExtension(
                name=model_provider_name,
                provider_instance=model_provider_class(),
                position=position_map.get(model_provider_name)
            ))
=======
            if f"{model_provider_name}.yaml" not in file_names:
                logger.warning(f"Missing {model_provider_name}.yaml file in {model_provider_dir_path}, Skip.")
                continue

            model_providers.append(
                ModelProviderExtension(
                    name=model_provider_name,
                    provider_instance=model_provider_class(),
                    position=position_map.get(model_provider_name),
                )
            )
>>>>>>> 57729823

        # 根据位置映射信息对模型提供者进行排序，并存储为字典
        sorted_extensions = sort_to_dict_by_position_map(position_map, model_providers, lambda x: x.name)

        # 更新并返回排序后的模型提供者扩展
        self.model_provider_extensions = sorted_extensions
        return sorted_extensions<|MERGE_RESOLUTION|>--- conflicted
+++ resolved
@@ -17,18 +17,7 @@
 
 
 class ModelProviderExtension(BaseModel):
-<<<<<<< HEAD
-    """
-    一个扩展模型提供者类，用于增强模型提供者的功能。
-
-    属性:
-        provider_instance (ModelProvider): 一个模型提供者实例，用于提供具体的模型。
-        name (str): 扩展的名称，用于标识不同的扩展。
-        position (Optional[int]): 扩展的位置，可以是整数，也可以是None。用于指定扩展的排序位置。
-    """
-=======
     model_config = ConfigDict(arbitrary_types_allowed=True)
->>>>>>> 57729823
 
     provider_instance: ModelProvider
     name: str
@@ -36,12 +25,7 @@
 
 
 class ModelProviderFactory:
-<<<<<<< HEAD
-    # 类ModelProviderFactory的构造器和方法用于获取和管理模型提供者。
-    model_provider_extensions: dict[str, ModelProviderExtension] = None
-=======
     model_provider_extensions: Optional[dict[str, ModelProviderExtension]] = None
->>>>>>> 57729823
 
     def __init__(self) -> None:
         """
@@ -60,13 +44,8 @@
 
         # 遍历所有模型提供者扩展信息
         providers = []
-<<<<<<< HEAD
-        for name, model_provider_extension in model_provider_extensions.items():
-            # 获取模型提供者的实例
-=======
         for model_provider_extension in model_provider_extensions.values():
             # get model_provider instance
->>>>>>> 57729823
             model_provider_instance = model_provider_extension.provider_instance
 
             # 获取提供者的架构信息
@@ -100,14 +79,10 @@
         # 获取provider_credential_schema，并根据规则验证凭证
         provider_credential_schema = provider_schema.provider_credential_schema
 
-<<<<<<< HEAD
-        # 验证供应商凭证方案
-=======
         if not provider_credential_schema:
             raise ValueError(f"Provider {provider} does not have provider_credential_schema")
 
         # validate provider credential schema
->>>>>>> 57729823
         validator = ProviderCredentialSchemaValidator(provider_credential_schema)
         filtered_credentials = validator.validate_and_filter(credentials)
 
@@ -137,14 +112,10 @@
         # 获取 model_credential_schema 并根据规则验证凭证
         model_credential_schema = provider_schema.model_credential_schema
 
-<<<<<<< HEAD
-        # 验证模型凭证方案
-=======
         if not model_credential_schema:
             raise ValueError(f"Provider {provider} does not have model_credential_schema")
 
         # validate model credential schema
->>>>>>> 57729823
         validator = ModelCredentialSchemaValidator(model_type, model_credential_schema)
         filtered_credentials = validator.validate_and_filter(credentials)
 
@@ -156,13 +127,6 @@
 
         return filtered_credentials
 
-<<<<<<< HEAD
-    def get_models(self,
-                provider: Optional[str] = None,
-                model_type: Optional[ModelType] = None,
-                provider_configs: Optional[list[ProviderConfig]] = None) \
-            -> list[SimpleProviderEntity]:
-=======
     def get_models(
         self,
         *,
@@ -170,7 +134,6 @@
         model_type: Optional[ModelType] = None,
         provider_configs: Optional[list[ProviderConfig]] = None,
     ) -> list[SimpleProviderEntity]:
->>>>>>> 57729823
         """
         根据给定的模型类型获取所有模型
 
@@ -179,13 +142,9 @@
         :param provider_configs: 提供者配置列表
         :return: 模型列表
         """
-<<<<<<< HEAD
-        # 扫描所有提供者
-=======
         provider_configs = provider_configs or []
 
         # scan all providers
->>>>>>> 57729823
         model_provider_extensions = self._get_model_provider_map()
 
         # 将提供者配置转换为字典
@@ -243,11 +202,7 @@
         # 获取指定提供的扩展
         model_provider_extension = model_provider_extensions.get(provider)
         if not model_provider_extension:
-<<<<<<< HEAD
-            raise Exception(f'无效的提供者: {provider}')
-=======
             raise Exception(f"Invalid provider: {provider}")
->>>>>>> 57729823
 
         # 获取提供者实例
         model_provider_instance = model_provider_extension.provider_instance
@@ -256,22 +211,6 @@
 
     def _get_model_provider_map(self) -> dict[str, ModelProviderExtension]:
         """
-<<<<<<< HEAD
-        获取模型提供者映射表。
-        
-        该方法首先检查是否存在已加载的模型提供者扩展，如果存在，则直接返回这些扩展。
-        如果不存在，它将从文件系统中动态加载模型提供者，并创建一个映射表，其中包含模型提供者的名称、
-        实例和它们在配置文件中的位置信息。
-        
-        返回:
-            dict[str, ModelProviderExtension]: 模型提供者映射表，键为模型提供者名称，值为ModelProviderExtension实例。
-        """
-        # 如果已有模型提供者扩展，则直接返回
-        if self.model_provider_extensions:
-            return self.model_provider_extensions
-
-        # 获取当前类的文件路径，并确定模型提供者的目录路径
-=======
         Retrieves the model provider map.
 
         This method retrieves the model provider map, which is a dictionary containing the model provider names as keys
@@ -288,7 +227,6 @@
             return self.model_provider_extensions
 
         # get the path of current classes
->>>>>>> 57729823
         current_path = os.path.abspath(__file__)
         model_providers_path = os.path.dirname(current_path)
 
@@ -296,11 +234,7 @@
         model_provider_dir_paths = [
             os.path.join(model_providers_path, model_provider_dir)
             for model_provider_dir in os.listdir(model_providers_path)
-<<<<<<< HEAD
-            if not model_provider_dir.startswith('__')
-=======
             if not model_provider_dir.startswith("__")
->>>>>>> 57729823
             and os.path.isdir(os.path.join(model_providers_path, model_provider_dir))
         ]
 
@@ -315,22 +249,12 @@
 
             file_names = os.listdir(model_provider_dir_path)
 
-<<<<<<< HEAD
-            # 如果缺少.py文件，则记录警告并跳过该目录
-            if (model_provider_name + '.py') not in file_names:
-                logger.warning(f"Missing {model_provider_name}.py file in {model_provider_dir_path}, Skip.")
-                continue
-
-            # 动态加载.py文件并寻找ModelProvider的子类
-            py_path = os.path.join(model_provider_dir_path, model_provider_name + '.py')
-=======
             if (model_provider_name + ".py") not in file_names:
                 logger.warning(f"Missing {model_provider_name}.py file in {model_provider_dir_path}, Skip.")
                 continue
 
             # Dynamic loading {model_provider_name}.py file and find the subclass of ModelProvider
             py_path = os.path.join(model_provider_dir_path, model_provider_name + ".py")
->>>>>>> 57729823
             model_provider_class = load_single_subclass_from_source(
                 module_name=f"core.model_runtime.model_providers.{model_provider_name}.{model_provider_name}",
                 script_path=py_path,
@@ -342,19 +266,6 @@
                 logger.warning(f"Missing Model Provider Class that extends ModelProvider in {py_path}, Skip.")
                 continue
 
-<<<<<<< HEAD
-            # 如果缺少.yaml配置文件，则记录警告并跳过
-            if f'{model_provider_name}.yaml' not in file_names:
-                logger.warning(f"Missing {model_provider_name}.yaml file in {model_provider_dir_path}, Skip.")
-                continue
-
-            # 将模型提供者信息添加到列表中
-            model_providers.append(ModelProviderExtension(
-                name=model_provider_name,
-                provider_instance=model_provider_class(),
-                position=position_map.get(model_provider_name)
-            ))
-=======
             if f"{model_provider_name}.yaml" not in file_names:
                 logger.warning(f"Missing {model_provider_name}.yaml file in {model_provider_dir_path}, Skip.")
                 continue
@@ -366,7 +277,6 @@
                     position=position_map.get(model_provider_name),
                 )
             )
->>>>>>> 57729823
 
         # 根据位置映射信息对模型提供者进行排序，并存储为字典
         sorted_extensions = sort_to_dict_by_position_map(position_map, model_providers, lambda x: x.name)
