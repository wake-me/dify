import logging
import os
from collections.abc import Sequence
from typing import Optional

from pydantic import BaseModel, ConfigDict

from core.helper.module_import_helper import load_single_subclass_from_source
from core.helper.position_helper import get_provider_position_map, sort_to_dict_by_position_map
from core.model_runtime.entities.model_entities import ModelType
from core.model_runtime.entities.provider_entities import ProviderConfig, ProviderEntity, SimpleProviderEntity
from core.model_runtime.model_providers.__base.model_provider import ModelProvider
from core.model_runtime.schema_validators.model_credential_schema_validator import ModelCredentialSchemaValidator
from core.model_runtime.schema_validators.provider_credential_schema_validator import ProviderCredentialSchemaValidator

logger = logging.getLogger(__name__)


class ModelProviderExtension(BaseModel):
    model_config = ConfigDict(arbitrary_types_allowed=True)

    provider_instance: ModelProvider
    name: str
    position: Optional[int] = None


class ModelProviderFactory:
    model_provider_extensions: Optional[dict[str, ModelProviderExtension]] = None

    def __init__(self) -> None:
        """
        类的构造器，初始化时获取所有模型提供者。
        """
        self.get_providers()

    def get_providers(self) -> Sequence[ProviderEntity]:
        """
        获取所有模型提供者的信息。
        
        :return: 提供者信息列表，每个元素为一个ProviderEntity实例。
        """
        # 扫描并获取所有模型提供者的扩展信息
        model_provider_extensions = self._get_model_provider_map()

        # 遍历所有模型提供者扩展信息
        providers = []
        for model_provider_extension in model_provider_extensions.values():
            # get model_provider instance
            model_provider_instance = model_provider_extension.provider_instance

            # 获取提供者的架构信息
            provider_schema = model_provider_instance.get_provider_schema()

            # 遍历支持的模型类型，获取并添加预定义的模型
            for model_type in provider_schema.supported_model_types:
                models = model_provider_instance.models(model_type)
                if models:
                    provider_schema.models.extend(models)

            providers.append(provider_schema)

        # 返回所有收集到的提供者信息
        return providers

    def provider_credentials_validate(self, *, provider: str, credentials: dict) -> dict:
        """
        验证供应商凭证

        :param provider: 供应商名称
        :param credentials: 供应商凭证，凭证形式遵循`provider_credential_schema`定义。
        :return: 验证通过后的凭证信息
        """
        # 获取供应商实例
        model_provider_instance = self.get_provider_instance(provider)

        # 获取供应商方案
        provider_schema = model_provider_instance.get_provider_schema()

        # 获取provider_credential_schema，并根据规则验证凭证
        provider_credential_schema = provider_schema.provider_credential_schema

        if not provider_credential_schema:
            raise ValueError(f"Provider {provider} does not have provider_credential_schema")

        # validate provider credential schema
        validator = ProviderCredentialSchemaValidator(provider_credential_schema)
        filtered_credentials = validator.validate_and_filter(credentials)

        # 验证凭证信息，如果验证失败则抛出异常
        model_provider_instance.validate_provider_credentials(filtered_credentials)

        return filtered_credentials

    def model_credentials_validate(
        self, *, provider: str, model_type: ModelType, model: str, credentials: dict
    ) -> dict:
        """
        验证模型凭证

        :param provider: 提供者名称
        :param model_type: 模型类型
        :param model: 模型名称
        :param credentials: 模型凭证，凭证形式定义在`model_credential_schema`中。
        :return: 验证过滤后的凭证
        """
        # 获取提供者实例
        model_provider_instance = self.get_provider_instance(provider)

        # 获取提供者方案
        provider_schema = model_provider_instance.get_provider_schema()

        # 获取 model_credential_schema 并根据规则验证凭证
        model_credential_schema = provider_schema.model_credential_schema

        if not model_credential_schema:
            raise ValueError(f"Provider {provider} does not have model_credential_schema")

        # validate model credential schema
        validator = ModelCredentialSchemaValidator(model_type, model_credential_schema)
        filtered_credentials = validator.validate_and_filter(credentials)

        # 获取模型类型对应的模型实例
        model_instance = model_provider_instance.get_model_instance(model_type)

        # 调用模型类型的 validate_credentials 方法验证凭证，验证失败则抛出异常
        model_instance.validate_credentials(model, filtered_credentials)

        return filtered_credentials

    def get_models(
        self,
        *,
        provider: Optional[str] = None,
        model_type: Optional[ModelType] = None,
        provider_configs: Optional[list[ProviderConfig]] = None,
    ) -> list[SimpleProviderEntity]:
        """
        根据给定的模型类型获取所有模型

        :param provider: 提供者名称
        :param model_type: 模型类型
        :param provider_configs: 提供者配置列表
        :return: 模型列表
        """
        provider_configs = provider_configs or []

        # scan all providers
        model_provider_extensions = self._get_model_provider_map()

        # 将提供者配置转换为字典
        provider_credentials_dict = {}
        for provider_config in provider_configs:
            provider_credentials_dict[provider_config.provider] = provider_config.credentials

        # 遍历所有model_provider_extensions
        providers = []
        for name, model_provider_extension in model_provider_extensions.items():
            # 如果指定了提供者且当前提供者不匹配，则跳过
            if provider and name != provider:
                continue

            # 获取model_provider实例
            model_provider_instance = model_provider_extension.provider_instance

            # 获取提供者架构
            provider_schema = model_provider_instance.get_provider_schema()

            model_types = provider_schema.supported_model_types
            if model_type:
                # 如果指定了模型类型且不匹配，则跳过
                if model_type not in model_types:
                    continue

                # 将模型类型缩小为指定的模型类型
                model_types = [model_type]

            all_model_type_models = []
            for model_type in model_types:
                # 根据给定的模型类型获取预定义的模型
                models = model_provider_instance.models(
                    model_type=model_type,
                )

                all_model_type_models.extend(models)

            simple_provider_schema = provider_schema.to_simple_provider()
            simple_provider_schema.models.extend(all_model_type_models)

            providers.append(simple_provider_schema)

        return providers

    def get_provider_instance(self, provider: str) -> ModelProvider:
        """
        通过提供者名称获取提供者实例
        :param provider: 提供者名称
        :return: 提供者实例
        """
        # 扫描所有提供者
        model_provider_extensions = self._get_model_provider_map()

        # 获取指定提供的扩展
        model_provider_extension = model_provider_extensions.get(provider)
        if not model_provider_extension:
            raise Exception(f"Invalid provider: {provider}")

        # 获取提供者实例
        model_provider_instance = model_provider_extension.provider_instance

        return model_provider_instance

    def _get_model_provider_map(self) -> dict[str, ModelProviderExtension]:
        """
        Retrieves the model provider map.

        This method retrieves the model provider map, which is a dictionary containing the model provider names as keys
        and instances of `ModelProviderExtension` as values. The model provider map is used to store information about
        available model providers.

        Returns:
            A dictionary containing the model provider map.

        Raises:
            None.
        """
        if self.model_provider_extensions:
            return self.model_provider_extensions

        # get the path of current classes
        current_path = os.path.abspath(__file__)
        model_providers_path = os.path.dirname(current_path)

        # 确定模型提供者目录下所有不以'__'开头的子目录路径
        model_provider_dir_paths = [
            os.path.join(model_providers_path, model_provider_dir)
            for model_provider_dir in os.listdir(model_providers_path)
            if not model_provider_dir.startswith("__")
            and os.path.isdir(os.path.join(model_providers_path, model_provider_dir))
        ]

<<<<<<< HEAD
        # 获取_position.yaml文件中的位置映射信息
        position_map = get_position_map(model_providers_path)
=======
        # get _position.yaml file path
        position_map = get_provider_position_map(model_providers_path)
>>>>>>> 3f9720bc

        # 遍历所有模型提供者目录路径
        model_providers: list[ModelProviderExtension] = []
        for model_provider_dir_path in model_provider_dir_paths:
            # 获取模型提供者目录的名称
            model_provider_name = os.path.basename(model_provider_dir_path)

            file_names = os.listdir(model_provider_dir_path)

            if (model_provider_name + ".py") not in file_names:
                logger.warning(f"Missing {model_provider_name}.py file in {model_provider_dir_path}, Skip.")
                continue

            # Dynamic loading {model_provider_name}.py file and find the subclass of ModelProvider
            py_path = os.path.join(model_provider_dir_path, model_provider_name + ".py")
            model_provider_class = load_single_subclass_from_source(
                module_name=f"core.model_runtime.model_providers.{model_provider_name}.{model_provider_name}",
                script_path=py_path,
                parent_type=ModelProvider,
            )

            # 如果找不到子类，则记录警告并跳过
            if not model_provider_class:
                logger.warning(f"Missing Model Provider Class that extends ModelProvider in {py_path}, Skip.")
                continue

            if f"{model_provider_name}.yaml" not in file_names:
                logger.warning(f"Missing {model_provider_name}.yaml file in {model_provider_dir_path}, Skip.")
                continue

            model_providers.append(
                ModelProviderExtension(
                    name=model_provider_name,
                    provider_instance=model_provider_class(),
                    position=position_map.get(model_provider_name),
                )
            )

        # 根据位置映射信息对模型提供者进行排序，并存储为字典
        sorted_extensions = sort_to_dict_by_position_map(position_map, model_providers, lambda x: x.name)

        # 更新并返回排序后的模型提供者扩展
        self.model_provider_extensions = sorted_extensions
        return sorted_extensions<|MERGE_RESOLUTION|>--- conflicted
+++ resolved
@@ -238,13 +238,8 @@
             and os.path.isdir(os.path.join(model_providers_path, model_provider_dir))
         ]
 
-<<<<<<< HEAD
-        # 获取_position.yaml文件中的位置映射信息
-        position_map = get_position_map(model_providers_path)
-=======
         # get _position.yaml file path
         position_map = get_provider_position_map(model_providers_path)
->>>>>>> 3f9720bc
 
         # 遍历所有模型提供者目录路径
         model_providers: list[ModelProviderExtension] = []
