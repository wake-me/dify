--- conflicted
+++ resolved
@@ -16,9 +16,4 @@
         # 如果 pydantic 库支持 model_dump 方法，则使用该方法转换模型
         return pydantic.model_dump(model)
     else:
-<<<<<<< HEAD
-        # 否则，回退到使用模型的 dict 方法进行转换
-        return model.dict()
-=======
-        return model.model_dump()
->>>>>>> bdf3ea43
+        return model.model_dump()