import json
import logging
from collections.abc import Generator
from copy import deepcopy
from typing import Any, Union

from core.agent.base_agent_runner import BaseAgentRunner
from core.app.apps.base_app_queue_manager import PublishFrom
from core.app.entities.queue_entities import QueueAgentThoughtEvent, QueueMessageEndEvent, QueueMessageFileEvent
from core.model_runtime.entities.llm_entities import LLMResult, LLMResultChunk, LLMResultChunkDelta, LLMUsage
from core.model_runtime.entities.message_entities import (
    AssistantPromptMessage,
    PromptMessage,
    PromptMessageContentType,
    SystemPromptMessage,
    TextPromptMessageContent,
    ToolPromptMessage,
    UserPromptMessage,
)
from core.prompt.agent_history_prompt_transform import AgentHistoryPromptTransform
from core.tools.entities.tool_entities import ToolInvokeMeta
from core.tools.tool_engine import ToolEngine
from models.model import Message

logger = logging.getLogger(__name__)

class FunctionCallAgentRunner(BaseAgentRunner):

    def run(self, 
            message: Message, query: str, **kwargs: Any
    ) -> Generator[LLMResultChunk, None, None]:
        """
        运行 FunctionCall 类的应用程序

        参数:
        - message: Message 类型，代表消息对象
        - query: 字符串，用户查询内容
        - **kwargs: 任意关键字参数，用于扩展

        返回值:
        - Generator[LLMResultChunk, None, None]: 生成器，逐块返回LLM结果
        """
<<<<<<< HEAD
        # 初始化函数运行时所需的各种属性和配置
=======
        self.query = query
>>>>>>> 3d276f4a
        app_generate_entity = self.application_generate_entity
        app_config = self.app_config

<<<<<<< HEAD
        prompt_template = app_config.prompt_template.simple_prompt_template or ''
        prompt_messages = self.history_prompt_messages
        prompt_messages = self._init_system_message(prompt_template, prompt_messages)
        prompt_messages = self._organize_user_query(query, prompt_messages)

        # 初始化工具实例和与之相关的prompt消息
=======
        # convert tools into ModelRuntime Tool format
>>>>>>> 3d276f4a
        tool_instances, prompt_messages_tools = self._init_prompt_tools()

        iteration_step = 1
        max_iteration_steps = min(app_config.agent.max_iteration, 5) + 1

        # 根据工具调用状态持续运行，直到没有工具调用或达到最大迭代次数
        function_call_state = True
        llm_usage = {
            'usage': None
        }
        final_answer = ''

        def increase_usage(final_llm_usage_dict: dict[str, LLMUsage], usage: LLMUsage):
            # 更新LLM使用情况
            if not final_llm_usage_dict['usage']:
                final_llm_usage_dict['usage'] = usage
            else:
                llm_usage = final_llm_usage_dict['usage']
                llm_usage.prompt_tokens += usage.prompt_tokens
                llm_usage.completion_tokens += usage.completion_tokens
                llm_usage.prompt_price += usage.prompt_price
                llm_usage.completion_price += usage.completion_price

        model_instance = self.model_instance

        while function_call_state and iteration_step <= max_iteration_steps:
            function_call_state = False

            if iteration_step == max_iteration_steps:
                # 最后一次迭代，移除所有工具
                prompt_messages_tools = []

            message_file_ids = []
            agent_thought = self.create_agent_thought(
                message_id=message.id,
                message='',
                tool_name='',
                tool_input='',
                messages_ids=message_file_ids
            )

<<<<<<< HEAD
            # 重新计算LLM最大token数
=======
            # recalc llm max tokens
            prompt_messages = self._organize_prompt_messages()
>>>>>>> 3d276f4a
            self.recalc_llm_max_tokens(self.model_config, prompt_messages)
            # 调用模型
            chunks: Union[Generator[LLMResultChunk, None, None], LLMResult] = model_instance.invoke_llm(
                prompt_messages=prompt_messages,
                model_parameters=app_generate_entity.model_config.parameters,
                tools=prompt_messages_tools,
                stop=app_generate_entity.model_config.stop,
                stream=self.stream_tool_call,
                user=self.user_id,
                callbacks=[],
            )

            tool_calls: list[tuple[str, str, dict[str, Any]]] = []

            # 保存完整响应
            response = ''

            # 保存工具调用名称和输入
            tool_call_names = ''
            tool_call_inputs = ''

            current_llm_usage = None

            if self.stream_tool_call:
                is_first_chunk = True
                for chunk in chunks:
                    if is_first_chunk:
                        self.queue_manager.publish(QueueAgentThoughtEvent(
                            agent_thought_id=agent_thought.id
                        ), PublishFrom.APPLICATION_MANAGER)
                        is_first_chunk = False
                    # 检查是否有工具调用
                    if self.check_tool_calls(chunk):
                        function_call_state = True
                        tool_calls.extend(self.extract_tool_calls(chunk))
                        tool_call_names = ';'.join([tool_call[1] for tool_call in tool_calls])
                        try:
                            tool_call_inputs = json.dumps({
                                tool_call[1]: tool_call[2] for tool_call in tool_calls
                            }, ensure_ascii=False)
                        except json.JSONDecodeError as e:
                            # 确保ascii避免编码错误
                            tool_call_inputs = json.dumps({
                                tool_call[1]: tool_call[2] for tool_call in tool_calls
                            })

                    if chunk.delta.message and chunk.delta.message.content:
                        if isinstance(chunk.delta.message.content, list):
                            for content in chunk.delta.message.content:
                                response += content.data
                        else:
                            response += chunk.delta.message.content

                    if chunk.delta.usage:
                        increase_usage(llm_usage, chunk.delta.usage)
                        current_llm_usage = chunk.delta.usage

                    yield chunk
            else:
                result: LLMResult = chunks
                # 检查是否有阻塞式工具调用
                if self.check_blocking_tool_calls(result):
                    function_call_state = True
                    tool_calls.extend(self.extract_blocking_tool_calls(result))
                    tool_call_names = ';'.join([tool_call[1] for tool_call in tool_calls])
                    try:
                        tool_call_inputs = json.dumps({
                            tool_call[1]: tool_call[2] for tool_call in tool_calls
                        }, ensure_ascii=False)
                    except json.JSONDecodeError as e:
                        # 确保ascii避免编码错误
                        tool_call_inputs = json.dumps({
                            tool_call[1]: tool_call[2] for tool_call in tool_calls
                        })

                if result.usage:
                    increase_usage(llm_usage, result.usage)
                    current_llm_usage = result.usage

                if result.message and result.message.content:
                    if isinstance(result.message.content, list):
                        for content in result.message.content:
                            response += content.data
                    else:
                        response += result.message.content

                if not result.message.content:
                    result.message.content = ''

                self.queue_manager.publish(QueueAgentThoughtEvent(
                    agent_thought_id=agent_thought.id
                ), PublishFrom.APPLICATION_MANAGER)
                
                yield LLMResultChunk(
                    model=model_instance.model,
                    prompt_messages=result.prompt_messages,
                    system_fingerprint=result.system_fingerprint,
                    delta=LLMResultChunkDelta(
                        index=0,
                        message=result.message,
                        usage=result.usage,
                    )
                )

            assistant_message = AssistantPromptMessage(
                content='',
                tool_calls=[]
            )
            if tool_calls:
                assistant_message.tool_calls=[
                    AssistantPromptMessage.ToolCall(
                        id=tool_call[0],
                        type='function',
                        function=AssistantPromptMessage.ToolCall.ToolCallFunction(
                            name=tool_call[1],
                            arguments=json.dumps(tool_call[2], ensure_ascii=False)
                        )
                    ) for tool_call in tool_calls
                ]
            else:
                assistant_message.content = response
<<<<<<< HEAD
                
            prompt_messages.append(assistant_message)
=======
            
            self._current_thoughts.append(assistant_message)
>>>>>>> 3d276f4a

            # 保存思考记录
            self.save_agent_thought(
                agent_thought=agent_thought, 
                tool_name=tool_call_names,
                tool_input=tool_call_inputs,
                thought=response,
                tool_invoke_meta=None,
                observation=None,
                answer=response,
                messages_ids=[],
                llm_usage=current_llm_usage
            )
            self.queue_manager.publish(QueueAgentThoughtEvent(
                agent_thought_id=agent_thought.id
            ), PublishFrom.APPLICATION_MANAGER)
            
            final_answer += response + '\n'

            # 调用工具
            tool_responses = []
            for tool_call_id, tool_call_name, tool_call_args in tool_calls:
                tool_instance = tool_instances.get(tool_call_name)
                if not tool_instance:
                    tool_response = {
                        "tool_call_id": tool_call_id,
                        "tool_call_name": tool_call_name,
                        "tool_response": f"there is not a tool named {tool_call_name}",
                        "meta": ToolInvokeMeta.error_instance(f"there is not a tool named {tool_call_name}").to_dict()
                    }
                else:
                    # 调用工具
                    tool_invoke_response, message_files, tool_invoke_meta = ToolEngine.agent_invoke(
                        tool=tool_instance,
                        tool_parameters=tool_call_args,
                        user_id=self.user_id,
                        tenant_id=self.tenant_id,
                        message=self.message,
                        invoke_from=self.application_generate_entity.invoke_from,
                        agent_tool_callback=self.agent_callback,
                    )
                    # 发布文件
                    for message_file, save_as in message_files:
                        if save_as:
                            self.variables_pool.set_file(tool_name=tool_call_name, value=message_file.id, name=save_as)

                        # 发布消息文件
                        self.queue_manager.publish(QueueMessageFileEvent(
                            message_file_id=message_file.id
                        ), PublishFrom.APPLICATION_MANAGER)
                        # 添加消息文件ids
                        message_file_ids.append(message_file.id)
                    
                    tool_response = {
                        "tool_call_id": tool_call_id,
                        "tool_call_name": tool_call_name,
                        "tool_response": tool_invoke_response,
                        "meta": tool_invoke_meta.to_dict()
                    }
                
                tool_responses.append(tool_response)
                if tool_response['tool_response'] is not None:
                    self._current_thoughts.append(
                        ToolPromptMessage(
                            content=tool_response['tool_response'],
                            tool_call_id=tool_call_id,
                            name=tool_call_name,
                        )
                    ) 

            if len(tool_responses) > 0:
                # 保存代理思考
                self.save_agent_thought(
                    agent_thought=agent_thought, 
                    tool_name=None,
                    tool_input=None,
                    thought=None, 
                    tool_invoke_meta={
                        tool_response['tool_call_name']: tool_response['meta'] 
                        for tool_response in tool_responses
                    },
                    observation={
                        tool_response['tool_call_name']: tool_response['tool_response'] 
                        for tool_response in tool_responses
                    },
                    answer=None,
                    messages_ids=message_file_ids
                )
                self.queue_manager.publish(QueueAgentThoughtEvent(
                    agent_thought_id=agent_thought.id
                ), PublishFrom.APPLICATION_MANAGER)

            # 更新prompt工具信息
            for prompt_tool in prompt_messages_tools:
                self.update_prompt_message_tool(tool_instances[prompt_tool.name], prompt_tool)

            iteration_step += 1

        self.update_db_variables(self.variables_pool, self.db_variables_pool)
        # 发布结束事件
        self.queue_manager.publish(QueueMessageEndEvent(llm_result=LLMResult(
            model=model_instance.model,
            prompt_messages=prompt_messages,
            message=AssistantPromptMessage(
                content=final_answer
            ),
            usage=llm_usage['usage'] if llm_usage['usage'] else LLMUsage.empty_usage(),
            system_fingerprint=''
        )), PublishFrom.APPLICATION_MANAGER)

    def check_tool_calls(self, llm_result_chunk: LLMResultChunk) -> bool:
        """
        检查 llm 结果块中是否存在工具调用
        
        参数:
        - llm_result_chunk: LLMResultChunk 类型，表示一个 llm 结果块，包含着可能的工具调用信息。
        
        返回值:
        - bool 类型，如果结果块中存在工具调用，则返回 True，否则返回 False。
        """
        # 检查 llm_result_chunk 中的 delta 消息是否存在 tool_calls
        if llm_result_chunk.delta.message.tool_calls:
            return True
        return False
    
    def check_blocking_tool_calls(self, llm_result: LLMResult) -> bool:
        """
        检查 llm 结果中是否存在阻塞工具调用
        
        参数:
        - llm_result: LLMResult 类型，包含 llm 的执行结果数据
        
        返回值:
        - bool 类型，如果存在阻塞工具调用则返回 True，否则返回 False
        """
        # 检查 llm_result 中是否存在 tool_calls
        if llm_result.message.tool_calls:
            return True
        return False

    def extract_tool_calls(self, llm_result_chunk: LLMResultChunk) -> Union[None, list[tuple[str, str, dict[str, Any]]]]:
        """
        从llm结果块中提取工具调用信息
        
        参数:
            llm_result_chunk (LLMResultChunk): 包含工具调用信息的结果块
            
        返回值:
            List[Tuple[str, str, Dict[str, Any]]]: [(工具调用ID, 工具调用名称, 工具调用参数)]的列表
        """
        tool_calls = []  # 初始化存储工具调用信息的列表

        # 遍历结果块中的每个工具调用消息，将每个调用的ID、名称和参数解析并添加到列表中
        for prompt_message in llm_result_chunk.delta.message.tool_calls:
            tool_calls.append((
                prompt_message.id,
                prompt_message.function.name,
                json.loads(prompt_message.function.arguments),
            ))

        return tool_calls  # 返回包含所有工具调用信息的列表
    
    def extract_blocking_tool_calls(self, llm_result: LLMResult) -> Union[None, list[tuple[str, str, dict[str, Any]]]]:
        """
        从llm结果中提取阻塞工具调用
        
        参数:
            llm_result (LLMResult): 包含工具调用信息的LLM结果对象
            
        返回值:
            List[Tuple[str, str, Dict[str, Any]]]: [(工具调用ID, 工具调用名称, 工具调用参数)]的列表
        """
        tool_calls = []  # 初始化存储工具调用信息的列表
        # 遍历llm_result中的每个工具调用消息
        for prompt_message in llm_result.message.tool_calls:
            # 将每个工具调用的ID、名称和参数（以JSON字符串形式）加载到列表中
            tool_calls.append((
                prompt_message.id,
                prompt_message.function.name,
                json.loads(prompt_message.function.arguments),
            ))

        return tool_calls  # 返回包含工具调用信息的列表

    def _init_system_message(self, prompt_template: str, prompt_messages: list[PromptMessage] = None) -> list[PromptMessage]:
        """
        初始化系统消息
        
        :param prompt_template: 提示信息模板，字符串类型
        :param prompt_messages: 提示消息列表，列表类型，每个元素是PromptMessage类型，可选
        :return: 返回提示消息列表，列表类型，每个元素是PromptMessage类型

        如果prompt_messages为空且prompt_template不为空，则返回包含单个元素（使用prompt_template创建的SystemPromptMessage对象）的列表。
        如果prompt_messages不为空，且第一个元素不是SystemPromptMessage类型，且prompt_template不为空，则在列表开头插入一个使用prompt_template创建的SystemPromptMessage对象。
        否则，直接返回传入的prompt_messages。
        """
        if not prompt_messages and prompt_template:
            # 如果prompt_messages为空，但提供了prompt_template，则返回包含单个SystemPromptMessage对象的列表
            return [
                SystemPromptMessage(content=prompt_template),
            ]
        
        if prompt_messages and not isinstance(prompt_messages[0], SystemPromptMessage) and prompt_template:
            # 如果prompt_messages不为空，但第一个元素不是SystemPromptMessage，且提供了prompt_template，则在列表开头插入一个SystemPromptMessage对象
            prompt_messages.insert(0, SystemPromptMessage(content=prompt_template))

        return prompt_messages

    def _organize_user_query(self, query,  prompt_messages: list[PromptMessage] = None) -> list[PromptMessage]:
        """
        组织用户查询

        :param query: 用户的查询内容
        :param prompt_messages: 提示消息列表，默认为None，用于存储整理后的提示消息
        :type prompt_messages: list[PromptMessage]
        :return: 整理后的提示消息列表
        :rtype: list[PromptMessage]
        """
        if self.files:
            # 如果存在文件对象，将查询内容和每个文件对象的提示消息内容组织成一个列表
            prompt_message_contents = [TextPromptMessageContent(data=query)]
            for file_obj in self.files:
                prompt_message_contents.append(file_obj.prompt_message_content)

            # 将上述内容作为一个用户提示消息添加到提示消息列表中
            prompt_messages.append(UserPromptMessage(content=prompt_message_contents))
        else:
            # 如果不存在文件对象，直接将查询内容作为一个用户提示消息添加到提示消息列表中
            prompt_messages.append(UserPromptMessage(content=query))

        return prompt_messages
    
<<<<<<< HEAD
    def _organize_assistant_message(self, tool_call_id: str = None, tool_call_name: str = None, tool_response: str = None, 
                                    prompt_messages: list[PromptMessage] = None) -> list[PromptMessage]:
        """
        组织助手消息
        
        此函数用于组织和添加工具的响应消息到一个消息列表中。
        
        参数:
        - tool_call_id (str): 工具调用的唯一标识符，默认为 None。
        - tool_call_name (str): 工具调用的名称，默认为 None。
        - tool_response (str): 工具的响应消息，默认为 None。
        - prompt_messages (list[PromptMessage]): 提示消息列表，包含之前的对话消息，默认为 None。
        
        返回值:
        - list[PromptMessage]: 更新后的提示消息列表，包含新的工具响应消息。
        """
        
        # 深拷贝传入的提示消息列表，以避免修改原始列表
        prompt_messages = deepcopy(prompt_messages)

        # 如果存在工具响应消息，则将其添加到提示消息列表中
        if tool_response is not None:
            prompt_messages.append(
                ToolPromptMessage(
                    content=tool_response,
                    tool_call_id=tool_call_id,
                    name=tool_call_name,
                )
            )

        return prompt_messages
    
=======
>>>>>>> 3d276f4a
    def _clear_user_prompt_image_messages(self, prompt_messages: list[PromptMessage]) -> list[PromptMessage]:
        """
        清除用户提示消息中的图片消息。
        
        由于目前GPT在第一轮迭代中同时支持fc和vision，我们需要在第一轮迭代中从提示消息中移除图片消息。
        
        参数:
        - prompt_messages: 提示消息列表，类型为`list[PromptMessage]`，其中包含了用户交互中的各种消息。
        
        返回值:
        - 清理后的提示消息列表，图片消息将被替换为'[image]'字符串。
        """
        prompt_messages = deepcopy(prompt_messages)  # 深拷贝提示消息列表，以避免修改原始列表

        for prompt_message in prompt_messages:
            if isinstance(prompt_message, UserPromptMessage):  # 判断是否为用户发出的提示消息
                if isinstance(prompt_message.content, list):  # 确认消息内容为列表形式
                    # 将列表中的每条消息内容处理后合并为字符串，图片消息会被替换为'[image]'字符串
                    prompt_message.content = '\n'.join([
                        content.data if content.type == PromptMessageContentType.TEXT else 
                        '[image]' if content.type == PromptMessageContentType.IMAGE else
                        '[file]' 
                        for content in prompt_message.content 
                    ])

<<<<<<< HEAD
        return prompt_messages  # 返回处理后的提示消息列表
=======
        return prompt_messages

    def _organize_prompt_messages(self):
        prompt_template = self.app_config.prompt_template.simple_prompt_template or ''
        self.history_prompt_messages = self._init_system_message(prompt_template, self.history_prompt_messages)
        query_prompt_messages = self._organize_user_query(self.query, [])

        self.history_prompt_messages = AgentHistoryPromptTransform(
            model_config=self.model_config,
            prompt_messages=[*query_prompt_messages, *self._current_thoughts],
            history_messages=self.history_prompt_messages,
            memory=self.memory
        ).get_prompt()

        prompt_messages = [
            *self.history_prompt_messages,
            *query_prompt_messages,
            *self._current_thoughts
        ]
        if len(self._current_thoughts) != 0:
            # clear messages after the first iteration
            prompt_messages = self._clear_user_prompt_image_messages(prompt_messages)
        return prompt_messages
>>>>>>> 3d276f4a
<|MERGE_RESOLUTION|>--- conflicted
+++ resolved
@@ -30,34 +30,13 @@
             message: Message, query: str, **kwargs: Any
     ) -> Generator[LLMResultChunk, None, None]:
         """
-        运行 FunctionCall 类的应用程序
-
-        参数:
-        - message: Message 类型，代表消息对象
-        - query: 字符串，用户查询内容
-        - **kwargs: 任意关键字参数，用于扩展
-
-        返回值:
-        - Generator[LLMResultChunk, None, None]: 生成器，逐块返回LLM结果
-        """
-<<<<<<< HEAD
-        # 初始化函数运行时所需的各种属性和配置
-=======
+        Run FunctionCall agent application
+        """
         self.query = query
->>>>>>> 3d276f4a
         app_generate_entity = self.application_generate_entity
         app_config = self.app_config
 
-<<<<<<< HEAD
-        prompt_template = app_config.prompt_template.simple_prompt_template or ''
-        prompt_messages = self.history_prompt_messages
-        prompt_messages = self._init_system_message(prompt_template, prompt_messages)
-        prompt_messages = self._organize_user_query(query, prompt_messages)
-
-        # 初始化工具实例和与之相关的prompt消息
-=======
         # convert tools into ModelRuntime Tool format
->>>>>>> 3d276f4a
         tool_instances, prompt_messages_tools = self._init_prompt_tools()
 
         iteration_step = 1
@@ -99,12 +78,8 @@
                 messages_ids=message_file_ids
             )
 
-<<<<<<< HEAD
-            # 重新计算LLM最大token数
-=======
             # recalc llm max tokens
             prompt_messages = self._organize_prompt_messages()
->>>>>>> 3d276f4a
             self.recalc_llm_max_tokens(self.model_config, prompt_messages)
             # 调用模型
             chunks: Union[Generator[LLMResultChunk, None, None], LLMResult] = model_instance.invoke_llm(
@@ -226,13 +201,8 @@
                 ]
             else:
                 assistant_message.content = response
-<<<<<<< HEAD
-                
-            prompt_messages.append(assistant_message)
-=======
             
             self._current_thoughts.append(assistant_message)
->>>>>>> 3d276f4a
 
             # 保存思考记录
             self.save_agent_thought(
@@ -465,41 +435,6 @@
 
         return prompt_messages
     
-<<<<<<< HEAD
-    def _organize_assistant_message(self, tool_call_id: str = None, tool_call_name: str = None, tool_response: str = None, 
-                                    prompt_messages: list[PromptMessage] = None) -> list[PromptMessage]:
-        """
-        组织助手消息
-        
-        此函数用于组织和添加工具的响应消息到一个消息列表中。
-        
-        参数:
-        - tool_call_id (str): 工具调用的唯一标识符，默认为 None。
-        - tool_call_name (str): 工具调用的名称，默认为 None。
-        - tool_response (str): 工具的响应消息，默认为 None。
-        - prompt_messages (list[PromptMessage]): 提示消息列表，包含之前的对话消息，默认为 None。
-        
-        返回值:
-        - list[PromptMessage]: 更新后的提示消息列表，包含新的工具响应消息。
-        """
-        
-        # 深拷贝传入的提示消息列表，以避免修改原始列表
-        prompt_messages = deepcopy(prompt_messages)
-
-        # 如果存在工具响应消息，则将其添加到提示消息列表中
-        if tool_response is not None:
-            prompt_messages.append(
-                ToolPromptMessage(
-                    content=tool_response,
-                    tool_call_id=tool_call_id,
-                    name=tool_call_name,
-                )
-            )
-
-        return prompt_messages
-    
-=======
->>>>>>> 3d276f4a
     def _clear_user_prompt_image_messages(self, prompt_messages: list[PromptMessage]) -> list[PromptMessage]:
         """
         清除用户提示消息中的图片消息。
@@ -525,9 +460,6 @@
                         for content in prompt_message.content 
                     ])
 
-<<<<<<< HEAD
-        return prompt_messages  # 返回处理后的提示消息列表
-=======
         return prompt_messages
 
     def _organize_prompt_messages(self):
@@ -550,5 +482,4 @@
         if len(self._current_thoughts) != 0:
             # clear messages after the first iteration
             prompt_messages = self._clear_user_prompt_image_messages(prompt_messages)
-        return prompt_messages
->>>>>>> 3d276f4a
+        return prompt_messages