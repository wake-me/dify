--- conflicted
+++ resolved
@@ -35,14 +35,10 @@
                 action_name = None
                 action_input = None
 
-<<<<<<< HEAD
-                # 提取动作名称和输入
-=======
                 # cohere always returns a list
                 if isinstance(action, list) and len(action) == 1:
                     action = action[0]
 
->>>>>>> bdf3ea43
                 for key, value in action.items():
                     if 'input' in key.lower():
                         action_input = value
