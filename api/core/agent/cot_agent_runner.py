--- conflicted
+++ resolved
@@ -46,11 +46,7 @@
     def run(self, message: Message,
             query: str,
             inputs: dict[str, str],
-<<<<<<< HEAD
-        ) -> Union[Generator, LLMResult]:
-=======
             ) -> Union[Generator, LLMResult]:
->>>>>>> bdf3ea43
         """
         运行Cot代理应用程序。
 
@@ -67,17 +63,10 @@
         self._repack_app_generate_entity(app_generate_entity)
         self._init_react_state(query)
 
-<<<<<<< HEAD
-        # 检查模型模式配置
-        if 'Observation' not in app_generate_entity.model_config.stop:
-            if app_generate_entity.model_config.provider not in self._ignore_observation_providers:
-                app_generate_entity.model_config.stop.append('Observation')
-=======
         # check model mode
         if 'Observation' not in app_generate_entity.model_conf.stop:
             if app_generate_entity.model_conf.provider not in self._ignore_observation_providers:
                 app_generate_entity.model_conf.stop.append('Observation')
->>>>>>> bdf3ea43
 
         app_config = self.app_config
 
@@ -94,13 +83,6 @@
         # 将工具转换为ModelRuntime Tool格式
         tool_instances, self._prompt_messages_tools = self._init_prompt_tools()
 
-<<<<<<< HEAD
-        # 组织提示消息
-        prompt_messages = self._organize_prompt_messages()
-        
-        # 初始化函数调用状态和LLM使用情况
-=======
->>>>>>> bdf3ea43
         function_call_state = True
         llm_usage = {
             'usage': None
@@ -184,15 +166,9 @@
             for chunk in react_chunks:
                 if isinstance(chunk, AgentScratchpadUnit.Action):
                     action = chunk
-<<<<<<< HEAD
-                    # 检测动作
-                    scratchpad.agent_response += json.dumps(chunk.dict())
-                    scratchpad.action_str = json.dumps(chunk.dict())
-=======
                     # detect action
                     scratchpad.agent_response += json.dumps(chunk.model_dump())
                     scratchpad.action_str = json.dumps(chunk.model_dump())
->>>>>>> bdf3ea43
                     scratchpad.action = action
                 else:
                     scratchpad.agent_response += chunk
@@ -210,29 +186,16 @@
                         )
                     )
 
-<<<<<<< HEAD
-            # 更新思考内容和回答
-            scratchpad.thought = scratchpad.thought.strip() or 'I am thinking about how to help you'
-            self._agent_scratchpad.append(scratchpad)
-            
-            # 获取LLM使用情况
-=======
             scratchpad.thought = scratchpad.thought.strip(
             ) or 'I am thinking about how to help you'
             self._agent_scratchpad.append(scratchpad)
 
             # get llm usage
->>>>>>> bdf3ea43
             if 'usage' in usage_dict:
                 increase_usage(llm_usage, usage_dict['usage'])
             else:
                 usage_dict['usage'] = LLMUsage.empty_usage()
-<<<<<<< HEAD
-            
-            # 保存代理思考记录
-=======
-
->>>>>>> bdf3ea43
+
             self.save_agent_thought(
                 agent_thought=agent_thought,
                 tool_name=scratchpad.action.action_name if scratchpad.action else '',
@@ -246,12 +209,7 @@
                 messages_ids=[],
                 llm_usage=usage_dict['usage']
             )
-<<<<<<< HEAD
-            
-            # 如果思考未结束，则发布代理思考事件
-=======
-
->>>>>>> bdf3ea43
+
             if not scratchpad.is_final():
                 self.queue_manager.publish(QueueAgentThoughtEvent(
                     agent_thought_id=agent_thought.id
@@ -349,15 +307,9 @@
             system_fingerprint=''
         )), PublishFrom.APPLICATION_MANAGER)
 
-<<<<<<< HEAD
-    def _handle_invoke_action(self, action: AgentScratchpadUnit.Action, 
-                            tool_instances: dict[str, Tool],
-                            message_file_ids: list[str]) -> tuple[str, ToolInvokeMeta]:
-=======
     def _handle_invoke_action(self, action: AgentScratchpadUnit.Action,
                               tool_instances: dict[str, Tool],
                               message_file_ids: list[str]) -> tuple[str, ToolInvokeMeta]:
->>>>>>> bdf3ea43
         """
         处理调用工具的动作。
         :param action: 动作对象，包含要执行的动作名称和参数。
@@ -373,12 +325,7 @@
             # 如果找不到对应的工具实例，返回错误信息
             answer = f"there is not a tool named {tool_call_name}"
             return answer, ToolInvokeMeta.error_instance(answer)
-<<<<<<< HEAD
-        
-        # 尝试将动作参数从字符串转换为 JSON 对象，如果失败则保持原样
-=======
-
->>>>>>> bdf3ea43
+
         if isinstance(tool_call_args, str):
             try:
                 tool_call_args = json.loads(tool_call_args)
@@ -459,17 +406,10 @@
         返回值:
         - 无
         """
-<<<<<<< HEAD
-        self._query = query  # 存储查询信息
-        self._agent_scratchpad = []  # 初始化代理的临时工作区
-        self._historic_prompt_messages = self._organize_historic_prompt_messages()  # 组织历史提示消息
-    
-=======
         self._query = query
         self._agent_scratchpad = []
         self._historic_prompt_messages = self._organize_historic_prompt_messages()
 
->>>>>>> bdf3ea43
     @abstractmethod
     def _organize_prompt_messages(self) -> list[PromptMessage]:
         """
@@ -524,17 +464,6 @@
 
         for message in self.history_prompt_messages:
             if isinstance(message, AssistantPromptMessage):
-<<<<<<< HEAD
-                # 如果是助手提示消息，更新当前的助手思考单元
-                current_scratchpad = AgentScratchpadUnit(
-                    agent_response=message.content,
-                    thought=message.content or 'I am thinking about how to help you',
-                    action_str='',
-                    action=None,
-                    observation=None,
-                )
-                # 如果存在工具调用，设置助手思考单元的动作
-=======
                 if not current_scratchpad:
                     current_scratchpad = AgentScratchpadUnit(
                         agent_response=message.content,
@@ -544,7 +473,6 @@
                         observation=None,
                     )
                     scratchpads.append(current_scratchpad)
->>>>>>> bdf3ea43
                 if message.tool_calls:
                     try:
                         current_scratchpad.action = AgentScratchpadUnit.Action(
@@ -556,49 +484,25 @@
                             current_scratchpad.action.to_dict()
                         )
                     except:
-<<<<<<< HEAD
-                        pass  # 忽略任何在处理工具调用时发生的错误
-                
-                scratchpad.append(current_scratchpad)  # 将当前思考单元加入临时列表
-=======
                         pass
->>>>>>> bdf3ea43
             elif isinstance(message, ToolPromptMessage):
                 # 如果是工具提示消息，将其观察结果加入当前的助手思考单元
                 if current_scratchpad:
                     current_scratchpad.observation = message.content
             elif isinstance(message, UserPromptMessage):
-<<<<<<< HEAD
-                # 如果是用户提示消息，将其加入结果列表，并可能加入当前的助手思考单元
-                result.append(message)
-
-                if scratchpad:
-=======
                 if scratchpads:
->>>>>>> bdf3ea43
                     result.append(AssistantPromptMessage(
                         content=self._format_assistant_message(scratchpads)
                     ))
                     scratchpads = []
                     current_scratchpad = None
 
-<<<<<<< HEAD
-                scratchpad = []  # 清空临时思考过程列表
-
-        # 如果存在未处理的助手思考单元，将其加入结果列表
-        if scratchpad:
-=======
                 result.append(message)
 
         if scratchpads:
->>>>>>> bdf3ea43
             result.append(AssistantPromptMessage(
                 content=self._format_assistant_message(scratchpads)
             ))
-<<<<<<< HEAD
-        
-        return result  # 返回经过组织整理后的提示消息列表
-=======
 
         historic_prompts = AgentHistoryPromptTransform(
             model_config=self.model_config,
@@ -606,5 +510,4 @@
             history_messages=result,
             memory=self.memory
         ).get_prompt()
-        return historic_prompts
->>>>>>> bdf3ea43
+        return historic_prompts