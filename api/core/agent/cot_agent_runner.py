--- conflicted
+++ resolved
@@ -456,13 +456,10 @@
         返回:
             list[PromptMessage]: 经过组织整理后的提示消息列表。
         """
-        result: list[PromptMessage] = []  # 存储最终结果的列表
-        scratchpad: list[AgentScratchpadUnit] = []  # 临时存储助手思考过程的列表
-        current_scratchpad: AgentScratchpadUnit = None  # 当前正在处理的助手思考单元
-
-<<<<<<< HEAD
-        # 遍历所有历史提示消息
-=======
+        result: list[PromptMessage] = []
+        scratchpad: list[AgentScratchpadUnit] = []
+        current_scratchpad: AgentScratchpadUnit = None
+
         self.history_prompt_messages = AgentHistoryPromptTransform(
             model_config=self.model_config,
             prompt_messages=current_session_messages or [],
@@ -470,7 +467,6 @@
             memory=self.memory
         ).get_prompt()
 
->>>>>>> 3d276f4a
         for message in self.history_prompt_messages:
             if isinstance(message, AssistantPromptMessage):
                 # 如果是助手提示消息，更新当前的助手思考单元
