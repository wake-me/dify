import json

from core.agent.cot_agent_runner import CotAgentRunner
from core.model_runtime.entities.message_entities import (
    AssistantPromptMessage,
    PromptMessage,
    SystemPromptMessage,
    TextPromptMessageContent,
    UserPromptMessage,
)
from core.model_runtime.utils.encoders import jsonable_encoder


class CotChatAgentRunner(CotAgentRunner):
    def _organize_system_prompt(self) -> SystemPromptMessage:
        """
        组织系统提示信息
        
        该方法用于根据应用配置和当前指令组织并生成一个系统的提示信息。它会将预定义的提示模板
        与当前指令、可用工具等信息相结合，生成一个完整的系统提示消息。

        返回值:
            SystemPromptMessage: 包含组织好的系统提示信息的对象
        """
        # 从应用配置中获取代理的提示信息实体
        prompt_entity = self.app_config.agent.prompt
        first_prompt = prompt_entity.first_prompt

        # 使用替换将模板中的占位符替换为实际的值
        system_prompt = first_prompt \
            .replace("{{instruction}}", self._instruction) \
            .replace("{{tools}}", json.dumps(jsonable_encoder(self._prompt_messages_tools))) \
            .replace("{{tool_names}}", ', '.join([tool.name for tool in self._prompt_messages_tools]))

        # 返回组织好的系统提示信息
        return SystemPromptMessage(content=system_prompt)

    def _organize_user_query(self, query,  prompt_messages: list[PromptMessage] = None) -> list[PromptMessage]:
        """
        Organize user query
        """
        if self.files:
            prompt_message_contents = [TextPromptMessageContent(data=query)]
            for file_obj in self.files:
                prompt_message_contents.append(file_obj.prompt_message_content)

            prompt_messages.append(UserPromptMessage(content=prompt_message_contents))
        else:
            prompt_messages.append(UserPromptMessage(content=query))

        return prompt_messages

    def _organize_prompt_messages(self) -> list[PromptMessage]:
        """
        组织并返回一个包含系统提示、历史对话、当前助手消息和用户查询的的消息列表。

        返回值:
            list[PromptMessage]: 一个包含多种类型消息的列表，每个元素都是PromptMessage的子类实例。
        """
        # 组织系统提示消息
        system_message = self._organize_system_prompt()

        # 组织当前助手的消息
        agent_scratchpad = self._agent_scratchpad
        if not agent_scratchpad:
            assistant_messages = []
        else:
            assistant_message = AssistantPromptMessage(content='')
            for unit in agent_scratchpad:
                if unit.is_final():
                    assistant_message.content += f"Final Answer: {unit.agent_response}"
                else:
                    assistant_message.content += f"Thought: {unit.thought}\n\n"
                    if unit.action_str:
                        assistant_message.content += f"Action: {unit.action_str}\n\n"
                    if unit.observation:
                        assistant_message.content += f"Observation: {unit.observation}\n\n"

            # 初始化助手回复消息列表
            assistant_messages = [assistant_message]

<<<<<<< HEAD
        # 查询消息
        query_messages = UserPromptMessage(content=self._query)
=======
        # query messages
        query_messages = self._organize_user_query(self._query, [])
>>>>>>> bdf3ea43

        # 根据是否存在助手回复消息，组织消息列表
        if assistant_messages:
            # organize historic prompt messages
            historic_messages = self._organize_historic_prompt_messages([
                system_message,
                *query_messages,
                *assistant_messages,
                UserPromptMessage(content='continue')
            ])
            messages = [
                system_message,
<<<<<<< HEAD
                *historic_messages,# 历史消息
                query_messages, # 查询消息
                *assistant_messages,# 助手回复消息
                UserPromptMessage(content='continue') # 继续提示
=======
                *historic_messages,
                *query_messages,
                *assistant_messages,
                UserPromptMessage(content='continue')
>>>>>>> bdf3ea43
            ]
        else:
            # organize historic prompt messages
            historic_messages = self._organize_historic_prompt_messages([system_message, *query_messages])
            messages = [system_message, *historic_messages, *query_messages]

        # 将所有消息合并并返回
        return messages<|MERGE_RESOLUTION|>--- conflicted
+++ resolved
@@ -79,13 +79,8 @@
             # 初始化助手回复消息列表
             assistant_messages = [assistant_message]
 
-<<<<<<< HEAD
-        # 查询消息
-        query_messages = UserPromptMessage(content=self._query)
-=======
         # query messages
         query_messages = self._organize_user_query(self._query, [])
->>>>>>> bdf3ea43
 
         # 根据是否存在助手回复消息，组织消息列表
         if assistant_messages:
@@ -98,17 +93,10 @@
             ])
             messages = [
                 system_message,
-<<<<<<< HEAD
-                *historic_messages,# 历史消息
-                query_messages, # 查询消息
-                *assistant_messages,# 助手回复消息
-                UserPromptMessage(content='continue') # 继续提示
-=======
                 *historic_messages,
                 *query_messages,
                 *assistant_messages,
                 UserPromptMessage(content='continue')
->>>>>>> bdf3ea43
             ]
         else:
             # organize historic prompt messages
