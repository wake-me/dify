import json

from core.agent.cot_agent_runner import CotAgentRunner
from core.model_runtime.entities.message_entities import (
    AssistantPromptMessage,
    PromptMessage,
    SystemPromptMessage,
    UserPromptMessage,
)
from core.model_runtime.utils.encoders import jsonable_encoder


class CotChatAgentRunner(CotAgentRunner):
    def _organize_system_prompt(self) -> SystemPromptMessage:
        """
        组织系统提示信息
        
        该方法用于根据应用配置和当前指令组织并生成一个系统的提示信息。它会将预定义的提示模板
        与当前指令、可用工具等信息相结合，生成一个完整的系统提示消息。

        返回值:
            SystemPromptMessage: 包含组织好的系统提示信息的对象
        """
        # 从应用配置中获取代理的提示信息实体
        prompt_entity = self.app_config.agent.prompt
        first_prompt = prompt_entity.first_prompt

        # 使用替换将模板中的占位符替换为实际的值
        system_prompt = first_prompt \
            .replace("{{instruction}}", self._instruction) \
            .replace("{{tools}}", json.dumps(jsonable_encoder(self._prompt_messages_tools))) \
            .replace("{{tool_names}}", ', '.join([tool.name for tool in self._prompt_messages_tools]))

        # 返回组织好的系统提示信息
        return SystemPromptMessage(content=system_prompt)

    def _organize_prompt_messages(self) -> list[PromptMessage]:
        """
        组织并返回一个包含系统提示、历史对话、当前助手消息和用户查询的的消息列表。

        返回值:
            list[PromptMessage]: 一个包含多种类型消息的列表，每个元素都是PromptMessage的子类实例。
        """
        # 组织系统提示消息
        system_message = self._organize_system_prompt()

<<<<<<< HEAD
        # 组织历史对话消息
        historic_messages = self._historic_prompt_messages

        # 组织当前助手的消息
=======
        # organize current assistant messages
>>>>>>> 3d276f4a
        agent_scratchpad = self._agent_scratchpad
        if not agent_scratchpad:
            assistant_messages = []
        else:
            assistant_message = AssistantPromptMessage(content='')
            for unit in agent_scratchpad:
                if unit.is_final():
                    assistant_message.content += f"Final Answer: {unit.agent_response}"
                else:
                    assistant_message.content += f"Thought: {unit.thought}\n\n"
                    if unit.action_str:
                        assistant_message.content += f"Action: {unit.action_str}\n\n"
                    if unit.observation:
                        assistant_message.content += f"Observation: {unit.observation}\n\n"

            # 初始化助手回复消息列表
            assistant_messages = [assistant_message]

        # 查询消息
        query_messages = UserPromptMessage(content=self._query)

        # 根据是否存在助手回复消息，组织消息列表
        if assistant_messages:
<<<<<<< HEAD
            # 如果有助手回复消息，则在消息列表中加入继续提示
=======
            # organize historic prompt messages
            historic_messages = self._organize_historic_prompt_messages([
                system_message,
                query_messages,
                *assistant_messages,
                UserPromptMessage(content='continue')
            ])            
>>>>>>> 3d276f4a
            messages = [
                system_message,
                *historic_messages,# 历史消息
                query_messages, # 查询消息
                *assistant_messages,# 助手回复消息
                UserPromptMessage(content='continue') # 继续提示
            ]
        else:
<<<<<<< HEAD
            # 无助手回复时的消息列表
=======
            # organize historic prompt messages
            historic_messages = self._organize_historic_prompt_messages([system_message, query_messages])
>>>>>>> 3d276f4a
            messages = [system_message, *historic_messages, query_messages]

        # 将所有消息合并并返回
        return messages<|MERGE_RESOLUTION|>--- conflicted
+++ resolved
@@ -44,14 +44,7 @@
         # 组织系统提示消息
         system_message = self._organize_system_prompt()
 
-<<<<<<< HEAD
-        # 组织历史对话消息
-        historic_messages = self._historic_prompt_messages
-
         # 组织当前助手的消息
-=======
-        # organize current assistant messages
->>>>>>> 3d276f4a
         agent_scratchpad = self._agent_scratchpad
         if not agent_scratchpad:
             assistant_messages = []
@@ -75,9 +68,6 @@
 
         # 根据是否存在助手回复消息，组织消息列表
         if assistant_messages:
-<<<<<<< HEAD
-            # 如果有助手回复消息，则在消息列表中加入继续提示
-=======
             # organize historic prompt messages
             historic_messages = self._organize_historic_prompt_messages([
                 system_message,
@@ -85,7 +75,6 @@
                 *assistant_messages,
                 UserPromptMessage(content='continue')
             ])            
->>>>>>> 3d276f4a
             messages = [
                 system_message,
                 *historic_messages,# 历史消息
@@ -94,12 +83,8 @@
                 UserPromptMessage(content='continue') # 继续提示
             ]
         else:
-<<<<<<< HEAD
-            # 无助手回复时的消息列表
-=======
             # organize historic prompt messages
             historic_messages = self._organize_historic_prompt_messages([system_message, query_messages])
->>>>>>> 3d276f4a
             messages = [system_message, *historic_messages, query_messages]
 
         # 将所有消息合并并返回
