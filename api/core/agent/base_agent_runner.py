--- conflicted
+++ resolved
@@ -153,37 +153,6 @@
             app_generate_entity.app_config.prompt_template.simple_prompt_template = ''
 
         return app_generate_entity
-<<<<<<< HEAD
-
-    def _convert_tool_response_to_str(self, tool_response: list[ToolInvokeMessage]) -> str:
-        """
-        处理工具响应并将之转换为字符串格式。
-        
-        参数:
-        - tool_response: 工具响应列表，每个元素是 ToolInvokeMessage 类型，包含不同类型的响应信息（文本、链接、图片等）。
-        
-        返回值:
-        - result: 转换后的字符串，包含所有响应信息的文本表示。
-        """
-        result = ''
-        for response in tool_response:
-            # 根据响应类型处理不同的响应信息
-            if response.type == ToolInvokeMessage.MessageType.TEXT:
-                result += response.message
-            elif response.type == ToolInvokeMessage.MessageType.LINK:
-                # 对链接响应添加特定提示信息
-                result += f"result link: {response.message}. please tell user to check it."
-            elif response.type == ToolInvokeMessage.MessageType.IMAGE_LINK or \
-                response.type == ToolInvokeMessage.MessageType.IMAGE:
-                # 对图片响应添加统一的处理信息，表明图片已发送给用户
-                result += "image has been created and sent to user already, you do not need to create it, just tell the user to check it now."
-            else:
-                # 对于未处理的其他类型响应，添加通用处理信息
-                result += f"tool response: {response.message}."
-
-        return result
-=======
->>>>>>> 57729823
     
     def _convert_tool_to_prompt_message_tool(self, tool: AgentToolEntity) -> tuple[PromptMessageTool, Tool]:
         """
