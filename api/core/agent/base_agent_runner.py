import json
import logging
import uuid
from datetime import datetime, timezone
from typing import Optional, Union, cast

from core.agent.entities import AgentEntity, AgentToolEntity
from core.app.app_config.features.file_upload.manager import FileUploadConfigManager
from core.app.apps.agent_chat.app_config_manager import AgentChatAppConfig
from core.app.apps.base_app_queue_manager import AppQueueManager
from core.app.apps.base_app_runner import AppRunner
from core.app.entities.app_invoke_entities import (
    AgentChatAppGenerateEntity,
    ModelConfigWithCredentialsEntity,
)
from core.callback_handler.agent_tool_callback_handler import DifyAgentCallbackHandler
from core.callback_handler.index_tool_callback_handler import DatasetIndexToolCallbackHandler
from core.file.message_file_parser import MessageFileParser
from core.memory.token_buffer_memory import TokenBufferMemory
from core.model_manager import ModelInstance
from core.model_runtime.entities.llm_entities import LLMUsage
from core.model_runtime.entities.message_entities import (
    AssistantPromptMessage,
    PromptMessage,
    PromptMessageTool,
    SystemPromptMessage,
    TextPromptMessageContent,
    ToolPromptMessage,
    UserPromptMessage,
)
from core.model_runtime.entities.model_entities import ModelFeature
from core.model_runtime.model_providers.__base.large_language_model import LargeLanguageModel
from core.model_runtime.utils.encoders import jsonable_encoder
from core.tools.entities.tool_entities import (
    ToolInvokeMessage,
    ToolParameter,
    ToolRuntimeVariablePool,
)
from core.tools.tool.dataset_retriever_tool import DatasetRetrieverTool
from core.tools.tool.tool import Tool
from core.tools.tool_manager import ToolManager
from core.tools.utils.tool_parameter_converter import ToolParameterConverter
from extensions.ext_database import db
from models.model import Conversation, Message, MessageAgentThought
from models.tools import ToolConversationVariables

logger = logging.getLogger(__name__)

class BaseAgentRunner(AppRunner):
    def __init__(self, tenant_id: str,
                 application_generate_entity: AgentChatAppGenerateEntity,
                 conversation: Conversation,
                 app_config: AgentChatAppConfig,
                 model_config: ModelConfigWithCredentialsEntity,
                 config: AgentEntity,
                 queue_manager: AppQueueManager,
                 message: Message,
                 user_id: str,
                 memory: Optional[TokenBufferMemory] = None,
                 prompt_messages: Optional[list[PromptMessage]] = None,
                 variables_pool: Optional[ToolRuntimeVariablePool] = None,
                 db_variables: Optional[ToolConversationVariables] = None,
                 model_instance: ModelInstance = None
                 ) -> None:
        """
        初始化BaseAgentRunner，负责管理对话代理的运行环境和状态。

        :param tenant_id: 租户ID。
        :param application_generate_entity: 代理聊天应用生成实体，用于应用相关的配置和数据处理。
        :param conversation: 对话实例，包含对话的历史和状态。
        :param app_config: 代理聊天应用配置，包含应用的设置和数据。
        :param model_config: 模型配置，包含模型的详细设置和认证信息。
        :param config: 数据集配置，用于指定数据集的相关设置。
        :param queue_manager: 队列管理器，用于消息和任务的队列管理。
        :param message: 当前消息实例，包含消息内容和相关元数据。
        :param user_id: 用户ID，标识发起对话的用户。
        :param memory: 令牌缓冲区记忆，用于存储对话过程中的临时状态和数据（可选）。
        :param prompt_messages: 提示消息列表，用于对话中的各种提示信息（可选）。
        :param variables_pool: 工具运行时变量池，用于存储和管理变量（可选）。
        :param db_variables: 工具对话变量，用于存储对话过程中的持久化变量（可选）。
        :param model_instance: 模型实例，包含模型的具体实现和认证信息（可选）。
        """
        # 初始化各种属性，包括消息、用户ID、配置等
        self.tenant_id = tenant_id
        self.application_generate_entity = application_generate_entity
        self.conversation = conversation
        self.app_config = app_config
        self.model_config = model_config
        self.config = config
        self.queue_manager = queue_manager
        self.message = message
        self.user_id = user_id
        self.memory = memory
        self.history_prompt_messages = self.organize_agent_history(
            prompt_messages=prompt_messages or []
        )
        self.variables_pool = variables_pool
        self.db_variables_pool = db_variables
        self.model_instance = model_instance

        # 初始化回调处理
        self.agent_callback = DifyAgentCallbackHandler()
        # 初始化数据集工具
        hit_callback = DatasetIndexToolCallbackHandler(
            queue_manager=queue_manager,
            app_id=self.app_config.app_id,
            message_id=message.id,
            user_id=user_id,
            invoke_from=self.application_generate_entity.invoke_from,
        )
        self.dataset_tools = DatasetRetrieverTool.get_dataset_tools(
            tenant_id=tenant_id,
            dataset_ids=app_config.dataset.dataset_ids if app_config.dataset else [],
            retrieve_config=app_config.dataset.retrieve_config if app_config.dataset else None,
            return_resource=app_config.additional_features.show_retrieve_source,
            invoke_from=application_generate_entity.invoke_from,
            hit_callback=hit_callback
        )
        # 计算已经创建的代理思考数量
        self.agent_thought_count = db.session.query(MessageAgentThought).filter(
            MessageAgentThought.message_id == self.message.id,
        ).count()
        db.session.close()

        # 检查模型是否支持流式工具调用
        llm_model = cast(LargeLanguageModel, model_instance.model_type_instance)
        model_schema = llm_model.get_model_schema(model_instance.model, model_instance.credentials)
        if model_schema and ModelFeature.STREAM_TOOL_CALL in (model_schema.features or []):
            self.stream_tool_call = True
        else:
            self.stream_tool_call = False

        # 检查模型是否支持视觉处理
        if model_schema and ModelFeature.VISION in (model_schema.features or []):
            self.files = application_generate_entity.files
        else:
            self.files = []
        self.query = None
        self._current_thoughts: list[PromptMessage] = []

    def _repack_app_generate_entity(self, app_generate_entity: AgentChatAppGenerateEntity) \
            -> AgentChatAppGenerateEntity:
        """
        重新打包应用生成实体
        
        参数:
        app_generate_entity: AgentChatAppGenerateEntity - 输入的应用生成实体对象
        
        返回值:
        AgentChatAppGenerateEntity - 处理后的应用生成实体对象
        """
        # 确保app_config.prompt_template.simple_prompt_template不为None，若为None则设置为空字符串
        if app_generate_entity.app_config.prompt_template.simple_prompt_template is None:
            app_generate_entity.app_config.prompt_template.simple_prompt_template = ''

        return app_generate_entity

    def _convert_tool_response_to_str(self, tool_response: list[ToolInvokeMessage]) -> str:
        """
        处理工具响应并将之转换为字符串格式。
        
        参数:
        - tool_response: 工具响应列表，每个元素是 ToolInvokeMessage 类型，包含不同类型的响应信息（文本、链接、图片等）。
        
        返回值:
        - result: 转换后的字符串，包含所有响应信息的文本表示。
        """
        result = ''
        for response in tool_response:
            # 根据响应类型处理不同的响应信息
            if response.type == ToolInvokeMessage.MessageType.TEXT:
                result += response.message
            elif response.type == ToolInvokeMessage.MessageType.LINK:
                # 对链接响应添加特定提示信息
                result += f"result link: {response.message}. please tell user to check it."
            elif response.type == ToolInvokeMessage.MessageType.IMAGE_LINK or \
                response.type == ToolInvokeMessage.MessageType.IMAGE:
                # 对图片响应添加统一的处理信息，表明图片已发送给用户
                result += "image has been created and sent to user already, you do not need to create it, just tell the user to check it now."
            else:
                # 对于未处理的其他类型响应，添加通用处理信息
                result += f"tool response: {response.message}."

        return result
    
    def _convert_tool_to_prompt_message_tool(self, tool: AgentToolEntity) -> tuple[PromptMessageTool, Tool]:
        """
            将工具转换为提示消息工具。

            参数:
            tool: AgentToolEntity - 需要转换的工具实体对象。

            返回值:
            返回一个元组，包含转换后的PromptMessageTool对象和Tool对象。
        """
        # 获取工具的运行时实体，并加载变量池中的变量
        tool_entity = ToolManager.get_agent_tool_runtime(
            tenant_id=self.tenant_id,
            app_id=self.app_config.app_id,
            agent_tool=tool,
            invoke_from=self.application_generate_entity.invoke_from
        )
        tool_entity.load_variables(self.variables_pool)

        # 初始化PromptMessageTool对象，设置名称、描述和参数
        message_tool = PromptMessageTool(
            name=tool.tool_name,
            description=tool_entity.description.llm,
            parameters={
                "type": "object",
                "properties": {},
                "required": [],
            }
        )

        # 遍历工具的所有运行时参数，配置PromptMessageTool的参数
        parameters = tool_entity.get_all_runtime_parameters()
        for parameter in parameters:
            if parameter.form != ToolParameter.ToolParameterForm.LLM:
                continue

<<<<<<< HEAD
            # 根据参数类型配置参数的细节
            parameter_type = 'string'
            enum = []
            if parameter.type == ToolParameter.ToolParameterType.STRING:
                parameter_type = 'string'
            elif parameter.type == ToolParameter.ToolParameterType.BOOLEAN:
                parameter_type = 'boolean'
            elif parameter.type == ToolParameter.ToolParameterType.NUMBER:
                parameter_type = 'number'
            elif parameter.type == ToolParameter.ToolParameterType.SELECT:
                for option in parameter.options:
                    enum.append(option.value)
                parameter_type = 'string'
            else:
                raise ValueError(f"parameter type {parameter.type} is not supported")
            
            # 更新PromptMessageTool的参数配置
=======
            parameter_type = ToolParameterConverter.get_parameter_type(parameter.type)
            enum = []
            if parameter.type == ToolParameter.ToolParameterType.SELECT:
                enum = [option.value for option in parameter.options]

>>>>>>> 3d276f4a
            message_tool.parameters['properties'][parameter.name] = {
                "type": parameter_type,
                "description": parameter.llm_description or '',
            }

            # 如果参数有枚举值，添加到配置中
            if len(enum) > 0:
                message_tool.parameters['properties'][parameter.name]['enum'] = enum

            # 如果参数是必需的，则添加到必需参数列表中
            if parameter.required:
                message_tool.parameters['required'].append(parameter.name)

        return message_tool, tool_entity
    
    def _convert_dataset_retriever_tool_to_prompt_message_tool(self, tool: DatasetRetrieverTool) -> PromptMessageTool:
        """
        将数据集检索工具转换为提示消息工具
        
        参数:
        tool: DatasetRetrieverTool - 需要转换的数据集检索工具实例
        
        返回值:
        PromptMessageTool - 转换后的提示消息工具实例
        """
        # 初始化提示消息工具，设置名称和描述
        prompt_tool = PromptMessageTool(
            name=tool.identity.name,
            description=tool.description.llm,
            parameters={
                "type": "object",
                "properties": {},
                "required": [],
            }
        )

        # 遍历检索工具的运行时参数，设置提示消息工具的参数
        for parameter in tool.get_runtime_parameters():
            parameter_type = 'string'  # 默认参数类型为字符串
        
            # 为参数添加类型和描述到提示消息工具的参数配置中
            prompt_tool.parameters['properties'][parameter.name] = {
                "type": parameter_type,
                "description": parameter.llm_description or '',
            }

            # 如果参数是必需的，则将其添加到必需参数列表中
            if parameter.required:
                if parameter.name not in prompt_tool.parameters['required']:
                    prompt_tool.parameters['required'].append(parameter.name)

        return prompt_tool
    
    def _init_prompt_tools(self) -> tuple[dict[str, Tool], list[PromptMessageTool]]:
        """
        初始化工具及其消息提示工具。

        本函数负责根据应用配置和数据集工具配置，初始化并构建工具实体及其相关的消息提示工具实例。
        其中，会尝试将应用配置中的工具和数据集工具转换为消息提示工具，并收集所有工具实体。

        返回值:
            - tool_instances: 字典，键为工具名称，值为工具实体。
            - prompt_messages_tools: 列表，包含所有消息提示工具实例。
        """
        tool_instances = {}
        prompt_messages_tools = []

        # 遍历应用配置中的工具，尝试将其转换为消息提示工具
        for tool in self.app_config.agent.tools if self.app_config.agent else []:
            try:
                prompt_tool, tool_entity = self._convert_tool_to_prompt_message_tool(tool)
            except Exception:
                # 如果转换过程中出现异常，则跳过当前工具，可能是API工具已被删除
                continue
            # 保存工具实体和消息提示工具
            tool_instances[tool.tool_name] = tool_entity
            prompt_messages_tools.append(prompt_tool)

        # 将数据集工具转换为消息提示工具，并保存
        for dataset_tool in self.dataset_tools:
            prompt_tool = self._convert_dataset_retriever_tool_to_prompt_message_tool(dataset_tool)
            # 保存消息提示工具和工具实体
            prompt_messages_tools.append(prompt_tool)
            tool_instances[dataset_tool.identity.name] = dataset_tool

        return tool_instances, prompt_messages_tools

    def update_prompt_message_tool(self, tool: Tool, prompt_tool: PromptMessageTool) -> PromptMessageTool:
        """
        更新提示消息工具的信息。

        :param tool: 工具对象，提供运行时参数。
        :param prompt_tool: 提示消息工具对象，用于收集和展示参数信息。
        :return: 返回更新后的提示消息工具对象。
        """
        # 尝试获取工具的运行时参数
        tool_runtime_parameters = tool.get_runtime_parameters() or []

        for parameter in tool_runtime_parameters:
            # 如果参数形式不是 LLM，跳过处理
            if parameter.form != ToolParameter.ToolParameterForm.LLM:
                continue

            parameter_type = ToolParameterConverter.get_parameter_type(parameter.type)
            enum = []
<<<<<<< HEAD
            # 根据参数类型设置对应的参数信息
            if parameter.type == ToolParameter.ToolParameterType.STRING:
                parameter_type = 'string'
            elif parameter.type == ToolParameter.ToolParameterType.BOOLEAN:
                parameter_type = 'boolean'
            elif parameter.type == ToolParameter.ToolParameterType.NUMBER:
                parameter_type = 'number'
            elif parameter.type == ToolParameter.ToolParameterType.SELECT:
                for option in parameter.options:
                    enum.append(option.value)
                parameter_type = 'string'
            else:
                # 如果遇到不支持的参数类型，抛出异常
                raise ValueError(f"parameter type {parameter.type} is not supported")
=======
            if parameter.type == ToolParameter.ToolParameterType.SELECT:
                enum = [option.value for option in parameter.options]
>>>>>>> 3d276f4a
        
            # 更新提示工具的参数信息
            prompt_tool.parameters['properties'][parameter.name] = {
                "type": parameter_type,
                "description": parameter.llm_description or '',
            }

            # 如果参数为选择类型，添加枚举信息
            if len(enum) > 0:
                prompt_tool.parameters['properties'][parameter.name]['enum'] = enum

            # 如果参数为必需的，则将其添加到必需参数列表中
            if parameter.required:
                if parameter.name not in prompt_tool.parameters['required']:
                    prompt_tool.parameters['required'].append(parameter.name)

        return prompt_tool
        
    def create_agent_thought(self, message_id: str, message: str, 
                            tool_name: str, tool_input: str, messages_ids: list[str]
                            ) -> MessageAgentThought:
        """
        创建代理思考记录。

        参数:
        - message_id: 消息的唯一标识符。
        - message: 消息的内容。
        - tool_name: 使用的工具的名称。
        - tool_input: 提供给工具的输入。
        - messages_ids: 关联的消息ID列表。
        
        返回值:
        - MessageAgentThought对象，代表创建的思考记录。
        """
        # 初始化MessageAgentThought对象
        thought = MessageAgentThought(
            message_id=message_id,
            message_chain_id=None,
            thought='',
            tool=tool_name,
            tool_labels_str='{}',
            tool_meta_str='{}',
            tool_input=tool_input,
            message=message,
            message_token=0,
            message_unit_price=0,
            message_price_unit=0,
            message_files=json.dumps(messages_ids) if messages_ids else '',
            answer='',
            observation='',
            answer_token=0,
            answer_unit_price=0,
            answer_price_unit=0,
            tokens=0,
            total_price=0,
            position=self.agent_thought_count + 1,
            currency='USD',
            latency=0,
            created_by_role='account',
            created_by=self.user_id,
        )

        # 将思考记录添加到数据库并提交更改
        db.session.add(thought)
        db.session.commit()
        db.session.refresh(thought)  # 刷新对象以获取最新的数据库状态
        db.session.close()  # 关闭数据库会话

        self.agent_thought_count += 1  # 更新代理思考计数

        return thought  # 返回创建的思考记录对象

    def save_agent_thought(self, 
                        agent_thought: MessageAgentThought, 
                        tool_name: str,
                        tool_input: Union[str, dict],
                        thought: str, 
                        observation: Union[str, dict], 
                        tool_invoke_meta: Union[str, dict],
                        answer: str,
                        messages_ids: list[str],
                        llm_usage: LLMUsage = None) -> MessageAgentThought:
        """
        保存代理思考结果到数据库。
        
        参数:
        - agent_thought: MessageAgentThought对象，代表一个代理的思考记录。
        - tool_name: 字符串，表示使用的工具名称。
        - tool_input: 字符串或字典，表示工具的输入信息。
        - thought: 字符串，表示代理的思考内容。
        - observation: 字符串或字典，表示代理观察到的结果。
        - tool_invoke_meta: 字符串或字典，包含调用工具的元数据。
        - answer: 字符串，表示代理给出的答案。
        - messages_ids: 字符串列表，表示与消息相关的文件ID。
        - llm_usage: LLMUsage对象，包含关于大语言模型使用情况的详细信息。
        
        返回:
        - 更新后的MessageAgentThought对象。
        """
        
        # 从数据库获取对应的agent_thought对象
        agent_thought = db.session.query(MessageAgentThought).filter(
            MessageAgentThought.id == agent_thought.id
        ).first()

        # 更新思考结果、工具名称、工具输入、观察结果、答案和消息文件ID
        if thought is not None:
            agent_thought.thought = thought

        if tool_name is not None:
            agent_thought.tool = tool_name

        if tool_input is not None:
            if isinstance(tool_input, dict):
                try:
                    tool_input = json.dumps(tool_input, ensure_ascii=False)
                except Exception as e:
                    tool_input = json.dumps(tool_input)

            agent_thought.tool_input = tool_input

        if observation is not None:
            if isinstance(observation, dict):
                try:
                    observation = json.dumps(observation, ensure_ascii=False)
                except Exception as e:
                    observation = json.dumps(observation)
                    
            agent_thought.observation = observation

        if answer is not None:
            agent_thought.answer = answer

        if messages_ids is not None and len(messages_ids) > 0:
            agent_thought.message_files = json.dumps(messages_ids)
        
        if llm_usage:
            # 更新与大语言模型使用相关的数据
            agent_thought.message_token = llm_usage.prompt_tokens
            agent_thought.message_price_unit = llm_usage.prompt_price_unit
            agent_thought.message_unit_price = llm_usage.prompt_unit_price
            agent_thought.answer_token = llm_usage.completion_tokens
            agent_thought.answer_price_unit = llm_usage.completion_price_unit
            agent_thought.answer_unit_price = llm_usage.completion_unit_price
            agent_thought.tokens = llm_usage.total_tokens
            agent_thought.total_price = llm_usage.total_price

        # 更新工具标签
        labels = agent_thought.tool_labels or {}
        tools = agent_thought.tool.split(';') if agent_thought.tool else []
        for tool in tools:
            if not tool:
                continue
            if tool not in labels:
                tool_label = ToolManager.get_tool_label(tool)
                if tool_label:
                    labels[tool] = tool_label.to_dict()
                else:
                    labels[tool] = {'en_US': tool, 'zh_Hans': tool}

        agent_thought.tool_labels_str = json.dumps(labels)

        if tool_invoke_meta is not None:
            # 更新工具调用元数据
            if isinstance(tool_invoke_meta, dict):
                try:
                    tool_invoke_meta = json.dumps(tool_invoke_meta, ensure_ascii=False)
                except Exception as e:
                    tool_invoke_meta = json.dumps(tool_invoke_meta)

            agent_thought.tool_meta_str = tool_invoke_meta

        # 提交数据库事务并关闭数据库会话
        db.session.commit()
        db.session.close()
    
    def update_db_variables(self, tool_variables: ToolRuntimeVariablePool, db_variables: ToolConversationVariables):
        """
        将工具变量更新到数据库变量中。

        :param tool_variables: ToolRuntimeVariablePool 类型，表示当前工具运行时的变量池。
        :param db_variables: ToolConversationVariables 类型，表示数据库中与当前对话相关的变量存储。
        :return: 无返回值。
        """
        # 从数据库中查询当前对话对应的变量存储对象
        db_variables = db.session.query(ToolConversationVariables).filter(
            ToolConversationVariables.conversation_id == self.message.conversation_id,
        ).first()

        # 更新数据库变量的最后更新时间和变量值
        db_variables.updated_at = datetime.now(timezone.utc).replace(tzinfo=None)
        db_variables.variables_str = json.dumps(jsonable_encoder(tool_variables.pool))

        # 提交数据库事务并关闭数据库会话
        db.session.commit()
        db.session.close()

    def organize_agent_history(self, prompt_messages: list[PromptMessage]) -> list[PromptMessage]:
        """
        组织代理历史记录
        
        参数:
        - prompt_messages: 一个 PromptMessage 对象的列表，代表对话中的消息历史
        
        返回值:
        - 一个 PromptMessage 对象的列表，按照时间顺序组织好的代理对话历史
        """
        result = []
        # 检查对话开始是否有系统消息
        for prompt_message in prompt_messages:
            if isinstance(prompt_message, SystemPromptMessage):
                result.append(prompt_message)

        # 从数据库中查询消息记录，并按照创建时间升序排序
        messages: list[Message] = db.session.query(Message).filter(
            Message.conversation_id == self.message.conversation_id,
        ).order_by(Message.created_at.asc()).all()

        for message in messages:
            if message.id == self.message.id:
                continue
<<<<<<< HEAD
                
            # 组织代理和用户之间的消息
=======

>>>>>>> 3d276f4a
            result.append(self.organize_agent_user_prompt(message))
            
            # 处理消息中的代理思考内容
            agent_thoughts: list[MessageAgentThought] = message.agent_thoughts
            if agent_thoughts:
                for agent_thought in agent_thoughts:
                    tools = agent_thought.tool
                    if tools:
                        tools = tools.split(';')
                        tool_calls: list[AssistantPromptMessage.ToolCall] = []
                        tool_call_response: list[ToolPromptMessage] = []
                        try:
                            tool_inputs = json.loads(agent_thought.tool_input)
                        except Exception as e:
                            tool_inputs = { tool: {} for tool in tools }
                        try:
                            tool_responses = json.loads(agent_thought.observation)
                        except Exception as e:
                            tool_responses = { tool: agent_thought.observation for tool in tools }

                        for tool in tools:
                            # 为工具调用生成一个唯一标识符
                            tool_call_id = str(uuid.uuid4())
                            tool_calls.append(AssistantPromptMessage.ToolCall(
                                id=tool_call_id,
                                type='function',
                                function=AssistantPromptMessage.ToolCall.ToolCallFunction(
                                    name=tool,
                                    arguments=json.dumps(tool_inputs.get(tool, {})),
                                )
                            ))
                            tool_call_response.append(ToolPromptMessage(
                                content=tool_responses.get(tool, agent_thought.observation),
                                name=tool,
                                tool_call_id=tool_call_id,
                            ))

                        # 将工具调用和响应消息添加到结果列表中
                        result.extend([
                            AssistantPromptMessage(
                                content=agent_thought.thought,
                                tool_calls=tool_calls,
                            ),
                            *tool_call_response
                        ])
                    if not tools:
                        result.append(AssistantPromptMessage(content=agent_thought.thought))
            else:
                # 如果是用户的回答，则直接添加到结果中
                if message.answer:
                    result.append(AssistantPromptMessage(content=message.answer))

        db.session.close()

        return result

    def organize_agent_user_prompt(self, message: Message) -> UserPromptMessage:
        """
        组织代理用户提示信息。
        
        根据传入的消息对象，解析其中的文件信息，并根据文件额外配置（如存在），生成相应的用户提示消息。
        如果消息中包含文件且有额外配置，则将查询内容和文件信息一并返回；若无文件或无额外配置，则仅返回查询内容。
        
        参数:
        - message: Message 类型，包含用户查询和可能附带的文件信息的消息对象。
        
        返回值:
        - UserPromptMessage 类型，包含组织后的用户提示信息，可能是纯文本查询内容，或查询内容加上文件信息。
        """
        
        # 初始化消息文件解析器
        message_file_parser = MessageFileParser(
            tenant_id=self.tenant_id,
            app_id=self.app_config.app_id,
        )

        files = message.message_files
        if files:
            # 尝试从消息应用模型配置中转换出文件上传的额外配置
            file_extra_config = FileUploadConfigManager.convert(message.app_model_config.to_dict())

            if file_extra_config:
                # 如果存在文件上传额外配置，就解析消息中的文件
                file_objs = message_file_parser.transform_message_files(
                    files,
                    file_extra_config
                )
            else:
                # 无额外配置时，文件对象列表为空
                file_objs = []

            if not file_objs:
                # 如果没有解析出文件对象，则只返回查询内容
                return UserPromptMessage(content=message.query)
            else:
                # 如果有解析出文件对象，将查询内容和每个文件对象的提示信息组织成一个列表后返回
                prompt_message_contents = [TextPromptMessageContent(data=message.query)]
                for file_obj in file_objs:
                    prompt_message_contents.append(file_obj.prompt_message_content)

                return UserPromptMessage(content=prompt_message_contents)
        else:
<<<<<<< HEAD
            # 消息中无文件时，直接返回查询内容
            return UserPromptMessage(content=message.query)
=======
            return UserPromptMessage(content=message.query)
         
>>>>>>> 3d276f4a
<|MERGE_RESOLUTION|>--- conflicted
+++ resolved
@@ -219,31 +219,11 @@
             if parameter.form != ToolParameter.ToolParameterForm.LLM:
                 continue
 
-<<<<<<< HEAD
-            # 根据参数类型配置参数的细节
-            parameter_type = 'string'
-            enum = []
-            if parameter.type == ToolParameter.ToolParameterType.STRING:
-                parameter_type = 'string'
-            elif parameter.type == ToolParameter.ToolParameterType.BOOLEAN:
-                parameter_type = 'boolean'
-            elif parameter.type == ToolParameter.ToolParameterType.NUMBER:
-                parameter_type = 'number'
-            elif parameter.type == ToolParameter.ToolParameterType.SELECT:
-                for option in parameter.options:
-                    enum.append(option.value)
-                parameter_type = 'string'
-            else:
-                raise ValueError(f"parameter type {parameter.type} is not supported")
-            
-            # 更新PromptMessageTool的参数配置
-=======
             parameter_type = ToolParameterConverter.get_parameter_type(parameter.type)
             enum = []
             if parameter.type == ToolParameter.ToolParameterType.SELECT:
                 enum = [option.value for option in parameter.options]
 
->>>>>>> 3d276f4a
             message_tool.parameters['properties'][parameter.name] = {
                 "type": parameter_type,
                 "description": parameter.llm_description or '',
@@ -349,25 +329,8 @@
 
             parameter_type = ToolParameterConverter.get_parameter_type(parameter.type)
             enum = []
-<<<<<<< HEAD
-            # 根据参数类型设置对应的参数信息
-            if parameter.type == ToolParameter.ToolParameterType.STRING:
-                parameter_type = 'string'
-            elif parameter.type == ToolParameter.ToolParameterType.BOOLEAN:
-                parameter_type = 'boolean'
-            elif parameter.type == ToolParameter.ToolParameterType.NUMBER:
-                parameter_type = 'number'
-            elif parameter.type == ToolParameter.ToolParameterType.SELECT:
-                for option in parameter.options:
-                    enum.append(option.value)
-                parameter_type = 'string'
-            else:
-                # 如果遇到不支持的参数类型，抛出异常
-                raise ValueError(f"parameter type {parameter.type} is not supported")
-=======
             if parameter.type == ToolParameter.ToolParameterType.SELECT:
                 enum = [option.value for option in parameter.options]
->>>>>>> 3d276f4a
         
             # 更新提示工具的参数信息
             prompt_tool.parameters['properties'][parameter.name] = {
@@ -589,12 +552,7 @@
         for message in messages:
             if message.id == self.message.id:
                 continue
-<<<<<<< HEAD
-                
-            # 组织代理和用户之间的消息
-=======
-
->>>>>>> 3d276f4a
+
             result.append(self.organize_agent_user_prompt(message))
             
             # 处理消息中的代理思考内容
@@ -697,10 +655,6 @@
 
                 return UserPromptMessage(content=prompt_message_contents)
         else:
-<<<<<<< HEAD
             # 消息中无文件时，直接返回查询内容
             return UserPromptMessage(content=message.query)
-=======
-            return UserPromptMessage(content=message.query)
-         
->>>>>>> 3d276f4a
+         