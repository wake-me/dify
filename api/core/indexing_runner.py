import concurrent.futures
import datetime
import json
import logging
import re
import threading
import time
import uuid
from typing import Optional, cast

from flask import Flask, current_app
from flask_login import current_user
from sqlalchemy.orm.exc import ObjectDeletedError

from core.errors.error import ProviderTokenNotInitError
from core.llm_generator.llm_generator import LLMGenerator
from core.model_manager import ModelInstance, ModelManager
from core.model_runtime.entities.model_entities import ModelType, PriceType
from core.model_runtime.model_providers.__base.large_language_model import LargeLanguageModel
from core.model_runtime.model_providers.__base.text_embedding_model import TextEmbeddingModel
from core.rag.datasource.keyword.keyword_factory import Keyword
from core.rag.docstore.dataset_docstore import DatasetDocumentStore
from core.rag.extractor.entity.extract_setting import ExtractSetting
from core.rag.index_processor.index_processor_base import BaseIndexProcessor
from core.rag.index_processor.index_processor_factory import IndexProcessorFactory
from core.rag.models.document import Document
from core.rag.splitter.fixed_text_splitter import (
    EnhanceRecursiveCharacterTextSplitter,
    FixedRecursiveCharacterTextSplitter,
)
from core.rag.splitter.text_splitter import TextSplitter
from extensions.ext_database import db
from extensions.ext_redis import redis_client
from extensions.ext_storage import storage
from libs import helper
from models.dataset import Dataset, DatasetProcessRule, DocumentSegment
from models.dataset import Document as DatasetDocument
from models.model import UploadFile
from services.feature_service import FeatureService


class IndexingRunner:
    """
    负责执行索引过程的类。
    
    属性:
    storage: 存储介质，用于数据存储。
    model_manager: 模型管理器，用于管理索引模型。
    """

    def __init__(self):
        """
        初始化IndexingRunner实例。
        """
        self.storage = storage
        self.model_manager = ModelManager()

    def run(self, dataset_documents: list[DatasetDocument]):
        """
        执行索引过程。
        
        参数:
        dataset_documents: 一个DatasetDocument实例列表，表示需要进行索引的数据集文档。
        """
        for dataset_document in dataset_documents:
            try:
                # 根据文档ID查询数据集
                dataset = Dataset.query.filter_by(
                    id=dataset_document.dataset_id
                ).first()

                # 如果数据集不存在，则抛出异常
                if not dataset:
                    raise ValueError("no dataset found")

                # 根据处理规则查询索引处理方式
                processing_rule = db.session.query(DatasetProcessRule). \
                    filter(DatasetProcessRule.id == dataset_document.dataset_process_rule_id). \
                    first()
                index_type = dataset_document.doc_form
                # 根据索引类型创建索引处理器
                index_processor = IndexProcessorFactory(index_type).init_index_processor()
                # 使用索引处理器提取文本数据
                text_docs = self._extract(index_processor, dataset_document, processing_rule.to_dict())

                # 对提取的文本进行转换
                documents = self._transform(index_processor, dataset, text_docs, dataset_document.doc_language,
                                            processing_rule.to_dict())
                # 保存分段结果
                self._load_segments(dataset, dataset_document, documents)

                # 加载索引
                self._load(
                    index_processor=index_processor,
                    dataset=dataset,
                    dataset_document=dataset_document,
                    documents=documents
                )
            except DocumentIsPausedException:
                # 如果文档被暂停，则抛出暂停异常
                raise DocumentIsPausedException('Document paused, document id: {}'.format(dataset_document.id))
            except ProviderTokenNotInitError as e:
                # 如果提供商令牌未初始化，则更新文档状态为错误并记录错误信息
                dataset_document.indexing_status = 'error'
                dataset_document.error = str(e.description)
                dataset_document.stopped_at = datetime.datetime.now(datetime.timezone.utc).replace(tzinfo=None)
                db.session.commit()
            except ObjectDeletedError:
                # 如果文档被删除，则记录警告信息
                logging.warning('Document deleted, document id: {}'.format(dataset_document.id))
            except Exception as e:
                # 对于其他异常，记录异常信息，并更新文档状态为错误
                logging.exception("consume document failed")
                dataset_document.indexing_status = 'error'
                dataset_document.error = str(e)
                dataset_document.stopped_at = datetime.datetime.now(datetime.timezone.utc).replace(tzinfo=None)
                db.session.commit()


    def run_in_splitting_status(self, dataset_document: DatasetDocument):
        """
        当索引状态为splitting时，执行索引过程。
        
        :param dataset_document: 数据集文档对象，包含需要索引的数据集的详细信息。
        :type dataset_document: DatasetDocument
        """
        try:
            # 获取数据集
            dataset = Dataset.query.filter_by(
                id=dataset_document.dataset_id
            ).first()

            if not dataset:
                raise ValueError("no dataset found")

            # 获取已存在的文档分段列表并删除
            document_segments = DocumentSegment.query.filter_by(
                dataset_id=dataset.id,
                document_id=dataset_document.id
            ).all()

            for document_segment in document_segments:
                db.session.delete(document_segment)
            db.session.commit()
            
            # 获取处理规则
            processing_rule = db.session.query(DatasetProcessRule). \
                filter(DatasetProcessRule.id == dataset_document.dataset_process_rule_id). \
                first()

            index_type = dataset_document.doc_form
            index_processor = IndexProcessorFactory(index_type).init_index_processor()
            
            # 提取文本
            text_docs = self._extract(index_processor, dataset_document, processing_rule.to_dict())

            # 转换文档
            documents = self._transform(index_processor, dataset, text_docs, dataset_document.doc_language,
                                        processing_rule.to_dict())
            # 保存分段
            self._load_segments(dataset, dataset_document, documents)

            # 加载索引
            self._load(
                index_processor=index_processor,
                dataset=dataset,
                dataset_document=dataset_document,
                documents=documents
            )
        except DocumentIsPausedException:
            # 如果文档被暂停，则抛出暂停异常
            raise DocumentIsPausedException('Document paused, document id: {}'.format(dataset_document.id))
        except ProviderTokenNotInitError as e:
            # 处理提供商令牌未初始化的错误
            dataset_document.indexing_status = 'error'
            dataset_document.error = str(e.description)
            dataset_document.stopped_at = datetime.datetime.now(datetime.timezone.utc).replace(tzinfo=None)
            db.session.commit()
        except Exception as e:
            # 记录并处理其他异常
            logging.exception("consume document failed")
            dataset_document.indexing_status = 'error'
            dataset_document.error = str(e)
            dataset_document.stopped_at = datetime.datetime.now(datetime.timezone.utc).replace(tzinfo=None)
            db.session.commit()

    def run_in_indexing_status(self, dataset_document: DatasetDocument):
        """
        在索引状态为indexing时运行索引过程。
        
        参数:
        - dataset_document: DatasetDocument对象，包含需要索引的文档数据集信息。
        
        注意: 此函数不返回任何值，但可能会抛出异常。
        """

        try:
            # 获取数据集
            dataset = Dataset.query.filter_by(
                id=dataset_document.dataset_id
            ).first()

            if not dataset:
                raise ValueError("no dataset found")  # 如果未找到对应的数据集，则抛出异常

            # 获取已存在的文档段列表并删除
            document_segments = DocumentSegment.query.filter_by(
                dataset_id=dataset.id,
                document_id=dataset_document.id
            ).all()

            documents = []
            if document_segments:
                for document_segment in document_segments:
                    # 将文档段转换为节点
                    if document_segment.status != "completed":
                        document = Document(
                            page_content=document_segment.content,
                            metadata={
                                "doc_id": document_segment.index_node_id,
                                "doc_hash": document_segment.index_node_hash,
                                "document_id": document_segment.document_id,
                                "dataset_id": document_segment.dataset_id,
                            }
                        )

                        documents.append(document)

            # 构建索引
            # 获取处理规则
            processing_rule = db.session.query(DatasetProcessRule). \
                filter(DatasetProcessRule.id == dataset_document.dataset_process_rule_id). \
                first()

            index_type = dataset_document.doc_form
            index_processor = IndexProcessorFactory(index_type).init_index_processor()
            self._load(
                index_processor=index_processor,
                dataset=dataset,
                dataset_document=dataset_document,
                documents=documents
            )
        except DocumentIsPausedException:
            # 如果文档被暂停，则抛出暂停异常
            raise DocumentIsPausedException('Document paused, document id: {}'.format(dataset_document.id))
        except ProviderTokenNotInitError as e:
            # 处理提供商令牌未初始化的错误
            dataset_document.indexing_status = 'error'
            dataset_document.error = str(e.description)
            dataset_document.stopped_at = datetime.datetime.now(datetime.timezone.utc).replace(tzinfo=None)
            db.session.commit()
        except Exception as e:
            # 记录并处理通用异常
            logging.exception("consume document failed")
            dataset_document.indexing_status = 'error'
            dataset_document.error = str(e)
            dataset_document.stopped_at = datetime.datetime.now(datetime.timezone.utc).replace(tzinfo=None)
            db.session.commit()

    def indexing_estimate(self, tenant_id: str, extract_settings: list[ExtractSetting], tmp_processing_rule: dict,
                          doc_form: str = None, doc_language: str = 'English', dataset_id: str = None,
                          indexing_technique: str = 'economy') -> dict:
        """
        根据文档形式、语言、数据集ID及索引技术等参数，估算文档的索引情况。计算总段落数、令牌数及费用信息。

        参数:
        - tenant_id (str): 租户标识符。
        - extract_settings (list[ExtractSetting]): 提取文档信息的设置列表。
        - tmp_processing_rule (dict): 用于文档处理的临时处理规则。
        - doc_form (str, 可选): 文档形式，默认为None。
        - doc_language (str, 可选): 文档语言，默认为'English'。
        - dataset_id (str, 可选): 数据集标识符，默认为None。
        - indexing_technique (str, 可选): 使用的索引技术，默认为'经济型'。

        返回:
        - dict: 包含估算索引详情的字典，如总段落数、令牌数、总价及货币单位。
        """
        
        # 检查文档是否超过基于租户计费特性的批量上传限制。
        features = FeatureService.get_features(tenant_id)
        if features.billing.enabled:
            count = len(extract_settings)
            batch_upload_limit = int(current_app.config['BATCH_UPLOAD_LIMIT'])
            if count > batch_upload_limit:
                raise ValueError(f"You have reached the batch upload limit of {batch_upload_limit}.")

        embedding_model_instance = None
        # 根据数据集ID和索引技术确定合适的嵌入模型实例。
        if dataset_id:
            dataset = Dataset.query.filter_by(
                id=dataset_id
            ).first()
            if not dataset:
                raise ValueError('Dataset not found.')
            
            # 检查是否使用高质量索引技术
            if dataset.indexing_technique == 'high_quality' or indexing_technique == 'high_quality':
                # 如果数据集指定了嵌入模型提供者，则尝试获取该模型实例
                if dataset.embedding_model_provider:
                    embedding_model_instance = self.model_manager.get_model_instance(
                        tenant_id=tenant_id,
                        provider=dataset.embedding_model_provider,
                        model_type=ModelType.TEXT_EMBEDDING,
                        model=dataset.embedding_model
                    )
                else:
                    # 如果未指定嵌入模型提供者，则获取默认的嵌入模型实例
                    embedding_model_instance = self.model_manager.get_default_model_instance(
                        tenant_id=tenant_id,
                        model_type=ModelType.TEXT_EMBEDDING,
                    )
        else:
            # 如果未提供数据集ID，且使用高质量索引技术，则直接获取默认的嵌入模型实例
            if indexing_technique == 'high_quality':
                embedding_model_instance = self.model_manager.get_default_model_instance(
                    tenant_id=tenant_id,
                    model_type=ModelType.TEXT_EMBEDDING,
                )
        # 初始化用于存储计算结果的变量。
        tokens = 0
        preview_texts = []
        total_segments = 0
        total_price = 0
        currency = 'USD'
        index_type = doc_form
        index_processor = IndexProcessorFactory(index_type).init_index_processor()
        all_text_docs = []
        for extract_setting in extract_settings:
            # 基于指定的提取设置和处理规则提取文本文档。
            text_docs = index_processor.extract(extract_setting, process_rule_mode=tmp_processing_rule["mode"])
            all_text_docs.extend(text_docs)
            processing_rule = DatasetProcessRule(
                mode=tmp_processing_rule["mode"],
                rules=json.dumps(tmp_processing_rule["rules"])
            )

            # 根据处理规则和嵌入模型实例获取适当的拆分器。
            splitter = self._get_splitter(processing_rule, embedding_model_instance)

            # 将文本文档分割成更小的段落。
            documents = self._split_to_documents_for_estimate(
                text_docs=text_docs,
                splitter=splitter,
                processing_rule=processing_rule
            )

            total_segments += len(documents)
            for document in documents:
                if len(preview_texts) < 5:
                    preview_texts.append(document.page_content)
                if indexing_technique == 'high_quality' or embedding_model_instance:
                    tokens += embedding_model_instance.get_text_embedding_num_tokens(
                        texts=[self.filter_string(document.page_content)]
                    )

        # 若文档形式为'问答模型'，则使用问答模型计算费用。
        if doc_form and doc_form == 'qa_model':
            model_instance = self.model_manager.get_default_model_instance(
                tenant_id=tenant_id,
                model_type=ModelType.LLM
            )

            model_type_instance = model_instance.model_type_instance
            model_type_instance = cast(LargeLanguageModel, model_type_instance)

            if len(preview_texts) > 0:
                # qa model document
                response = LLMGenerator.generate_qa_document(current_user.current_tenant_id, preview_texts[0],
                                                             doc_language)
                document_qa_list = self.format_split_text(response)
                price_info = model_type_instance.get_price(
                    model=model_instance.model,
                    credentials=model_instance.credentials,
                    price_type=PriceType.INPUT,
                    tokens=total_segments * 2000,
                )
                return {
                    "total_segments": total_segments * 20,
                    "tokens": total_segments * 2000,
                    "total_price": '{:f}'.format(price_info.total_amount),
                    "currency": price_info.currency,
                    "qa_preview": document_qa_list,
                    "preview": preview_texts
                }
        # 若使用了嵌入模型实例，则根据令牌数计算费用。
        if embedding_model_instance:
            embedding_model_type_instance = cast(TextEmbeddingModel, embedding_model_instance.model_type_instance)
            embedding_price_info = embedding_model_type_instance.get_price(
                model=embedding_model_instance.model,
                credentials=embedding_model_instance.credentials,
                price_type=PriceType.INPUT,
                tokens=tokens
            )
            total_price = '{:f}'.format(embedding_price_info.total_amount)
            currency = embedding_price_info.currency
        return {
            "total_segments": total_segments,
            "tokens": tokens,
            "total_price": total_price,
            "currency": currency,
            "preview": preview_texts
        }

    def _extract(self, index_processor: BaseIndexProcessor, dataset_document: DatasetDocument, process_rule: dict) -> list[Document]:
        """
        根据提供的数据集文档和处理规则，提取文本信息并返回文档列表。
        
        :param index_processor: 用于提取数据的索引处理器，必须是 BaseIndexProcessor 的子类。
        :param dataset_document: 包含数据集信息的文档对象。
        :param process_rule: 包含处理规则的字典，用于指导文本的提取。
        :return: 文本提取后的文档列表，每个文档是 Document 类型。
        """
        # 加载文件，根据数据源类型处理
        if dataset_document.data_source_type not in ["upload_file", "notion_import"]:
            return []

        data_source_info = dataset_document.data_source_info_dict
        text_docs = []
        if dataset_document.data_source_type == 'upload_file':
            # 上传文件类型的处理逻辑
            if not data_source_info or 'upload_file_id' not in data_source_info:
                raise ValueError("no upload file found")

            file_detail = db.session.query(UploadFile). \
                filter(UploadFile.id == data_source_info['upload_file_id']). \
                one_or_none()

            if file_detail:
                extract_setting = ExtractSetting(
                    datasource_type="upload_file",
                    upload_file=file_detail,
                    document_model=dataset_document.doc_form
                )
                text_docs = index_processor.extract(extract_setting, process_rule_mode=process_rule['mode'])
        elif dataset_document.data_source_type == 'notion_import':
            # Notion导入类型的处理逻辑
            if (not data_source_info or 'notion_workspace_id' not in data_source_info
                    or 'notion_page_id' not in data_source_info):
                raise ValueError("no notion import info found")
            extract_setting = ExtractSetting(
                datasource_type="notion_import",
                notion_info={
                    "notion_workspace_id": data_source_info['notion_workspace_id'],
                    "notion_obj_id": data_source_info['notion_page_id'],
                    "notion_page_type": data_source_info['type'],
                    "document": dataset_document,
                    "tenant_id": dataset_document.tenant_id
                },
                document_model=dataset_document.doc_form
            )
            text_docs = index_processor.extract(extract_setting, process_rule_mode=process_rule['mode'])

        # 更新文档索引状态为正在分割
        self._update_document_index_status(
            document_id=dataset_document.id,
            after_indexing_status="splitting",
            extra_update_params={
                DatasetDocument.word_count: sum([len(text_doc.page_content) for text_doc in text_docs]),
                DatasetDocument.parsing_completed_at: datetime.datetime.now(datetime.timezone.utc).replace(tzinfo=None)
            }
        )

        # 更新文档ID为数据集文档ID
        text_docs = cast(list[Document], text_docs)
        for text_doc in text_docs:
            text_doc.metadata['document_id'] = dataset_document.id
            text_doc.metadata['dataset_id'] = dataset_document.dataset_id

        return text_docs

    def filter_string(self, text):
        text = re.sub(r'<\|', '<', text)
        text = re.sub(r'\|>', '>', text)
        text = re.sub(r'[\x00-\x08\x0B\x0C\x0E-\x1F\x7F\xEF\xBF\xBE]', '', text)
        # Unicode  U+FFFE
        text = re.sub('\uFFFE', '', text)
        return text

    def _get_splitter(self, processing_rule: DatasetProcessRule,
                    embedding_model_instance: Optional[ModelInstance]) -> TextSplitter:
        """
        根据处理规则获取文本分割器对象。

        参数:
        - processing_rule: DatasetProcessRule对象，包含数据集的处理规则。
        - embedding_model_instance: ModelInstance对象的可选实例，用于嵌入模型的实例。

        返回值:
        - TextSplitter对象，用于对文本进行分割。

        根据处理规则的不同（定制规则或自动规则），创建并返回不同的TextSplitter实例。
        """

        if processing_rule.mode == "custom":
            # 根据用户定义的分割规则进行文本分割
            rules = json.loads(processing_rule.rules)
            segmentation = rules["segmentation"]
            max_segmentation_tokens_length = int(current_app.config['INDEXING_MAX_SEGMENTATION_TOKENS_LENGTH'])
            if segmentation["max_tokens"] < 50 or segmentation["max_tokens"] > max_segmentation_tokens_length:
                raise ValueError(f"Custom segment length should be between 50 and {max_segmentation_tokens_length}.")

            separator = segmentation["separator"]
            # 替换转义的换行符
            if separator:
                separator = separator.replace('\\n', '\n')

            if segmentation.get('chunk_overlap'):
                chunk_overlap = segmentation['chunk_overlap']
            else:
                chunk_overlap = 0

            # 创建定制的文本分割器
            character_splitter = FixedRecursiveCharacterTextSplitter.from_encoder(
                chunk_size=segmentation["max_tokens"],
                chunk_overlap=chunk_overlap,
                fixed_separator=separator,
                separators=["\n\n", "。", ". ", " ", ""],
                embedding_model_instance=embedding_model_instance
            )
        else:
            # 使用自动分割规则进行文本分割
            character_splitter = EnhanceRecursiveCharacterTextSplitter.from_encoder(
                chunk_size=DatasetProcessRule.AUTOMATIC_RULES['segmentation']['max_tokens'],
                chunk_overlap=DatasetProcessRule.AUTOMATIC_RULES['segmentation']['chunk_overlap'],
                separators=["\n\n", "。", ". ", " ", ""],
                embedding_model_instance=embedding_model_instance
            )

        return character_splitter

    def _step_split(self, text_docs: list[Document], splitter: TextSplitter,
                    dataset: Dataset, dataset_document: DatasetDocument, processing_rule: DatasetProcessRule) \
            -> list[Document]:
        """
        将文本文档拆分为更小的文档，并将它们保存到文档段中。
        
        此方法使用指定的分隔器将给定的文本文档拆分成较小的文档段。然后，它将这些段保存到关联的
        数据集文档中的文档存储中。同时更新文档及其段的状态以反映正在进行的索引过程。
        
        参数：
        - text_docs（list[Document]）：要拆分的Document对象列表。
        - splitter（TextSplitter）：用于划分文本文档的分隔器算法。
        - dataset（Dataset）：拆分后的文档所属的数据集。
        - dataset_document（DatasetDocument）：数据集中正在处理的具体文档。
        - processing_rule（DatasetProcessRule）：定义文档处理方式的规则。
        
        返回：
        - list[Document]：表示原始文档拆分段的Document对象列表。
        """

        # 根据指定的分隔器和处理规则将输入的文本文档拆分为更小的文档。
        documents = self._split_to_documents(
            text_docs=text_docs,
            splitter=splitter,
            processing_rule=processing_rule,
            tenant_id=dataset.tenant_id,
            document_form=dataset_document.doc_form,
            document_language=dataset_document.doc_language
        )

        # 使用数据集和数据集文档信息初始化一个文档存储，以保存拆分的文档。
        doc_store = DatasetDocumentStore(
            dataset=dataset,
            user_id=dataset_document.created_by,
            document_id=dataset_document.id
        )

        # 将拆分的文档保存到文档存储中。
        doc_store.add_documents(documents)

        # 更新数据集文档的状态为'索引中'，为即将进行的索引过程做准备。
        cur_time = datetime.datetime.now(datetime.timezone.utc).replace(tzinfo=None)
        self._update_document_index_status(
            document_id=dataset_document.id,
            after_indexing_status="indexing",
            extra_update_params={
                DatasetDocument.cleaning_completed_at: cur_time,
                DatasetDocument.splitting_completed_at: cur_time,
            }
        )

        # 更新由数据集文档生成的所有段的状态为'索引中'，表示索引过程已经开始。
        self._update_segments_by_document(
            dataset_document_id=dataset_document.id,
            update_params={
                DocumentSegment.status: "indexing",
                DocumentSegment.indexing_at: datetime.datetime.now(datetime.timezone.utc).replace(tzinfo=None)
            }
        )

        return documents

    def _split_to_documents(self, text_docs: list[Document], splitter: TextSplitter,
                            processing_rule: DatasetProcessRule, tenant_id: str,
                            document_form: str, document_language: str) -> list[Document]:
        """
        根据指定的分隔符和处理规则，将文本文档分割成节点。
        
        :param text_docs: 包含源文本文档的Document对象列表。
        :param splitter: TextSplitter实例，用于分割文档。
        :param processing_rule: 数据集处理规则对象。
        :param tenant_id: 租户ID字符串。
        :param document_form: 文档形式，可选'qa_model'。
        :param document_language: 文档语言字符串。

        :return: 分割后的Document对象列表。
        """
        all_documents = []
        all_qa_documents = []

        # 清理文档文本并分割文档
        for text_doc in text_docs:
            # 清理文档内容
            document_text = self._document_clean(text_doc.page_content, processing_rule)
            text_doc.page_content = document_text

            # 将文档解析为节点
            documents = splitter.split_documents([text_doc])
            split_documents = []
            for document_node in documents:
                if document_node.page_content.strip():
                    doc_id = str(uuid.uuid4())
                    hash = helper.generate_text_hash(document_node.page_content)

                    # 设置元数据
                    document_node.metadata['doc_id'] = doc_id
                    document_node.metadata['doc_hash'] = hash

                    # 删除分隔符
                    page_content = document_node.page_content
                    if page_content.startswith(".") or page_content.startswith("。"):
                        page_content = page_content[1:]
                    document_node.page_content = page_content

                    # 添加到已分割文档列表
                    if document_node.page_content:
                        split_documents.append(document_node)
                all_documents.extend(split_documents)

        # 处理QA模型格式的文档
        if document_form == 'qa_model':
            for i in range(0, len(all_documents), 10):
                threads = []
                sub_documents = all_documents[i:i + 10]
                for doc in sub_documents:
                    # 创建线程以格式化QA文档
                    document_format_thread = threading.Thread(target=self.format_qa_document, kwargs={
                        'flask_app': current_app._get_current_object(),
                        'tenant_id': tenant_id, 'document_node': doc, 'all_qa_documents': all_qa_documents,
                        'document_language': document_language})
                    threads.append(document_format_thread)
                    document_format_thread.start()
                # 等待所有线程完成
                for thread in threads:
                    thread.join()

            # 返回格式化后的QA文档
            return all_qa_documents
        # 返回未格式化的文档
        return all_documents

    def format_qa_document(self, flask_app: Flask, tenant_id: str, document_node, all_qa_documents, document_language):
        """
        格式化问答文档。
        
        参数:
        - flask_app: Flask应用实例，用于提供应用上下文。
        - tenant_id: 租户ID，标识文档所属的租户。
        - document_node: 文档节点，包含文档的页面内容和其他元数据。
        - all_qa_documents: 一个列表，用于收集所有格式化后的问答文档。
        - document_language: 文档的语言。
        
        返回值:
        - 无。函数通过修改all_qa_documents参数来返回结果。
        """
        format_documents = []
        # 如果页面内容为空，则提前返回
        if document_node.page_content is None or not document_node.page_content.strip():
            return
        with flask_app.app_context():
            try:
                # 使用QA模型生成问答文档
                response = LLMGenerator.generate_qa_document(tenant_id, document_node.page_content, document_language)
                document_qa_list = self.format_split_text(response)
                qa_documents = []
                for result in document_qa_list:
                    # 创建问答文档对象并填充数据
                    qa_document = Document(page_content=result['question'], metadata=document_node.metadata.copy())
                    doc_id = str(uuid.uuid4())
                    hash = helper.generate_text_hash(result['question'])
                    qa_document.metadata['answer'] = result['answer']
                    qa_document.metadata['doc_id'] = doc_id
                    qa_document.metadata['doc_hash'] = hash
                    qa_documents.append(qa_document)
                format_documents.extend(qa_documents)
            except Exception as e:
                # 记录异常
                logging.exception(e)

            # 将格式化后的问答文档添加到总集中
            all_qa_documents.extend(format_documents)

    def _split_to_documents_for_estimate(self, text_docs: list[Document], splitter: TextSplitter,
                                         processing_rule: DatasetProcessRule) -> list[Document]:
        """
        根据指定的分隔器和处理规则将给定的文本文档分割成更小的节点。

        :param text_docs: 包含待分割文本内容的Document对象列表。
        :param splitter: 负责将文档划分为更小部分的TextSplitter实例。
        :param processing_rule: 定义如何清理和处理文档的DatasetProcessRule实例。
        :return: 清理和分割后，表示原始文档各个部分的Document对象列表。
        """
        all_documents = []
        for text_doc in text_docs:
            # 根据指定的处理规则清理文档文本
            document_text = self._document_clean(text_doc.page_content, processing_rule)
            text_doc.page_content = document_text

            # 使用指定的分隔器将清理后的文档分割成更小的节点
            documents = splitter.split_documents([text_doc])

            split_documents = []
            for document in documents:
                # 过滤掉空或仅包含空白字符的节点
                if document.page_content is None or not document.page_content.strip():
                    continue
                # 为每个非空节点分配唯一ID并生成哈希值
                doc_id = str(uuid.uuid4())
                hash = helper.generate_text_hash(document.page_content)

                document.metadata['doc_id'] = doc_id
                document.metadata['doc_hash'] = hash

                split_documents.append(document)

            all_documents.extend(split_documents)

        return all_documents

    def _document_clean(self, text: str, processing_rule: DatasetProcessRule) -> str:
        """
        根据处理规则清理文档文本。
        
        :param text: 待清理的文本字符串。
        :param processing_rule: 指定的文档处理规则，包含自动和自定义规则。
        :return: 清理后的文本字符串。
        """
        # 根据处理模式选择相应的规则集
        if processing_rule.mode == "automatic":
            rules = DatasetProcessRule.AUTOMATIC_RULES
        else:
            rules = json.loads(processing_rule.rules) if processing_rule.rules else {}

        # 应用预处理规则
        if 'pre_processing_rules' in rules:
            pre_processing_rules = rules["pre_processing_rules"]
            for pre_processing_rule in pre_processing_rules:
                # 根据规则ID启用相应的清理逻辑
                if pre_processing_rule["id"] == "remove_extra_spaces" and pre_processing_rule["enabled"] is True:
                    # 移除多余空格，包括换行符和各种空白字符
                    pattern = r'\n{3,}'
                    text = re.sub(pattern, '\n\n', text)
                    pattern = r'[\t\f\r\x20\u00a0\u1680\u180e\u2000-\u200a\u202f\u205f\u3000]{2,}'
                    text = re.sub(pattern, ' ', text)
                elif pre_processing_rule["id"] == "remove_urls_emails" and pre_processing_rule["enabled"] is True:
                    # 移除电子邮件地址和URL
                    pattern = r'([a-zA-Z0-9_.+-]+@[a-zA-Z0-9-]+\.[a-zA-Z0-9-.]+)'
                    text = re.sub(pattern, '', text)
                    
                    pattern = r'https?://[^\s]+'
                    text = re.sub(pattern, '', text)

        return text

    def format_split_text(self, text):
        """
        根据给定的文本，使用正则表达式分割出问题和答案，并返回格式化的列表。
        
        参数:
        text: str - 待处理的文本，期望包含以“Q”开头的问题和以“A”开头的答案。
        
        返回值:
        list - 包含问题和答案的字典列表，每个字典包含两个键："question" 和 "answer"。
        """
        # 使用正则表达式匹配问题和答案
        regex = r"Q\d+:\s*(.*?)\s*A\d+:\s*([\s\S]*?)(?=Q\d+:|$)"
        matches = re.findall(regex, text, re.UNICODE)

        # 格式化匹配到的问题和答案，去除多余空格并处理换行
        return [
            {
                "question": q,
                "answer": re.sub(r"\n\s*", "\n", a.strip())
            }
            for q, a in matches if q and a
        ]

    def _load(self, index_processor: BaseIndexProcessor, dataset: Dataset,
            dataset_document: DatasetDocument, documents: list[Document]) -> None:
        """
        加载数据集文档，通过嵌入模型生成索引，并更新文档状态为完成。
        
        :param index_processor: 负责处理索引的处理器
        :param dataset: 目标数据集，包含索引技术与嵌入模型等配置
        :param dataset_document: 数据集文档，用于记录数据集的元数据和状态
        :param documents: 需要被索引的文档列表
        :return: None
        """

        # 尝试根据数据集配置的索引技术获取对应的嵌入模型实例
        embedding_model_instance = None
        if dataset.indexing_technique == 'high_quality':
            embedding_model_instance = self.model_manager.get_model_instance(
                tenant_id=dataset.tenant_id,
                provider=dataset.embedding_model_provider,
                model_type=ModelType.TEXT_EMBEDDING,
                model=dataset.embedding_model
            )

        # 按照chunk_size分块处理文档
        indexing_start_at = time.perf_counter()
        tokens = 0
        chunk_size = 10

<<<<<<< HEAD
        # 获取嵌入模型的类型实例，用于后续处理
        embedding_model_type_instance = None
        if embedding_model_instance:
            embedding_model_type_instance = embedding_model_instance.model_type_instance
            embedding_model_type_instance = cast(TextEmbeddingModel, embedding_model_type_instance)
        
        # 使用新线程创建关键词索引
=======
        # create keyword index
>>>>>>> 3d276f4a
        create_keyword_thread = threading.Thread(target=self._process_keyword_index,
                                                args=(current_app._get_current_object(),
                                                    dataset.id, dataset_document.id, documents))
        create_keyword_thread.start()

        # 如果索引技术为高质量索引，则使用并发执行器处理文档分块的索引生成
        if dataset.indexing_technique == 'high_quality':
            with concurrent.futures.ThreadPoolExecutor(max_workers=10) as executor:
                futures = []
                for i in range(0, len(documents), chunk_size):
                    chunk_documents = documents[i:i + chunk_size]
                    futures.append(executor.submit(self._process_chunk, current_app._get_current_object(), index_processor,
<<<<<<< HEAD
                                                chunk_documents, dataset,
                                                dataset_document, embedding_model_instance,
                                                embedding_model_type_instance))
=======
                                                   chunk_documents, dataset,
                                                   dataset_document, embedding_model_instance))
>>>>>>> 3d276f4a

                for future in futures:
                    tokens += future.result()

        create_keyword_thread.join()
        indexing_end_at = time.perf_counter()

        # 更新文档索引状态为完成，并记录处理的token数量、完成时间和索引延迟
        self._update_document_index_status(
            document_id=dataset_document.id,
            after_indexing_status="completed",
            extra_update_params={
                DatasetDocument.tokens: tokens,
                DatasetDocument.completed_at: datetime.datetime.now(datetime.timezone.utc).replace(tzinfo=None),
                DatasetDocument.indexing_latency: indexing_end_at - indexing_start_at,
            }
        )

    def _process_keyword_index(self, flask_app, dataset_id, document_id, documents):
        """
        处理关键字索引过程。
        
        参数:
        - flask_app: Flask应用实例，用于提供应用上下文。
        - dataset_id: 数据集ID，用于查询特定数据集。
        - document_id: 文档ID，标识需要进行索引的文档。
        - documents: 文档集合，包含需要索引的文档内容。
        
        返回值:
        无
        """
        with flask_app.app_context():
            # 根据数据集ID查询数据集信息
            dataset = Dataset.query.filter_by(id=dataset_id).first()
            if not dataset:
                raise ValueError("no dataset found")  # 如果找不到数据集，则抛出异常
            
            # 为当前数据集创建关键字实例，并处理文档
            keyword = Keyword(dataset)
            keyword.create(documents)
            
            # 如果索引技术不为'high_quality'，则更新文档段的状态为完成
            if dataset.indexing_technique != 'high_quality':
                document_ids = [document.metadata['doc_id'] for document in documents]  # 提取文档ID列表
                
                # 更新状态为完成的文档段
                db.session.query(DocumentSegment).filter(
                    DocumentSegment.document_id == document_id,
                    DocumentSegment.index_node_id.in_(document_ids),
                    DocumentSegment.status == "indexing"
                ).update({
                    DocumentSegment.status: "completed",
                    DocumentSegment.enabled: True,
                    DocumentSegment.completed_at: datetime.datetime.now(datetime.timezone.utc).replace(tzinfo=None)
                })

                db.session.commit()  # 提交数据库事务

    def _process_chunk(self, flask_app, index_processor, chunk_documents, dataset, dataset_document,
<<<<<<< HEAD
                    embedding_model_instance, embedding_model_type_instance):
        """
        处理一个数据块的索引和嵌入任务。
        
        :param flask_app: Flask应用实例，用于提供应用上下文。
        :param index_processor: 索引处理器实例，负责加载和处理文档索引。
        :param chunk_documents: 数据块中的文档列表，每个文档包含页面内容和元数据。
        :param dataset: 相关数据集的信息。
        :param dataset_document: 数据集的文档信息，包含数据集的元数据。
        :param embedding_model_instance: 嵌入模型的实例，用于计算文档嵌入。
        :param embedding_model_type_instance: 嵌入模型类型的实例，用于获取模型特定的配置或方法。
        :return: 数据块中所有文档的总令牌数。
        """
=======
                       embedding_model_instance):
>>>>>>> 3d276f4a
        with flask_app.app_context():
            # 检查文档是否暂停索引
            self._check_document_paused_status(dataset_document.id)

            tokens = 0
            # 如果使用高质量索引技术或配置了嵌入模型，则计算文档的总令牌数
            if dataset.indexing_technique == 'high_quality' or embedding_model_type_instance:
                tokens += sum(
                    embedding_model_instance.get_text_embedding_num_tokens(
                        [document.page_content]
                    )
                    for document in chunk_documents
                )

            # 加载索引
            index_processor.load(dataset, chunk_documents, with_keywords=False)

            document_ids = [document.metadata['doc_id'] for document in chunk_documents]
            # 更新数据库中对应文档段的状态为完成，并启用它们
            db.session.query(DocumentSegment).filter(
                DocumentSegment.document_id == dataset_document.id,
                DocumentSegment.index_node_id.in_(document_ids),
                DocumentSegment.status == "indexing"
            ).update({
                DocumentSegment.status: "completed",
                DocumentSegment.enabled: True,
                DocumentSegment.completed_at: datetime.datetime.now(datetime.timezone.utc).replace(tzinfo=None)
            })

            db.session.commit()

            return tokens

    def _check_document_paused_status(self, document_id: str):
        """
        检查指定文档的暂停状态。
        
        通过在Redis中查找特定键值来判断文档是否处于暂停索引的状态。如果找到相应的键值，
        则抛出`DocumentIsPausedException`异常。
        
        参数:
        - document_id (str): 要检查的文档ID。
        
        返回值:
        - 无返回值，但如果文档被暂停，则抛出`DocumentIsPausedException`异常。
        """
        
        # 构造缓存键名
        indexing_cache_key = 'document_{}_is_paused'.format(document_id)
        # 从Redis获取键值
        result = redis_client.get(indexing_cache_key)
        if result:
            # 如果找到键值，表示文档被暂停，抛出异常
            raise DocumentIsPausedException()

    def _update_document_index_status(self, document_id: str, after_indexing_status: str,
                                    extra_update_params: Optional[dict] = None) -> None:
        """
        更新文档的索引状态。

        参数:
        - document_id (str): 文档的唯一标识符。
        - after_indexing_status (str): 索引后的文档状态。
        - extra_update_params (Optional[dict]): 除了索引状态外，要更新的文档其他参数。默认为None。

        异常:
        - DocumentIsPausedException: 如果文档当前已暂停。
        - DocumentIsDeletedPausedException: 如果文档不存在或已被删除。
        """

        # 检查文档是否暂停，如果是则抛出异常
        count = DatasetDocument.query.filter_by(id=document_id, is_paused=True).count()
        if count > 0:
            raise DocumentIsPausedException()
        
        # 从数据库中获取文档
        document = DatasetDocument.query.filter_by(id=document_id).first()
        if not document:
            raise DocumentIsDeletedPausedException()

        # 准备更新参数，设置新的索引状态
        update_params = {
            DatasetDocument.indexing_status: after_indexing_status
        }

        # 如果提供额外的更新参数，则将其合并
        if extra_update_params:
            update_params.update(extra_update_params)

        # 更新数据库中文档的索引状态并提交会话
        DatasetDocument.query.filter_by(id=document_id).update(update_params)
        db.session.commit()

    def _update_segments_by_document(self, dataset_document_id: str, update_params: dict) -> None:
        """
        根据文档ID更新文档段落。
        
        此方法根据提供的文档ID及更新参数，更新数据库中文档段落的相应属性。

        参数:
        - dataset_document_id (str): 数据集内文档的唯一标识符。
        - update_params (dict): 包含文档段落待更新属性的字典。

        返回:
        - None: 此方法不返回任何值，直接在数据库中进行更新操作。
        """
        # 使用提供的参数更新数据库中的文档段落
        DocumentSegment.query.filter_by(document_id=dataset_document_id).update(update_params)
        
        # 提交更改到数据库
        db.session.commit()

    def batch_add_segments(self, segments: list[DocumentSegment], dataset: Dataset):
        """
        批量添加段落索引处理

        :param segments: 文档段落列表，每个段落包含文档内容及相关元数据
        :type segments: list[DocumentSegment]
        :param dataset: 数据集对象，包含文档的存储形式等信息
        :type dataset: Dataset
        :return: 无
        """

        # 初始化文档列表
        documents = []
        for segment in segments:
            # 为每个段落创建文档对象
            document = Document(
                page_content=segment.content,
                metadata={
                    "doc_id": segment.index_node_id,
                    "doc_hash": segment.index_node_hash,
                    "document_id": segment.document_id,
                    "dataset_id": segment.dataset_id,
                }
            )
            documents.append(document)
        
        # 根据数据集的文档形式加载索引处理器并处理文档
        index_type = dataset.doc_form
        index_processor = IndexProcessorFactory(index_type).init_index_processor()
        index_processor.load(dataset, documents)

    def _transform(self, index_processor: BaseIndexProcessor, dataset: Dataset,
                text_docs: list[Document], doc_language: str, process_rule: dict) -> list[Document]:
        """
        对给定的文本文档列表进行转换处理。
        
        :param index_processor: 用于转换文本文档的索引处理器实例。
        :param dataset: 包含文档嵌入模型配置信息的数据集对象。
        :param text_docs: 待处理的文档列表，每个文档是一个Document对象。
        :param doc_language: 文档的语言。
        :param process_rule: 文档处理规则的字典。
        :return: 处理后的文档列表，每个文档是一个Document对象。
        """
        # 尝试根据数据集的配置获取嵌入模型实例
        embedding_model_instance = None
        if dataset.indexing_technique == 'high_quality':
            # 如果数据集指定了嵌入模型提供者，则尝试获取特定的模型实例
            if dataset.embedding_model_provider:
                embedding_model_instance = self.model_manager.get_model_instance(
                    tenant_id=dataset.tenant_id,
                    provider=dataset.embedding_model_provider,
                    model_type=ModelType.TEXT_EMBEDDING,
                    model=dataset.embedding_model
                )
            else:
                # 如果未指定嵌入模型提供者，则获取默认的嵌入模型实例
                embedding_model_instance = self.model_manager.get_default_model_instance(
                    tenant_id=dataset.tenant_id,
                    model_type=ModelType.TEXT_EMBEDDING,
                )

        # 使用索引处理器和配置的嵌入模型对文档进行转换处理
        documents = index_processor.transform(text_docs, embedding_model_instance=embedding_model_instance,
                                            process_rule=process_rule, tenant_id=dataset.tenant_id,
                                            doc_language=doc_language)

        return documents

    def _load_segments(self, dataset, dataset_document, documents):
        """
        加载文档段到数据集。
        
        参数:
        - dataset: 数据集对象，表示目标数据集。
        - dataset_document: 数据集文档对象，包含数据集的元数据和创建信息。
        - documents: 文档列表，需要加载到数据集中的文档段。
        
        无返回值。
        """
        # 初始化文档存储，关联数据集和文档
        doc_store = DatasetDocumentStore(
            dataset=dataset,
            user_id=dataset_document.created_by,
            document_id=dataset_document.id
        )

        # 将文档段添加到文档存储中
        doc_store.add_documents(documents)

        # 更新文档索引状态为"indexing"
        cur_time = datetime.datetime.now(datetime.timezone.utc).replace(tzinfo=None)
        self._update_document_index_status(
            document_id=dataset_document.id,
            after_indexing_status="indexing",
            extra_update_params={
                DatasetDocument.cleaning_completed_at: cur_time,
                DatasetDocument.splitting_completed_at: cur_time,
            }
        )

        # 更新文档段状态为"indexing"
        self._update_segments_by_document(
            dataset_document_id=dataset_document.id,
            update_params={
                DocumentSegment.status: "indexing",
                DocumentSegment.indexing_at: datetime.datetime.now(datetime.timezone.utc).replace(tzinfo=None)
            }
        )
        pass


class DocumentIsPausedException(Exception):
    pass


class DocumentIsDeletedPausedException(Exception):
    pass<|MERGE_RESOLUTION|>--- conflicted
+++ resolved
@@ -822,17 +822,7 @@
         tokens = 0
         chunk_size = 10
 
-<<<<<<< HEAD
-        # 获取嵌入模型的类型实例，用于后续处理
-        embedding_model_type_instance = None
-        if embedding_model_instance:
-            embedding_model_type_instance = embedding_model_instance.model_type_instance
-            embedding_model_type_instance = cast(TextEmbeddingModel, embedding_model_type_instance)
-        
-        # 使用新线程创建关键词索引
-=======
         # create keyword index
->>>>>>> 3d276f4a
         create_keyword_thread = threading.Thread(target=self._process_keyword_index,
                                                 args=(current_app._get_current_object(),
                                                     dataset.id, dataset_document.id, documents))
@@ -845,14 +835,8 @@
                 for i in range(0, len(documents), chunk_size):
                     chunk_documents = documents[i:i + chunk_size]
                     futures.append(executor.submit(self._process_chunk, current_app._get_current_object(), index_processor,
-<<<<<<< HEAD
-                                                chunk_documents, dataset,
-                                                dataset_document, embedding_model_instance,
-                                                embedding_model_type_instance))
-=======
                                                    chunk_documents, dataset,
                                                    dataset_document, embedding_model_instance))
->>>>>>> 3d276f4a
 
                 for future in futures:
                     tokens += future.result()
@@ -912,23 +896,7 @@
                 db.session.commit()  # 提交数据库事务
 
     def _process_chunk(self, flask_app, index_processor, chunk_documents, dataset, dataset_document,
-<<<<<<< HEAD
-                    embedding_model_instance, embedding_model_type_instance):
-        """
-        处理一个数据块的索引和嵌入任务。
-        
-        :param flask_app: Flask应用实例，用于提供应用上下文。
-        :param index_processor: 索引处理器实例，负责加载和处理文档索引。
-        :param chunk_documents: 数据块中的文档列表，每个文档包含页面内容和元数据。
-        :param dataset: 相关数据集的信息。
-        :param dataset_document: 数据集的文档信息，包含数据集的元数据。
-        :param embedding_model_instance: 嵌入模型的实例，用于计算文档嵌入。
-        :param embedding_model_type_instance: 嵌入模型类型的实例，用于获取模型特定的配置或方法。
-        :return: 数据块中所有文档的总令牌数。
-        """
-=======
                        embedding_model_instance):
->>>>>>> 3d276f4a
         with flask_app.app_context():
             # 检查文档是否暂停索引
             self._check_document_paused_status(dataset_document.id)
