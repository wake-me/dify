import concurrent.futures
import datetime
import json
import logging
import re
import threading
import time
import uuid
from typing import Optional, cast

from flask import Flask, current_app
from flask_login import current_user
from sqlalchemy.orm.exc import ObjectDeletedError

from configs import dify_config
from core.errors.error import ProviderTokenNotInitError
from core.llm_generator.llm_generator import LLMGenerator
from core.model_manager import ModelInstance, ModelManager
from core.model_runtime.entities.model_entities import ModelType, PriceType
from core.model_runtime.model_providers.__base.large_language_model import LargeLanguageModel
from core.model_runtime.model_providers.__base.text_embedding_model import TextEmbeddingModel
from core.rag.datasource.keyword.keyword_factory import Keyword
from core.rag.docstore.dataset_docstore import DatasetDocumentStore
from core.rag.extractor.entity.extract_setting import ExtractSetting
from core.rag.index_processor.index_processor_base import BaseIndexProcessor
from core.rag.index_processor.index_processor_factory import IndexProcessorFactory
from core.rag.models.document import Document
from core.rag.splitter.fixed_text_splitter import (
    EnhanceRecursiveCharacterTextSplitter,
    FixedRecursiveCharacterTextSplitter,
)
from core.rag.splitter.text_splitter import TextSplitter
from extensions.ext_database import db
from extensions.ext_redis import redis_client
from extensions.ext_storage import storage
from libs import helper
from models.dataset import Dataset, DatasetProcessRule, DocumentSegment
from models.dataset import Document as DatasetDocument
from models.model import UploadFile
from services.feature_service import FeatureService


class IndexingRunner:
    """
    负责执行索引过程的类。
    
    属性:
    storage: 存储介质，用于数据存储。
    model_manager: 模型管理器，用于管理索引模型。
    """

    def __init__(self):
        """
        初始化IndexingRunner实例。
        """
        self.storage = storage
        self.model_manager = ModelManager()

    def run(self, dataset_documents: list[DatasetDocument]):
        """
        执行索引过程。
        
        参数:
        dataset_documents: 一个DatasetDocument实例列表，表示需要进行索引的数据集文档。
        """
        for dataset_document in dataset_documents:
            try:
                # 根据文档ID查询数据集
                dataset = Dataset.query.filter_by(
                    id=dataset_document.dataset_id
                ).first()

                # 如果数据集不存在，则抛出异常
                if not dataset:
                    raise ValueError("no dataset found")

                # 根据处理规则查询索引处理方式
                processing_rule = db.session.query(DatasetProcessRule). \
                    filter(DatasetProcessRule.id == dataset_document.dataset_process_rule_id). \
                    first()
                index_type = dataset_document.doc_form
                # 根据索引类型创建索引处理器
                index_processor = IndexProcessorFactory(index_type).init_index_processor()
                # 使用索引处理器提取文本数据
                text_docs = self._extract(index_processor, dataset_document, processing_rule.to_dict())

                # 对提取的文本进行转换
                documents = self._transform(index_processor, dataset, text_docs, dataset_document.doc_language,
                                            processing_rule.to_dict())
                # 保存分段结果
                self._load_segments(dataset, dataset_document, documents)

                # 加载索引
                self._load(
                    index_processor=index_processor,
                    dataset=dataset,
                    dataset_document=dataset_document,
                    documents=documents
                )
            except DocumentIsPausedException:
                # 如果文档被暂停，则抛出暂停异常
                raise DocumentIsPausedException('Document paused, document id: {}'.format(dataset_document.id))
            except ProviderTokenNotInitError as e:
                # 如果提供商令牌未初始化，则更新文档状态为错误并记录错误信息
                dataset_document.indexing_status = 'error'
                dataset_document.error = str(e.description)
                dataset_document.stopped_at = datetime.datetime.now(datetime.timezone.utc).replace(tzinfo=None)
                db.session.commit()
            except ObjectDeletedError:
                # 如果文档被删除，则记录警告信息
                logging.warning('Document deleted, document id: {}'.format(dataset_document.id))
            except Exception as e:
                # 对于其他异常，记录异常信息，并更新文档状态为错误
                logging.exception("consume document failed")
                dataset_document.indexing_status = 'error'
                dataset_document.error = str(e)
                dataset_document.stopped_at = datetime.datetime.now(datetime.timezone.utc).replace(tzinfo=None)
                db.session.commit()


    def run_in_splitting_status(self, dataset_document: DatasetDocument):
        """
        当索引状态为splitting时，执行索引过程。
        
        :param dataset_document: 数据集文档对象，包含需要索引的数据集的详细信息。
        :type dataset_document: DatasetDocument
        """
        try:
            # 获取数据集
            dataset = Dataset.query.filter_by(
                id=dataset_document.dataset_id
            ).first()

            if not dataset:
                raise ValueError("no dataset found")

            # 获取已存在的文档分段列表并删除
            document_segments = DocumentSegment.query.filter_by(
                dataset_id=dataset.id,
                document_id=dataset_document.id
            ).all()

            for document_segment in document_segments:
                db.session.delete(document_segment)
            db.session.commit()
            
            # 获取处理规则
            processing_rule = db.session.query(DatasetProcessRule). \
                filter(DatasetProcessRule.id == dataset_document.dataset_process_rule_id). \
                first()

            index_type = dataset_document.doc_form
            index_processor = IndexProcessorFactory(index_type).init_index_processor()
            
            # 提取文本
            text_docs = self._extract(index_processor, dataset_document, processing_rule.to_dict())

            # 转换文档
            documents = self._transform(index_processor, dataset, text_docs, dataset_document.doc_language,
                                        processing_rule.to_dict())
            # 保存分段
            self._load_segments(dataset, dataset_document, documents)

            # 加载索引
            self._load(
                index_processor=index_processor,
                dataset=dataset,
                dataset_document=dataset_document,
                documents=documents
            )
        except DocumentIsPausedException:
            # 如果文档被暂停，则抛出暂停异常
            raise DocumentIsPausedException('Document paused, document id: {}'.format(dataset_document.id))
        except ProviderTokenNotInitError as e:
            # 处理提供商令牌未初始化的错误
            dataset_document.indexing_status = 'error'
            dataset_document.error = str(e.description)
            dataset_document.stopped_at = datetime.datetime.now(datetime.timezone.utc).replace(tzinfo=None)
            db.session.commit()
        except Exception as e:
            # 记录并处理其他异常
            logging.exception("consume document failed")
            dataset_document.indexing_status = 'error'
            dataset_document.error = str(e)
            dataset_document.stopped_at = datetime.datetime.now(datetime.timezone.utc).replace(tzinfo=None)
            db.session.commit()

    def run_in_indexing_status(self, dataset_document: DatasetDocument):
        """
        在索引状态为indexing时运行索引过程。
        
        参数:
        - dataset_document: DatasetDocument对象，包含需要索引的文档数据集信息。
        
        注意: 此函数不返回任何值，但可能会抛出异常。
        """

        try:
            # 获取数据集
            dataset = Dataset.query.filter_by(
                id=dataset_document.dataset_id
            ).first()

            if not dataset:
                raise ValueError("no dataset found")  # 如果未找到对应的数据集，则抛出异常

            # 获取已存在的文档段列表并删除
            document_segments = DocumentSegment.query.filter_by(
                dataset_id=dataset.id,
                document_id=dataset_document.id
            ).all()

            documents = []
            if document_segments:
                for document_segment in document_segments:
                    # 将文档段转换为节点
                    if document_segment.status != "completed":
                        document = Document(
                            page_content=document_segment.content,
                            metadata={
                                "doc_id": document_segment.index_node_id,
                                "doc_hash": document_segment.index_node_hash,
                                "document_id": document_segment.document_id,
                                "dataset_id": document_segment.dataset_id,
                            }
                        )

                        documents.append(document)

            # 构建索引
            # 获取处理规则
            processing_rule = db.session.query(DatasetProcessRule). \
                filter(DatasetProcessRule.id == dataset_document.dataset_process_rule_id). \
                first()

            index_type = dataset_document.doc_form
            index_processor = IndexProcessorFactory(index_type).init_index_processor()
            self._load(
                index_processor=index_processor,
                dataset=dataset,
                dataset_document=dataset_document,
                documents=documents
            )
        except DocumentIsPausedException:
            # 如果文档被暂停，则抛出暂停异常
            raise DocumentIsPausedException('Document paused, document id: {}'.format(dataset_document.id))
        except ProviderTokenNotInitError as e:
            # 处理提供商令牌未初始化的错误
            dataset_document.indexing_status = 'error'
            dataset_document.error = str(e.description)
            dataset_document.stopped_at = datetime.datetime.now(datetime.timezone.utc).replace(tzinfo=None)
            db.session.commit()
        except Exception as e:
            # 记录并处理通用异常
            logging.exception("consume document failed")
            dataset_document.indexing_status = 'error'
            dataset_document.error = str(e)
            dataset_document.stopped_at = datetime.datetime.now(datetime.timezone.utc).replace(tzinfo=None)
            db.session.commit()

    def indexing_estimate(self, tenant_id: str, extract_settings: list[ExtractSetting], tmp_processing_rule: dict,
                          doc_form: str = None, doc_language: str = 'English', dataset_id: str = None,
                          indexing_technique: str = 'economy') -> dict:
        """
        根据文档形式、语言、数据集ID及索引技术等参数，估算文档的索引情况。计算总段落数、令牌数及费用信息。

        参数:
        - tenant_id (str): 租户标识符。
        - extract_settings (list[ExtractSetting]): 提取文档信息的设置列表。
        - tmp_processing_rule (dict): 用于文档处理的临时处理规则。
        - doc_form (str, 可选): 文档形式，默认为None。
        - doc_language (str, 可选): 文档语言，默认为'English'。
        - dataset_id (str, 可选): 数据集标识符，默认为None。
        - indexing_technique (str, 可选): 使用的索引技术，默认为'经济型'。

        返回:
        - dict: 包含估算索引详情的字典，如总段落数、令牌数、总价及货币单位。
        """
        
        # 检查文档是否超过基于租户计费特性的批量上传限制。
        features = FeatureService.get_features(tenant_id)
        if features.billing.enabled:
            count = len(extract_settings)
            batch_upload_limit = dify_config.BATCH_UPLOAD_LIMIT
            if count > batch_upload_limit:
                raise ValueError(f"You have reached the batch upload limit of {batch_upload_limit}.")

        embedding_model_instance = None
        # 根据数据集ID和索引技术确定合适的嵌入模型实例。
        if dataset_id:
            dataset = Dataset.query.filter_by(
                id=dataset_id
            ).first()
            if not dataset:
                raise ValueError('Dataset not found.')
            
            # 检查是否使用高质量索引技术
            if dataset.indexing_technique == 'high_quality' or indexing_technique == 'high_quality':
                # 如果数据集指定了嵌入模型提供者，则尝试获取该模型实例
                if dataset.embedding_model_provider:
                    embedding_model_instance = self.model_manager.get_model_instance(
                        tenant_id=tenant_id,
                        provider=dataset.embedding_model_provider,
                        model_type=ModelType.TEXT_EMBEDDING,
                        model=dataset.embedding_model
                    )
                else:
                    # 如果未指定嵌入模型提供者，则获取默认的嵌入模型实例
                    embedding_model_instance = self.model_manager.get_default_model_instance(
                        tenant_id=tenant_id,
                        model_type=ModelType.TEXT_EMBEDDING,
                    )
        else:
            # 如果未提供数据集ID，且使用高质量索引技术，则直接获取默认的嵌入模型实例
            if indexing_technique == 'high_quality':
                embedding_model_instance = self.model_manager.get_default_model_instance(
                    tenant_id=tenant_id,
                    model_type=ModelType.TEXT_EMBEDDING,
                )
        # 初始化用于存储计算结果的变量。
        tokens = 0
        preview_texts = []
        total_segments = 0
        total_price = 0
        currency = 'USD'
        index_type = doc_form
        index_processor = IndexProcessorFactory(index_type).init_index_processor()
        all_text_docs = []
        for extract_setting in extract_settings:
            # 基于指定的提取设置和处理规则提取文本文档。
            text_docs = index_processor.extract(extract_setting, process_rule_mode=tmp_processing_rule["mode"])
            all_text_docs.extend(text_docs)
            processing_rule = DatasetProcessRule(
                mode=tmp_processing_rule["mode"],
                rules=json.dumps(tmp_processing_rule["rules"])
            )

            # 根据处理规则和嵌入模型实例获取适当的拆分器。
            splitter = self._get_splitter(processing_rule, embedding_model_instance)

            # 将文本文档分割成更小的段落。
            documents = self._split_to_documents_for_estimate(
                text_docs=text_docs,
                splitter=splitter,
                processing_rule=processing_rule
            )

            total_segments += len(documents)
            for document in documents:
                if len(preview_texts) < 5:
                    preview_texts.append(document.page_content)
                if indexing_technique == 'high_quality' or embedding_model_instance:
                    tokens += embedding_model_instance.get_text_embedding_num_tokens(
                        texts=[self.filter_string(document.page_content)]
                    )

        # 若文档形式为'问答模型'，则使用问答模型计算费用。
        if doc_form and doc_form == 'qa_model':
            model_instance = self.model_manager.get_default_model_instance(
                tenant_id=tenant_id,
                model_type=ModelType.LLM
            )

            model_type_instance = model_instance.model_type_instance
            model_type_instance = cast(LargeLanguageModel, model_type_instance)

            if len(preview_texts) > 0:
                # qa model document
                response = LLMGenerator.generate_qa_document(current_user.current_tenant_id, preview_texts[0],
                                                             doc_language)
                document_qa_list = self.format_split_text(response)
                price_info = model_type_instance.get_price(
                    model=model_instance.model,
                    credentials=model_instance.credentials,
                    price_type=PriceType.INPUT,
                    tokens=total_segments * 2000,
                )
                return {
                    "total_segments": total_segments * 20,
                    "tokens": total_segments * 2000,
                    "total_price": '{:f}'.format(price_info.total_amount),
                    "currency": price_info.currency,
                    "qa_preview": document_qa_list,
                    "preview": preview_texts
                }
        # 若使用了嵌入模型实例，则根据令牌数计算费用。
        if embedding_model_instance:
            embedding_model_type_instance = cast(TextEmbeddingModel, embedding_model_instance.model_type_instance)
            embedding_price_info = embedding_model_type_instance.get_price(
                model=embedding_model_instance.model,
                credentials=embedding_model_instance.credentials,
                price_type=PriceType.INPUT,
                tokens=tokens
            )
            total_price = '{:f}'.format(embedding_price_info.total_amount)
            currency = embedding_price_info.currency
        return {
            "total_segments": total_segments,
            "tokens": tokens,
            "total_price": total_price,
            "currency": currency,
            "preview": preview_texts
        }

    def _extract(self, index_processor: BaseIndexProcessor, dataset_document: DatasetDocument, process_rule: dict) \
            -> list[Document]:
        # load file
        if dataset_document.data_source_type not in ["upload_file", "notion_import", "website_crawl"]:
            return []

        data_source_info = dataset_document.data_source_info_dict
        text_docs = []
        if dataset_document.data_source_type == 'upload_file':
            # 上传文件类型的处理逻辑
            if not data_source_info or 'upload_file_id' not in data_source_info:
                raise ValueError("no upload file found")

            file_detail = db.session.query(UploadFile). \
                filter(UploadFile.id == data_source_info['upload_file_id']). \
                one_or_none()

            if file_detail:
                extract_setting = ExtractSetting(
                    datasource_type="upload_file",
                    upload_file=file_detail,
                    document_model=dataset_document.doc_form
                )
                text_docs = index_processor.extract(extract_setting, process_rule_mode=process_rule['mode'])
        elif dataset_document.data_source_type == 'notion_import':
            # Notion导入类型的处理逻辑
            if (not data_source_info or 'notion_workspace_id' not in data_source_info
                    or 'notion_page_id' not in data_source_info):
                raise ValueError("no notion import info found")
            extract_setting = ExtractSetting(
                datasource_type="notion_import",
                notion_info={
                    "notion_workspace_id": data_source_info['notion_workspace_id'],
                    "notion_obj_id": data_source_info['notion_page_id'],
                    "notion_page_type": data_source_info['type'],
                    "document": dataset_document,
                    "tenant_id": dataset_document.tenant_id
                },
                document_model=dataset_document.doc_form
            )
            text_docs = index_processor.extract(extract_setting, process_rule_mode=process_rule['mode'])
        elif dataset_document.data_source_type == 'website_crawl':
            if (not data_source_info or 'provider' not in data_source_info
                    or 'url' not in data_source_info or 'job_id' not in data_source_info):
                raise ValueError("no website import info found")
            extract_setting = ExtractSetting(
                datasource_type="website_crawl",
                website_info={
                    "provider": data_source_info['provider'],
                    "job_id": data_source_info['job_id'],
                    "tenant_id": dataset_document.tenant_id,
                    "url": data_source_info['url'],
                    "mode": data_source_info['mode'],
                    "only_main_content": data_source_info['only_main_content']
                },
                document_model=dataset_document.doc_form
            )
            text_docs = index_processor.extract(extract_setting, process_rule_mode=process_rule['mode'])
        # update document status to splitting
        self._update_document_index_status(
            document_id=dataset_document.id,
            after_indexing_status="splitting",
            extra_update_params={
                DatasetDocument.word_count: sum(len(text_doc.page_content) for text_doc in text_docs),
                DatasetDocument.parsing_completed_at: datetime.datetime.now(datetime.timezone.utc).replace(tzinfo=None)
            }
        )

        # 更新文档ID为数据集文档ID
        text_docs = cast(list[Document], text_docs)
        for text_doc in text_docs:
            text_doc.metadata['document_id'] = dataset_document.id
            text_doc.metadata['dataset_id'] = dataset_document.dataset_id

        return text_docs

    @staticmethod
    def filter_string(text):
        text = re.sub(r'<\|', '<', text)
        text = re.sub(r'\|>', '>', text)
        text = re.sub(r'[\x00-\x08\x0B\x0C\x0E-\x1F\x7F\xEF\xBF\xBE]', '', text)
        # Unicode  U+FFFE
        text = re.sub('\uFFFE', '', text)
        return text

<<<<<<< HEAD
    def _get_splitter(self, processing_rule: DatasetProcessRule,
                    embedding_model_instance: Optional[ModelInstance]) -> TextSplitter:
=======
    @staticmethod
    def _get_splitter(processing_rule: DatasetProcessRule,
                      embedding_model_instance: Optional[ModelInstance]) -> TextSplitter:
>>>>>>> 7b7576ad
        """
        根据处理规则获取文本分割器对象。

        参数:
        - processing_rule: DatasetProcessRule对象，包含数据集的处理规则。
        - embedding_model_instance: ModelInstance对象的可选实例，用于嵌入模型的实例。

        返回值:
        - TextSplitter对象，用于对文本进行分割。

        根据处理规则的不同（定制规则或自动规则），创建并返回不同的TextSplitter实例。
        """

        if processing_rule.mode == "custom":
            # 根据用户定义的分割规则进行文本分割
            rules = json.loads(processing_rule.rules)
            segmentation = rules["segmentation"]
            max_segmentation_tokens_length = dify_config.INDEXING_MAX_SEGMENTATION_TOKENS_LENGTH
            if segmentation["max_tokens"] < 50 or segmentation["max_tokens"] > max_segmentation_tokens_length:
                raise ValueError(f"Custom segment length should be between 50 and {max_segmentation_tokens_length}.")

            separator = segmentation["separator"]
            # 替换转义的换行符
            if separator:
                separator = separator.replace('\\n', '\n')

            if segmentation.get('chunk_overlap'):
                chunk_overlap = segmentation['chunk_overlap']
            else:
                chunk_overlap = 0

            # 创建定制的文本分割器
            character_splitter = FixedRecursiveCharacterTextSplitter.from_encoder(
                chunk_size=segmentation["max_tokens"],
                chunk_overlap=chunk_overlap,
                fixed_separator=separator,
                separators=["\n\n", "。", ". ", " ", ""],
                embedding_model_instance=embedding_model_instance
            )
        else:
            # 使用自动分割规则进行文本分割
            character_splitter = EnhanceRecursiveCharacterTextSplitter.from_encoder(
                chunk_size=DatasetProcessRule.AUTOMATIC_RULES['segmentation']['max_tokens'],
                chunk_overlap=DatasetProcessRule.AUTOMATIC_RULES['segmentation']['chunk_overlap'],
                separators=["\n\n", "。", ". ", " ", ""],
                embedding_model_instance=embedding_model_instance
            )

        return character_splitter

    def _step_split(self, text_docs: list[Document], splitter: TextSplitter,
                    dataset: Dataset, dataset_document: DatasetDocument, processing_rule: DatasetProcessRule) \
            -> list[Document]:
        """
        将文本文档拆分为更小的文档，并将它们保存到文档段中。
        
        此方法使用指定的分隔器将给定的文本文档拆分成较小的文档段。然后，它将这些段保存到关联的
        数据集文档中的文档存储中。同时更新文档及其段的状态以反映正在进行的索引过程。
        
        参数：
        - text_docs（list[Document]）：要拆分的Document对象列表。
        - splitter（TextSplitter）：用于划分文本文档的分隔器算法。
        - dataset（Dataset）：拆分后的文档所属的数据集。
        - dataset_document（DatasetDocument）：数据集中正在处理的具体文档。
        - processing_rule（DatasetProcessRule）：定义文档处理方式的规则。
        
        返回：
        - list[Document]：表示原始文档拆分段的Document对象列表。
        """

        # 根据指定的分隔器和处理规则将输入的文本文档拆分为更小的文档。
        documents = self._split_to_documents(
            text_docs=text_docs,
            splitter=splitter,
            processing_rule=processing_rule,
            tenant_id=dataset.tenant_id,
            document_form=dataset_document.doc_form,
            document_language=dataset_document.doc_language
        )

        # 使用数据集和数据集文档信息初始化一个文档存储，以保存拆分的文档。
        doc_store = DatasetDocumentStore(
            dataset=dataset,
            user_id=dataset_document.created_by,
            document_id=dataset_document.id
        )

        # 将拆分的文档保存到文档存储中。
        doc_store.add_documents(documents)

        # 更新数据集文档的状态为'索引中'，为即将进行的索引过程做准备。
        cur_time = datetime.datetime.now(datetime.timezone.utc).replace(tzinfo=None)
        self._update_document_index_status(
            document_id=dataset_document.id,
            after_indexing_status="indexing",
            extra_update_params={
                DatasetDocument.cleaning_completed_at: cur_time,
                DatasetDocument.splitting_completed_at: cur_time,
            }
        )

        # 更新由数据集文档生成的所有段的状态为'索引中'，表示索引过程已经开始。
        self._update_segments_by_document(
            dataset_document_id=dataset_document.id,
            update_params={
                DocumentSegment.status: "indexing",
                DocumentSegment.indexing_at: datetime.datetime.now(datetime.timezone.utc).replace(tzinfo=None)
            }
        )

        return documents

    def _split_to_documents(self, text_docs: list[Document], splitter: TextSplitter,
                            processing_rule: DatasetProcessRule, tenant_id: str,
                            document_form: str, document_language: str) -> list[Document]:
        """
        根据指定的分隔符和处理规则，将文本文档分割成节点。
        
        :param text_docs: 包含源文本文档的Document对象列表。
        :param splitter: TextSplitter实例，用于分割文档。
        :param processing_rule: 数据集处理规则对象。
        :param tenant_id: 租户ID字符串。
        :param document_form: 文档形式，可选'qa_model'。
        :param document_language: 文档语言字符串。

        :return: 分割后的Document对象列表。
        """
        all_documents = []
        all_qa_documents = []

        # 清理文档文本并分割文档
        for text_doc in text_docs:
            # 清理文档内容
            document_text = self._document_clean(text_doc.page_content, processing_rule)
            text_doc.page_content = document_text

            # 将文档解析为节点
            documents = splitter.split_documents([text_doc])
            split_documents = []
            for document_node in documents:
                if document_node.page_content.strip():
                    doc_id = str(uuid.uuid4())
                    hash = helper.generate_text_hash(document_node.page_content)

                    # 设置元数据
                    document_node.metadata['doc_id'] = doc_id
                    document_node.metadata['doc_hash'] = hash

                    # 删除分隔符
                    page_content = document_node.page_content
                    if page_content.startswith(".") or page_content.startswith("。"):
                        page_content = page_content[1:]
                    document_node.page_content = page_content

                    # 添加到已分割文档列表
                    if document_node.page_content:
                        split_documents.append(document_node)
                all_documents.extend(split_documents)

        # 处理QA模型格式的文档
        if document_form == 'qa_model':
            for i in range(0, len(all_documents), 10):
                threads = []
                sub_documents = all_documents[i:i + 10]
                for doc in sub_documents:
                    # 创建线程以格式化QA文档
                    document_format_thread = threading.Thread(target=self.format_qa_document, kwargs={
                        'flask_app': current_app._get_current_object(),
                        'tenant_id': tenant_id, 'document_node': doc, 'all_qa_documents': all_qa_documents,
                        'document_language': document_language})
                    threads.append(document_format_thread)
                    document_format_thread.start()
                # 等待所有线程完成
                for thread in threads:
                    thread.join()

            # 返回格式化后的QA文档
            return all_qa_documents
        # 返回未格式化的文档
        return all_documents

    def format_qa_document(self, flask_app: Flask, tenant_id: str, document_node, all_qa_documents, document_language):
        """
        格式化问答文档。
        
        参数:
        - flask_app: Flask应用实例，用于提供应用上下文。
        - tenant_id: 租户ID，标识文档所属的租户。
        - document_node: 文档节点，包含文档的页面内容和其他元数据。
        - all_qa_documents: 一个列表，用于收集所有格式化后的问答文档。
        - document_language: 文档的语言。
        
        返回值:
        - 无。函数通过修改all_qa_documents参数来返回结果。
        """
        format_documents = []
        # 如果页面内容为空，则提前返回
        if document_node.page_content is None or not document_node.page_content.strip():
            return
        with flask_app.app_context():
            try:
                # 使用QA模型生成问答文档
                response = LLMGenerator.generate_qa_document(tenant_id, document_node.page_content, document_language)
                document_qa_list = self.format_split_text(response)
                qa_documents = []
                for result in document_qa_list:
                    qa_document = Document(page_content=result['question'], metadata=document_node.metadata.model_copy())
                    doc_id = str(uuid.uuid4())
                    hash = helper.generate_text_hash(result['question'])
                    qa_document.metadata['answer'] = result['answer']
                    qa_document.metadata['doc_id'] = doc_id
                    qa_document.metadata['doc_hash'] = hash
                    qa_documents.append(qa_document)
                format_documents.extend(qa_documents)
            except Exception as e:
                # 记录异常
                logging.exception(e)

            # 将格式化后的问答文档添加到总集中
            all_qa_documents.extend(format_documents)

    def _split_to_documents_for_estimate(self, text_docs: list[Document], splitter: TextSplitter,
                                         processing_rule: DatasetProcessRule) -> list[Document]:
        """
        根据指定的分隔器和处理规则将给定的文本文档分割成更小的节点。

        :param text_docs: 包含待分割文本内容的Document对象列表。
        :param splitter: 负责将文档划分为更小部分的TextSplitter实例。
        :param processing_rule: 定义如何清理和处理文档的DatasetProcessRule实例。
        :return: 清理和分割后，表示原始文档各个部分的Document对象列表。
        """
        all_documents = []
        for text_doc in text_docs:
            # 根据指定的处理规则清理文档文本
            document_text = self._document_clean(text_doc.page_content, processing_rule)
            text_doc.page_content = document_text

            # 使用指定的分隔器将清理后的文档分割成更小的节点
            documents = splitter.split_documents([text_doc])

            split_documents = []
            for document in documents:
                # 过滤掉空或仅包含空白字符的节点
                if document.page_content is None or not document.page_content.strip():
                    continue
                # 为每个非空节点分配唯一ID并生成哈希值
                doc_id = str(uuid.uuid4())
                hash = helper.generate_text_hash(document.page_content)

                document.metadata['doc_id'] = doc_id
                document.metadata['doc_hash'] = hash

                split_documents.append(document)

            all_documents.extend(split_documents)

        return all_documents

    @staticmethod
    def _document_clean(text: str, processing_rule: DatasetProcessRule) -> str:
        """
        根据处理规则清理文档文本。
        
        :param text: 待清理的文本字符串。
        :param processing_rule: 指定的文档处理规则，包含自动和自定义规则。
        :return: 清理后的文本字符串。
        """
        # 根据处理模式选择相应的规则集
        if processing_rule.mode == "automatic":
            rules = DatasetProcessRule.AUTOMATIC_RULES
        else:
            rules = json.loads(processing_rule.rules) if processing_rule.rules else {}

        # 应用预处理规则
        if 'pre_processing_rules' in rules:
            pre_processing_rules = rules["pre_processing_rules"]
            for pre_processing_rule in pre_processing_rules:
                # 根据规则ID启用相应的清理逻辑
                if pre_processing_rule["id"] == "remove_extra_spaces" and pre_processing_rule["enabled"] is True:
                    # 移除多余空格，包括换行符和各种空白字符
                    pattern = r'\n{3,}'
                    text = re.sub(pattern, '\n\n', text)
                    pattern = r'[\t\f\r\x20\u00a0\u1680\u180e\u2000-\u200a\u202f\u205f\u3000]{2,}'
                    text = re.sub(pattern, ' ', text)
                elif pre_processing_rule["id"] == "remove_urls_emails" and pre_processing_rule["enabled"] is True:
                    # 移除电子邮件地址和URL
                    pattern = r'([a-zA-Z0-9_.+-]+@[a-zA-Z0-9-]+\.[a-zA-Z0-9-.]+)'
                    text = re.sub(pattern, '', text)
                    
                    pattern = r'https?://[^\s]+'
                    text = re.sub(pattern, '', text)

        return text

<<<<<<< HEAD
    def format_split_text(self, text):
        """
        根据给定的文本，使用正则表达式分割出问题和答案，并返回格式化的列表。
        
        参数:
        text: str - 待处理的文本，期望包含以“Q”开头的问题和以“A”开头的答案。
        
        返回值:
        list - 包含问题和答案的字典列表，每个字典包含两个键："question" 和 "answer"。
        """
        # 使用正则表达式匹配问题和答案
=======
    @staticmethod
    def format_split_text(text):
>>>>>>> 7b7576ad
        regex = r"Q\d+:\s*(.*?)\s*A\d+:\s*([\s\S]*?)(?=Q\d+:|$)"
        matches = re.findall(regex, text, re.UNICODE)

        # 格式化匹配到的问题和答案，去除多余空格并处理换行
        return [
            {
                "question": q,
                "answer": re.sub(r"\n\s*", "\n", a.strip())
            }
            for q, a in matches if q and a
        ]

    def _load(self, index_processor: BaseIndexProcessor, dataset: Dataset,
            dataset_document: DatasetDocument, documents: list[Document]) -> None:
        """
        加载数据集文档，通过嵌入模型生成索引，并更新文档状态为完成。
        
        :param index_processor: 负责处理索引的处理器
        :param dataset: 目标数据集，包含索引技术与嵌入模型等配置
        :param dataset_document: 数据集文档，用于记录数据集的元数据和状态
        :param documents: 需要被索引的文档列表
        :return: None
        """

        # 尝试根据数据集配置的索引技术获取对应的嵌入模型实例
        embedding_model_instance = None
        if dataset.indexing_technique == 'high_quality':
            embedding_model_instance = self.model_manager.get_model_instance(
                tenant_id=dataset.tenant_id,
                provider=dataset.embedding_model_provider,
                model_type=ModelType.TEXT_EMBEDDING,
                model=dataset.embedding_model
            )

        # 按照chunk_size分块处理文档
        indexing_start_at = time.perf_counter()
        tokens = 0
        chunk_size = 10

        # create keyword index
        create_keyword_thread = threading.Thread(target=self._process_keyword_index,
                                                args=(current_app._get_current_object(),
                                                    dataset.id, dataset_document.id, documents))
        create_keyword_thread.start()

        # 如果索引技术为高质量索引，则使用并发执行器处理文档分块的索引生成
        if dataset.indexing_technique == 'high_quality':
            with concurrent.futures.ThreadPoolExecutor(max_workers=10) as executor:
                futures = []
                for i in range(0, len(documents), chunk_size):
                    chunk_documents = documents[i:i + chunk_size]
                    futures.append(executor.submit(self._process_chunk, current_app._get_current_object(), index_processor,
                                                   chunk_documents, dataset,
                                                   dataset_document, embedding_model_instance))

                for future in futures:
                    tokens += future.result()

        create_keyword_thread.join()
        indexing_end_at = time.perf_counter()

        # 更新文档索引状态为完成，并记录处理的token数量、完成时间和索引延迟
        self._update_document_index_status(
            document_id=dataset_document.id,
            after_indexing_status="completed",
            extra_update_params={
                DatasetDocument.tokens: tokens,
                DatasetDocument.completed_at: datetime.datetime.now(datetime.timezone.utc).replace(tzinfo=None),
                DatasetDocument.indexing_latency: indexing_end_at - indexing_start_at,
                DatasetDocument.error: None,
            }
        )

<<<<<<< HEAD
    def _process_keyword_index(self, flask_app, dataset_id, document_id, documents):
        """
        处理关键字索引过程。
        
        参数:
        - flask_app: Flask应用实例，用于提供应用上下文。
        - dataset_id: 数据集ID，用于查询特定数据集。
        - document_id: 文档ID，标识需要进行索引的文档。
        - documents: 文档集合，包含需要索引的文档内容。
        
        返回值:
        无
        """
=======
    @staticmethod
    def _process_keyword_index(flask_app, dataset_id, document_id, documents):
>>>>>>> 7b7576ad
        with flask_app.app_context():
            # 根据数据集ID查询数据集信息
            dataset = Dataset.query.filter_by(id=dataset_id).first()
            if not dataset:
                raise ValueError("no dataset found")  # 如果找不到数据集，则抛出异常
            
            # 为当前数据集创建关键字实例，并处理文档
            keyword = Keyword(dataset)
            keyword.create(documents)
            
            # 如果索引技术不为'high_quality'，则更新文档段的状态为完成
            if dataset.indexing_technique != 'high_quality':
                document_ids = [document.metadata['doc_id'] for document in documents]  # 提取文档ID列表
                
                # 更新状态为完成的文档段
                db.session.query(DocumentSegment).filter(
                    DocumentSegment.document_id == document_id,
                    DocumentSegment.index_node_id.in_(document_ids),
                    DocumentSegment.status == "indexing"
                ).update({
                    DocumentSegment.status: "completed",
                    DocumentSegment.enabled: True,
                    DocumentSegment.completed_at: datetime.datetime.now(datetime.timezone.utc).replace(tzinfo=None)
                })

                db.session.commit()  # 提交数据库事务

    def _process_chunk(self, flask_app, index_processor, chunk_documents, dataset, dataset_document,
                       embedding_model_instance):
        with flask_app.app_context():
            # 检查文档是否暂停索引
            self._check_document_paused_status(dataset_document.id)

            tokens = 0
            if embedding_model_instance:
                tokens += sum(
                    embedding_model_instance.get_text_embedding_num_tokens(
                        [document.page_content]
                    )
                    for document in chunk_documents
                )

            # 加载索引
            index_processor.load(dataset, chunk_documents, with_keywords=False)

            document_ids = [document.metadata['doc_id'] for document in chunk_documents]
            # 更新数据库中对应文档段的状态为完成，并启用它们
            db.session.query(DocumentSegment).filter(
                DocumentSegment.document_id == dataset_document.id,
                DocumentSegment.index_node_id.in_(document_ids),
                DocumentSegment.status == "indexing"
            ).update({
                DocumentSegment.status: "completed",
                DocumentSegment.enabled: True,
                DocumentSegment.completed_at: datetime.datetime.now(datetime.timezone.utc).replace(tzinfo=None)
            })

            db.session.commit()

            return tokens

<<<<<<< HEAD
    def _check_document_paused_status(self, document_id: str):
        """
        检查指定文档的暂停状态。
        
        通过在Redis中查找特定键值来判断文档是否处于暂停索引的状态。如果找到相应的键值，
        则抛出`DocumentIsPausedException`异常。
        
        参数:
        - document_id (str): 要检查的文档ID。
        
        返回值:
        - 无返回值，但如果文档被暂停，则抛出`DocumentIsPausedException`异常。
        """
        
        # 构造缓存键名
=======
    @staticmethod
    def _check_document_paused_status(document_id: str):
>>>>>>> 7b7576ad
        indexing_cache_key = 'document_{}_is_paused'.format(document_id)
        # 从Redis获取键值
        result = redis_client.get(indexing_cache_key)
        if result:
            # 如果找到键值，表示文档被暂停，抛出异常
            raise DocumentIsPausedException()

<<<<<<< HEAD
    def _update_document_index_status(self, document_id: str, after_indexing_status: str,
                                    extra_update_params: Optional[dict] = None) -> None:
=======
    @staticmethod
    def _update_document_index_status(document_id: str, after_indexing_status: str,
                                      extra_update_params: Optional[dict] = None) -> None:
>>>>>>> 7b7576ad
        """
        更新文档的索引状态。

        参数:
        - document_id (str): 文档的唯一标识符。
        - after_indexing_status (str): 索引后的文档状态。
        - extra_update_params (Optional[dict]): 除了索引状态外，要更新的文档其他参数。默认为None。

        异常:
        - DocumentIsPausedException: 如果文档当前已暂停。
        - DocumentIsDeletedPausedException: 如果文档不存在或已被删除。
        """

        # 检查文档是否暂停，如果是则抛出异常
        count = DatasetDocument.query.filter_by(id=document_id, is_paused=True).count()
        if count > 0:
            raise DocumentIsPausedException()
        
        # 从数据库中获取文档
        document = DatasetDocument.query.filter_by(id=document_id).first()
        if not document:
            raise DocumentIsDeletedPausedException()

        # 准备更新参数，设置新的索引状态
        update_params = {
            DatasetDocument.indexing_status: after_indexing_status
        }

        # 如果提供额外的更新参数，则将其合并
        if extra_update_params:
            update_params.update(extra_update_params)

        # 更新数据库中文档的索引状态并提交会话
        DatasetDocument.query.filter_by(id=document_id).update(update_params)
        db.session.commit()

    @staticmethod
    def _update_segments_by_document(dataset_document_id: str, update_params: dict) -> None:
        """
        根据文档ID更新文档段落。
        
        此方法根据提供的文档ID及更新参数，更新数据库中文档段落的相应属性。

        参数:
        - dataset_document_id (str): 数据集内文档的唯一标识符。
        - update_params (dict): 包含文档段落待更新属性的字典。

        返回:
        - None: 此方法不返回任何值，直接在数据库中进行更新操作。
        """
        # 使用提供的参数更新数据库中的文档段落
        DocumentSegment.query.filter_by(document_id=dataset_document_id).update(update_params)
        
        # 提交更改到数据库
        db.session.commit()

    @staticmethod
    def batch_add_segments(segments: list[DocumentSegment], dataset: Dataset):
        """
        批量添加段落索引处理

        :param segments: 文档段落列表，每个段落包含文档内容及相关元数据
        :type segments: list[DocumentSegment]
        :param dataset: 数据集对象，包含文档的存储形式等信息
        :type dataset: Dataset
        :return: 无
        """

        # 初始化文档列表
        documents = []
        for segment in segments:
            # 为每个段落创建文档对象
            document = Document(
                page_content=segment.content,
                metadata={
                    "doc_id": segment.index_node_id,
                    "doc_hash": segment.index_node_hash,
                    "document_id": segment.document_id,
                    "dataset_id": segment.dataset_id,
                }
            )
            documents.append(document)
        
        # 根据数据集的文档形式加载索引处理器并处理文档
        index_type = dataset.doc_form
        index_processor = IndexProcessorFactory(index_type).init_index_processor()
        index_processor.load(dataset, documents)

    def _transform(self, index_processor: BaseIndexProcessor, dataset: Dataset,
                text_docs: list[Document], doc_language: str, process_rule: dict) -> list[Document]:
        """
        对给定的文本文档列表进行转换处理。
        
        :param index_processor: 用于转换文本文档的索引处理器实例。
        :param dataset: 包含文档嵌入模型配置信息的数据集对象。
        :param text_docs: 待处理的文档列表，每个文档是一个Document对象。
        :param doc_language: 文档的语言。
        :param process_rule: 文档处理规则的字典。
        :return: 处理后的文档列表，每个文档是一个Document对象。
        """
        # 尝试根据数据集的配置获取嵌入模型实例
        embedding_model_instance = None
        if dataset.indexing_technique == 'high_quality':
            # 如果数据集指定了嵌入模型提供者，则尝试获取特定的模型实例
            if dataset.embedding_model_provider:
                embedding_model_instance = self.model_manager.get_model_instance(
                    tenant_id=dataset.tenant_id,
                    provider=dataset.embedding_model_provider,
                    model_type=ModelType.TEXT_EMBEDDING,
                    model=dataset.embedding_model
                )
            else:
                # 如果未指定嵌入模型提供者，则获取默认的嵌入模型实例
                embedding_model_instance = self.model_manager.get_default_model_instance(
                    tenant_id=dataset.tenant_id,
                    model_type=ModelType.TEXT_EMBEDDING,
                )

        # 使用索引处理器和配置的嵌入模型对文档进行转换处理
        documents = index_processor.transform(text_docs, embedding_model_instance=embedding_model_instance,
                                            process_rule=process_rule, tenant_id=dataset.tenant_id,
                                            doc_language=doc_language)

        return documents

    def _load_segments(self, dataset, dataset_document, documents):
        """
        加载文档段到数据集。
        
        参数:
        - dataset: 数据集对象，表示目标数据集。
        - dataset_document: 数据集文档对象，包含数据集的元数据和创建信息。
        - documents: 文档列表，需要加载到数据集中的文档段。
        
        无返回值。
        """
        # 初始化文档存储，关联数据集和文档
        doc_store = DatasetDocumentStore(
            dataset=dataset,
            user_id=dataset_document.created_by,
            document_id=dataset_document.id
        )

        # 将文档段添加到文档存储中
        doc_store.add_documents(documents)

        # 更新文档索引状态为"indexing"
        cur_time = datetime.datetime.now(datetime.timezone.utc).replace(tzinfo=None)
        self._update_document_index_status(
            document_id=dataset_document.id,
            after_indexing_status="indexing",
            extra_update_params={
                DatasetDocument.cleaning_completed_at: cur_time,
                DatasetDocument.splitting_completed_at: cur_time,
            }
        )

        # 更新文档段状态为"indexing"
        self._update_segments_by_document(
            dataset_document_id=dataset_document.id,
            update_params={
                DocumentSegment.status: "indexing",
                DocumentSegment.indexing_at: datetime.datetime.now(datetime.timezone.utc).replace(tzinfo=None)
            }
        )
        pass


class DocumentIsPausedException(Exception):
    pass


class DocumentIsDeletedPausedException(Exception):
    pass<|MERGE_RESOLUTION|>--- conflicted
+++ resolved
@@ -487,14 +487,9 @@
         text = re.sub('\uFFFE', '', text)
         return text
 
-<<<<<<< HEAD
-    def _get_splitter(self, processing_rule: DatasetProcessRule,
-                    embedding_model_instance: Optional[ModelInstance]) -> TextSplitter:
-=======
     @staticmethod
     def _get_splitter(processing_rule: DatasetProcessRule,
                       embedding_model_instance: Optional[ModelInstance]) -> TextSplitter:
->>>>>>> 7b7576ad
         """
         根据处理规则获取文本分割器对象。
 
@@ -789,22 +784,8 @@
 
         return text
 
-<<<<<<< HEAD
-    def format_split_text(self, text):
-        """
-        根据给定的文本，使用正则表达式分割出问题和答案，并返回格式化的列表。
-        
-        参数:
-        text: str - 待处理的文本，期望包含以“Q”开头的问题和以“A”开头的答案。
-        
-        返回值:
-        list - 包含问题和答案的字典列表，每个字典包含两个键："question" 和 "answer"。
-        """
-        # 使用正则表达式匹配问题和答案
-=======
     @staticmethod
     def format_split_text(text):
->>>>>>> 7b7576ad
         regex = r"Q\d+:\s*(.*?)\s*A\d+:\s*([\s\S]*?)(?=Q\d+:|$)"
         matches = re.findall(regex, text, re.UNICODE)
 
@@ -878,24 +859,8 @@
             }
         )
 
-<<<<<<< HEAD
-    def _process_keyword_index(self, flask_app, dataset_id, document_id, documents):
-        """
-        处理关键字索引过程。
-        
-        参数:
-        - flask_app: Flask应用实例，用于提供应用上下文。
-        - dataset_id: 数据集ID，用于查询特定数据集。
-        - document_id: 文档ID，标识需要进行索引的文档。
-        - documents: 文档集合，包含需要索引的文档内容。
-        
-        返回值:
-        无
-        """
-=======
     @staticmethod
     def _process_keyword_index(flask_app, dataset_id, document_id, documents):
->>>>>>> 7b7576ad
         with flask_app.app_context():
             # 根据数据集ID查询数据集信息
             dataset = Dataset.query.filter_by(id=dataset_id).first()
@@ -957,26 +922,8 @@
 
             return tokens
 
-<<<<<<< HEAD
-    def _check_document_paused_status(self, document_id: str):
-        """
-        检查指定文档的暂停状态。
-        
-        通过在Redis中查找特定键值来判断文档是否处于暂停索引的状态。如果找到相应的键值，
-        则抛出`DocumentIsPausedException`异常。
-        
-        参数:
-        - document_id (str): 要检查的文档ID。
-        
-        返回值:
-        - 无返回值，但如果文档被暂停，则抛出`DocumentIsPausedException`异常。
-        """
-        
-        # 构造缓存键名
-=======
     @staticmethod
     def _check_document_paused_status(document_id: str):
->>>>>>> 7b7576ad
         indexing_cache_key = 'document_{}_is_paused'.format(document_id)
         # 从Redis获取键值
         result = redis_client.get(indexing_cache_key)
@@ -984,14 +931,9 @@
             # 如果找到键值，表示文档被暂停，抛出异常
             raise DocumentIsPausedException()
 
-<<<<<<< HEAD
-    def _update_document_index_status(self, document_id: str, after_indexing_status: str,
-                                    extra_update_params: Optional[dict] = None) -> None:
-=======
     @staticmethod
     def _update_document_index_status(document_id: str, after_indexing_status: str,
                                       extra_update_params: Optional[dict] = None) -> None:
->>>>>>> 7b7576ad
         """
         更新文档的索引状态。
 
