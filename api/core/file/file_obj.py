import enum
from typing import Any, Optional

from pydantic import BaseModel

from core.file.tool_file_parser import ToolFileParser
from core.file.upload_file_parser import UploadFileParser
from core.model_runtime.entities.message_entities import ImagePromptMessageContent
from extensions.ext_database import db


class FileExtraConfig(BaseModel):
    """
    File Upload Entity.
    """
    image_config: Optional[dict[str, Any]] = None


class FileType(enum.Enum):
    """
    文件类型枚举类，定义了文件的基本类型。

    Attributes:
        IMAGE (str): 图片类型的枚举成员。
    """

    IMAGE = 'image'

    @staticmethod
    def value_of(value):
        """
        根据值获取枚举成员。

        Args:
            value (str): 需要获取的枚举成员的值。

        Returns:
            FileType: 与给定值匹配的枚举成员。

        Raises:
            ValueError: 如果没有找到与给定值匹配的枚举成员时抛出。
        """
        for member in FileType:
            if member.value == value:
                return member
        raise ValueError(f"No matching enum found for value '{value}'")

class FileTransferMethod(enum.Enum):
    """
    文件传输方法枚举类，定义了文件传输的不同方式。

    Attributes:
        REMOTE_URL (str): 通过远程URL传输的枚举成员。
        LOCAL_FILE (str): 通过本地文件传输的枚举成员。
        TOOL_FILE (str): 通过工具内部文件传输的枚举成员。
    """

    REMOTE_URL = 'remote_url'
    LOCAL_FILE = 'local_file'
    TOOL_FILE = 'tool_file'

    @staticmethod
    def value_of(value):
        """
        根据值获取枚举成员。

        Args:
            value (str): 需要获取的枚举成员的值。

        Returns:
            FileTransferMethod: 与给定值匹配的枚举成员。

        Raises:
            ValueError: 如果没有找到与给定值匹配的枚举成员时抛出。
        """
        for member in FileTransferMethod:
            if member.value == value:
                return member
        raise ValueError(f"No matching enum found for value '{value}'")

class FileBelongsTo(enum.Enum):
    """
    文件归属枚举类，定义了文件可能的归属。

    Attributes:
        USER (str): 归属于用户的枚举成员。
        ASSISTANT (str): 归属于助手的枚举成员。
    """

    USER = 'user'
    ASSISTANT = 'assistant'

    @staticmethod
    def value_of(value):
        """
        根据值获取枚举成员。

        Args:
            value (str): 需要获取的枚举成员的值。

        Returns:
            FileBelongsTo: 与给定值匹配的枚举成员。

        Raises:
            ValueError: 如果没有找到与给定值匹配的枚举成员时抛出。
        """
        for member in FileBelongsTo:
            if member.value == value:
                return member
        raise ValueError(f"No matching enum found for value '{value}'")

class FileVar(BaseModel):
    # 文件变量类，用于表示与文件相关的变量信息
    id: Optional[str] = None  # 消息文件ID
    tenant_id: str  # 租户ID
    type: FileType  # 文件类型
    transfer_method: FileTransferMethod  # 文件传输方法
    url: Optional[str] = None  # 远程URL
    related_id: Optional[str] = None  # 关联ID
    extra_config: Optional[FileExtraConfig] = None  # 额外配置
    filename: Optional[str] = None  # 文件名
    extension: Optional[str] = None  # 文件扩展名
    mime_type: Optional[str] = None  # MIME类型

    def to_dict(self) -> dict:
        """
        将文件变量信息转换为字典格式
        :return: 文件变量的字典表示
        """
        return {
            '__variant': self.__class__.__name__,
            'tenant_id': self.tenant_id,
            'type': self.type.value,
            'transfer_method': self.transfer_method.value,
            'url': self.preview_url,
            'remote_url': self.url,
            'related_id': self.related_id,
            'filename': self.filename,
            'extension': self.extension,
            'mime_type': self.mime_type,
        }

    def to_markdown(self) -> str:
        """
        将文件转换为Markdown格式的表示
        :return: 文件的Markdown格式字符串
        """
        preview_url = self.preview_url
        if self.type == FileType.IMAGE:
            text = f'![{self.filename or ""}]({preview_url})'
        else:
            text = f'[{self.filename or preview_url}]({preview_url})'

        return text

    @property
    def data(self) -> Optional[str]:
        """
        获取图片数据，根据配置MULTIMODAL_SEND_IMAGE_FORMAT返回文件的签名URL或Base64数据
        :return: 图片数据或文件签名URL
        """
        return self._get_data()

    @property
    def preview_url(self) -> Optional[str]:
        """
        获取签名的预览URL
        :return: 签名预览URL
        """
        return self._get_data(force_url=True)

    @property
    def prompt_message_content(self) -> ImagePromptMessageContent:
        """
        根据文件类型和配置，生成图片提示消息内容
        :return: 图片提示消息内容对象
        """
        if self.type == FileType.IMAGE:
            image_config = self.extra_config.image_config

            return ImagePromptMessageContent(
                data=self.data,
                detail=ImagePromptMessageContent.DETAIL.HIGH
                if image_config.get("detail") == "high" else ImagePromptMessageContent.DETAIL.LOW
            )

    def _get_data(self, force_url: bool = False) -> Optional[str]:
<<<<<<< HEAD
        """
        根据文件类型和传输方法获取文件数据，可能是远程URL或Base64编码的数据
        :param force_url: 是否强制获取URL
        :return: 文件数据或URL
        """
=======
        from models.model import UploadFile
>>>>>>> 3f9720bc
        if self.type == FileType.IMAGE:
            if self.transfer_method == FileTransferMethod.REMOTE_URL:
                return self.url
            elif self.transfer_method == FileTransferMethod.LOCAL_FILE:
                # 获取本地文件上传信息，并转换为图片数据
                upload_file = (db.session.query(UploadFile)
                               .filter(
                    UploadFile.id == self.related_id,
                    UploadFile.tenant_id == self.tenant_id
                ).first())

                return UploadFileParser.get_image_data(
                    upload_file=upload_file,
                    force_url=force_url
                )
            elif self.transfer_method == FileTransferMethod.TOOL_FILE:
                # 获取工具文件，并签名
                extension = self.extension
                return ToolFileParser.get_tool_file_manager().sign_file(tool_file_id=self.related_id, extension=extension)

        return None<|MERGE_RESOLUTION|>--- conflicted
+++ resolved
@@ -185,15 +185,7 @@
             )
 
     def _get_data(self, force_url: bool = False) -> Optional[str]:
-<<<<<<< HEAD
-        """
-        根据文件类型和传输方法获取文件数据，可能是远程URL或Base64编码的数据
-        :param force_url: 是否强制获取URL
-        :return: 文件数据或URL
-        """
-=======
         from models.model import UploadFile
->>>>>>> 3f9720bc
         if self.type == FileType.IMAGE:
             if self.transfer_method == FileTransferMethod.REMOTE_URL:
                 return self.url
