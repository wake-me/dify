--- conflicted
+++ resolved
@@ -210,12 +210,7 @@
 
             # 发送HEAD请求检查URL是否可达
             response = requests.head(url, headers=headers, allow_redirects=True)
-<<<<<<< HEAD
-            if response.status_code == 200:
-                # 若返回状态码为200，表示URL有效
-=======
             if response.status_code in {200, 304}:
->>>>>>> 57729823
                 return True, ""
             else:
                 # 若状态码非200，表示URL不存在或有其他问题
