--- conflicted
+++ resolved
@@ -27,13 +27,8 @@
         self.tenant_id = tenant_id  # 租户标识
         self.app_id = app_id  # 应用标识
 
-<<<<<<< HEAD
-    def validate_and_transform_files_arg(self, files: list[dict], file_extra_config: FileExtraConfig,
-                                        user: Union[Account, EndUser]) -> list[FileVar]:
-=======
     def validate_and_transform_files_arg(self, files: Sequence[Mapping[str, Any]], file_extra_config: FileExtraConfig,
                                          user: Union[Account, EndUser]) -> list[FileVar]:
->>>>>>> 5b32f2e0
         """
         验证并转换文件参数
 
