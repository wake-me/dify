import datetime
import json
import logging
from collections import defaultdict
from collections.abc import Iterator
from json import JSONDecodeError
from typing import Optional

from pydantic import BaseModel, ConfigDict

from core.entities.model_entities import ModelStatus, ModelWithProviderEntity, SimpleModelProviderEntity
from core.entities.provider_entities import (
    CustomConfiguration,
    ModelSettings,
    SystemConfiguration,
    SystemConfigurationStatus,
)
from core.helper import encrypter
from core.helper.model_provider_cache import ProviderCredentialsCache, ProviderCredentialsCacheType
from core.model_runtime.entities.model_entities import FetchFrom, ModelType
from core.model_runtime.entities.provider_entities import (
    ConfigurateMethod,
    CredentialFormSchema,
    FormType,
    ProviderEntity,
)
from core.model_runtime.model_providers import model_provider_factory
from core.model_runtime.model_providers.__base.ai_model import AIModel
from core.model_runtime.model_providers.__base.model_provider import ModelProvider
from extensions.ext_database import db
from models.provider import (
    LoadBalancingModelConfig,
    Provider,
    ProviderModel,
    ProviderModelSetting,
    ProviderType,
    TenantPreferredModelProvider,
)

logger = logging.getLogger(__name__)

# 用于存储原始提供商配置方法的字典
original_provider_configurate_methods = {}


class ProviderConfiguration(BaseModel):
    """
    提供者配置的模型类。
    该类用于表示云服务提供者的配置信息，包括租户ID、提供者实体、首选的提供者类型、使用的提供者类型、系统配置和自定义配置。
    """
    tenant_id: str
    provider: ProviderEntity
    preferred_provider_type: ProviderType
    using_provider_type: ProviderType
    system_configuration: SystemConfiguration
    custom_configuration: CustomConfiguration
    model_settings: list[ModelSettings]

    # pydantic configs
    model_config = ConfigDict(protected_namespaces=())

    def __init__(self, **data):
        """
        初始化提供者配置实例。
        :param **data: 关键字参数，用于初始化模型属性。
        在初始化过程中，会检查并记录提供商的原始配置方法，并根据条件动态调整提供商的配置方法列表。
        """
        super().__init__(**data)  # 调用父类构造函数

        # 如果该提供商的原始配置方法未被记录，则进行记录
        if self.provider.provider not in original_provider_configurate_methods:
            original_provider_configurate_methods[self.provider.provider] = []
            for configurate_method in self.provider.configurate_methods:  # 遍历提供商的配置方法
                original_provider_configurate_methods[self.provider.provider].append(configurate_method)

        # 在特定条件下，向提供商的配置方法列表中添加预定义模型配置方法
        if original_provider_configurate_methods[self.provider.provider] == [ConfigurateMethod.CUSTOMIZABLE_MODEL]:
            if (any([len(quota_configuration.restrict_models) > 0
                     for quota_configuration in self.system_configuration.quota_configurations])
                    and ConfigurateMethod.PREDEFINED_MODEL not in self.provider.configurate_methods):
                self.provider.configurate_methods.append(ConfigurateMethod.PREDEFINED_MODEL)

    def get_current_credentials(self, model_type: ModelType, model: str) -> Optional[dict]:
        """
        Get current credentials.

        :param model_type: model type
        :param model: model name
        :return:
        """
        if self.model_settings:
            # check if model is disabled by admin
            for model_setting in self.model_settings:
                if (model_setting.model_type == model_type
                        and model_setting.model == model):
                    if not model_setting.enabled:
                        raise ValueError(f'Model {model} is disabled.')

        if self.using_provider_type == ProviderType.SYSTEM:
            # 系统提供者类型的认证处理
            restrict_models = []
            # 根据当前配额类型筛选适用的配额配置，并提取限制模型列表
            for quota_configuration in self.system_configuration.quota_configurations:
                if self.system_configuration.current_quota_type != quota_configuration.quota_type:
                    continue

                restrict_models = quota_configuration.restrict_models

            # 复制系统配置的认证信息
            copy_credentials = self.system_configuration.credentials.copy()
            # 如果存在限制模型，进一步处理以添加基础模型名称
            if restrict_models:
                for restrict_model in restrict_models:
                    if (restrict_model.model_type == model_type
                            and restrict_model.model == model
                            and restrict_model.base_model_name):
                        copy_credentials['base_model_name'] = restrict_model.base_model_name

            return copy_credentials
        else:
            credentials = None
            if self.custom_configuration.models:
                # 在自定义配置的模型中查找匹配的模型认证信息
                for model_configuration in self.custom_configuration.models:
                    if model_configuration.model_type == model_type and model_configuration.model == model:
                        credentials = model_configuration.credentials
                        break

            # 如果存在自定义提供者，返回其认证信息
            if self.custom_configuration.provider:
                credentials = self.custom_configuration.provider.credentials

            return credentials

    def get_system_configuration_status(self) -> SystemConfigurationStatus:
        """
        获取系统配置的状态。
        
        :return: 返回系统配置的状态，如果是不支持的配置则返回UNSUPPORTED，如果配置有效则返回ACTIVE，
                如果配置的配额超出则返回QUOTA_EXCEEDED。
        """
        # 检查系统配置是否启用
        if self.system_configuration.enabled is False:
            return SystemConfigurationStatus.UNSUPPORTED

        # 获取当前配额类型和对应的配置
        current_quota_type = self.system_configuration.current_quota_type
        current_quota_configuration = next(
            (q for q in self.system_configuration.quota_configurations if q.quota_type == current_quota_type),
            None
        )

        # 根据当前配额配置的有效性返回相应的配置状态
        return SystemConfigurationStatus.ACTIVE if current_quota_configuration.is_valid else \
            SystemConfigurationStatus.QUOTA_EXCEEDED

    def is_custom_configuration_available(self) -> bool:
        """
        检查是否可用自定义配置。
        
        该函数不接受任何参数。
        
        :return: 返回一个布尔值，如果自定义配置可用，则为True；否则为False。
        """
        # 检查自定义配置中是否提供了provider或者至少有一个模型
        return (self.custom_configuration.provider is not None
                or len(self.custom_configuration.models) > 0)

    def get_custom_credentials(self, obfuscated: bool = False) -> Optional[dict]:
        """
        获取自定义凭证。

        :param obfuscated: 凭证中的秘密数据是否被模糊处理
        :type obfuscated: bool
        :return: 如果存在自定义配置提供者，则返回凭证；如果请求被模糊处理，则返回模糊处理后的凭证；否则返回None。
        :rtype: Optional[dict]
        """
        # 检查是否有自定义配置提供者
        if self.custom_configuration.provider is None:
            return None

        credentials = self.custom_configuration.provider.credentials
        if not obfuscated:
            # 直接返回凭证，未进行模糊处理
            return credentials

        # Obfuscate credentials
        return self.obfuscated_credentials(
            credentials=credentials,
            credential_form_schemas=self.provider.provider_credential_schema.credential_form_schemas
            if self.provider.provider_credential_schema else []
        )

    def custom_credentials_validate(self, credentials: dict) -> tuple[Provider, dict]:
        """
        验证自定义凭证。
        :param credentials: 提供者的凭证信息，类型为字典。
        :return: 返回一个元组，包含Provider实例和验证后的凭证字典。
        """
        # 查询数据库以获取提供者记录
        provider_record = db.session.query(Provider) \
            .filter(
            Provider.tenant_id == self.tenant_id,
            Provider.provider_name == self.provider.provider,
            Provider.provider_type == ProviderType.CUSTOM.value
        ).first()

        # Get provider credential secret variables
        provider_credential_secret_variables = self.extract_secret_variables(
            self.provider.provider_credential_schema.credential_form_schemas
            if self.provider.provider_credential_schema else []
        )

        if provider_record:
            try:
                # 修复原始数据
                if provider_record.encrypted_config:
                    if not provider_record.encrypted_config.startswith("{"):
                        original_credentials = {
                            "openai_api_key": provider_record.encrypted_config
                        }
                    else:
                        original_credentials = json.loads(provider_record.encrypted_config)
                else:
                    original_credentials = {}
            except JSONDecodeError:
                original_credentials = {}

            # 加密凭证信息
            for key, value in credentials.items():
                if key in provider_credential_secret_variables:
                    # 如果发送的是[__HIDDEN__]，则将其替换为原始值
                    if value == '[__HIDDEN__]' and key in original_credentials:
                        credentials[key] = encrypter.decrypt_token(self.tenant_id, original_credentials[key])

        # 验证并调整凭证信息
        credentials = model_provider_factory.provider_credentials_validate(
            self.provider.provider,
            credentials
        )

        # 对凭证信息进行加密
        for key, value in credentials.items():
            if key in provider_credential_secret_variables:
                credentials[key] = encrypter.encrypt_token(self.tenant_id, value)

        return provider_record, credentials

    def add_or_update_custom_credentials(self, credentials: dict) -> None:
        """
        添加或更新自定义提供商的凭证。
        :param credentials: 包含提供商凭证信息的字典。
        :return: 无返回值。
        """
        # 验证自定义提供商配置
        provider_record, credentials = self.custom_credentials_validate(credentials)

        # 保存提供商记录
        # 注意：不要切换首选提供商，这允许用户首先使用配额
        if provider_record:
            # 更新现有提供商记录
            provider_record.encrypted_config = json.dumps(credentials)
            provider_record.is_valid = True
            provider_record.updated_at = datetime.datetime.now(datetime.timezone.utc).replace(tzinfo=None)
            db.session.commit()
        else:
            # 创建新的提供商记录
            provider_record = Provider(
                tenant_id=self.tenant_id,
                provider_name=self.provider.provider,
                provider_type=ProviderType.CUSTOM.value,
                encrypted_config=json.dumps(credentials),
                is_valid=True
            )
            db.session.add(provider_record)
            db.session.commit()

        # 清除提供商凭证缓存
        provider_model_credentials_cache = ProviderCredentialsCache(
            tenant_id=self.tenant_id,
            identity_id=provider_record.id,
            cache_type=ProviderCredentialsCacheType.PROVIDER
        )
        provider_model_credentials_cache.delete()

        # 切换到自定义提供商作为首选提供商
        self.switch_preferred_provider_type(ProviderType.CUSTOM)

    def delete_custom_credentials(self) -> None:
        """
        删除自定义提供商的凭证。
        :return: 无返回值
        """
        # 获取提供商
        provider_record = db.session.query(Provider) \
            .filter(
            Provider.tenant_id == self.tenant_id,
            Provider.provider_name == self.provider.provider,
            Provider.provider_type == ProviderType.CUSTOM.value
        ).first()

        # 如果存在该提供商记录，则删除
        if provider_record:
            # 切换回系统首选提供商类型
            self.switch_preferred_provider_type(ProviderType.SYSTEM)

            # 从数据库中删除提供商记录并提交更改
            db.session.delete(provider_record)
            db.session.commit()

            # 删除提供商模型的凭证缓存
            provider_model_credentials_cache = ProviderCredentialsCache(
                tenant_id=self.tenant_id,
                identity_id=provider_record.id,
                cache_type=ProviderCredentialsCacheType.PROVIDER
            )

            provider_model_credentials_cache.delete()

    def get_custom_model_credentials(self, model_type: ModelType, model: str, obfuscated: bool = False) \
            -> Optional[dict]:
        """
        获取自定义模型的凭证信息。

        :param model_type: 模型类型
        :param model: 模型名称
        :param obfuscated: 凭证数据是否被模糊处理
        :return: 如果找到对应模型的凭证信息，则返回凭证字典；否则返回None
        """
        # 检查自定义配置中是否存在模型配置
        if not self.custom_configuration.models:
            return None

        # 遍历模型配置，寻找匹配的模型类型和名称
        for model_configuration in self.custom_configuration.models:
            if model_configuration.model_type == model_type and model_configuration.model == model:
                credentials = model_configuration.credentials
                # 如果不需要模糊处理，直接返回凭证信息
                if not obfuscated:
                    return credentials

                # Obfuscate credentials
                return self.obfuscated_credentials(
                    credentials=credentials,
                    credential_form_schemas=self.provider.model_credential_schema.credential_form_schemas
                    if self.provider.model_credential_schema else []
                )

        # 如果未找到匹配的模型配置，返回None
        return None

    def custom_model_credentials_validate(self, model_type: ModelType, model: str, credentials: dict) \
            -> tuple[ProviderModel, dict]:
        """
        验证自定义模型的凭证信息。

        :param model_type: 模型类型
        :param model: 模型名称
        :param credentials: 模型凭证
        :return: 返回验证后的提供者模型记录和加密的凭证信息元组
        """
        # 获取提供者模型记录
        provider_model_record = db.session.query(ProviderModel) \
            .filter(
            ProviderModel.tenant_id == self.tenant_id,
            ProviderModel.provider_name == self.provider.provider,
            ProviderModel.model_name == model,
            ProviderModel.model_type == model_type.to_origin_model_type()
        ).first()

        # Get provider credential secret variables
        provider_credential_secret_variables = self.extract_secret_variables(
            self.provider.model_credential_schema.credential_form_schemas
            if self.provider.model_credential_schema else []
        )

        if provider_model_record:
            try:
                original_credentials = json.loads(
                    provider_model_record.encrypted_config) if provider_model_record.encrypted_config else {}
            except JSONDecodeError:
                original_credentials = {}

            # 解密凭证信息
            for key, value in credentials.items():
                if key in provider_credential_secret_variables:
                    # 如果发送的是隐秘信息标志，则用原始值替换
                    if value == '[__HIDDEN__]' and key in original_credentials:
                        credentials[key] = encrypter.decrypt_token(self.tenant_id, original_credentials[key])

        # 验证并更新凭证信息
        credentials = model_provider_factory.model_credentials_validate(
            provider=self.provider.provider,
            model_type=model_type,
            model=model,
            credentials=credentials
        )

        # 对敏感凭证信息进行加密
        for key, value in credentials.items():
            if key in provider_credential_secret_variables:
                credentials[key] = encrypter.encrypt_token(self.tenant_id, value)

        return provider_model_record, credentials

    def add_or_update_custom_model_credentials(self, model_type: ModelType, model: str, credentials: dict) -> None:
        """
        添加或更新自定义模型的凭证信息。

        :param model_type: 模型类型
        :param model: 模型名称
        :param credentials: 模型凭证信息
        :return: 无返回值
        """
        # 验证自定义模型的配置信息
        provider_model_record, credentials = self.custom_model_credentials_validate(model_type, model, credentials)

        # 保存提供者模型记录
        # 注意：不要切换首选提供者，这允许用户首先使用配额
        if provider_model_record:
            # 更新现有模型记录的凭证信息和有效性标志，并记录更新时间
            provider_model_record.encrypted_config = json.dumps(credentials)
            provider_model_record.is_valid = True
            provider_model_record.updated_at = datetime.datetime.now(datetime.timezone.utc).replace(tzinfo=None)
            db.session.commit()
        else:
            # 为新模型创建提供者模型记录，并保存凭证信息
            provider_model_record = ProviderModel(
                tenant_id=self.tenant_id,
                provider_name=self.provider.provider,
                model_name=model,
                model_type=model_type.to_origin_model_type(),
                encrypted_config=json.dumps(credentials),
                is_valid=True
            )
            db.session.add(provider_model_record)
            db.session.commit()

        # 创建或更新提供者模型凭证缓存记录，并随后删除该缓存记录
        provider_model_credentials_cache = ProviderCredentialsCache(
            tenant_id=self.tenant_id,
            identity_id=provider_model_record.id,
            cache_type=ProviderCredentialsCacheType.MODEL
        )

        provider_model_credentials_cache.delete()

    def delete_custom_model_credentials(self, model_type: ModelType, model: str) -> None:
        """
        删除自定义模型的凭证信息。
        :param model_type: 模型类型
        :param model: 模型名称
        :return: 无返回值
        """
        # 查询对应的提供者模型记录
        provider_model_record = db.session.query(ProviderModel) \
            .filter(
            ProviderModel.tenant_id == self.tenant_id,
            ProviderModel.provider_name == self.provider.provider,
            ProviderModel.model_name == model,
            ProviderModel.model_type == model_type.to_origin_model_type()
        ).first()

        # 如果找到提供者模型记录，则删除该记录及其凭证缓存
        if provider_model_record:
            db.session.delete(provider_model_record)
            db.session.commit()

            # 构建并删除提供者模型凭证缓存
            provider_model_credentials_cache = ProviderCredentialsCache(
                tenant_id=self.tenant_id,
                identity_id=provider_model_record.id,
                cache_type=ProviderCredentialsCacheType.MODEL
            )

            provider_model_credentials_cache.delete()

    def enable_model(self, model_type: ModelType, model: str) -> ProviderModelSetting:
        """
        Enable model.
        :param model_type: model type
        :param model: model name
        :return:
        """
        model_setting = db.session.query(ProviderModelSetting) \
            .filter(
            ProviderModelSetting.tenant_id == self.tenant_id,
            ProviderModelSetting.provider_name == self.provider.provider,
            ProviderModelSetting.model_type == model_type.to_origin_model_type(),
            ProviderModelSetting.model_name == model
        ).first()

        if model_setting:
            model_setting.enabled = True
            model_setting.updated_at = datetime.datetime.now(datetime.timezone.utc).replace(tzinfo=None)
            db.session.commit()
        else:
            model_setting = ProviderModelSetting(
                tenant_id=self.tenant_id,
                provider_name=self.provider.provider,
                model_type=model_type.to_origin_model_type(),
                model_name=model,
                enabled=True
            )
            db.session.add(model_setting)
            db.session.commit()

        return model_setting

    def disable_model(self, model_type: ModelType, model: str) -> ProviderModelSetting:
        """
        Disable model.
        :param model_type: model type
        :param model: model name
        :return:
        """
        model_setting = db.session.query(ProviderModelSetting) \
            .filter(
            ProviderModelSetting.tenant_id == self.tenant_id,
            ProviderModelSetting.provider_name == self.provider.provider,
            ProviderModelSetting.model_type == model_type.to_origin_model_type(),
            ProviderModelSetting.model_name == model
        ).first()

        if model_setting:
            model_setting.enabled = False
            model_setting.updated_at = datetime.datetime.now(datetime.timezone.utc).replace(tzinfo=None)
            db.session.commit()
        else:
            model_setting = ProviderModelSetting(
                tenant_id=self.tenant_id,
                provider_name=self.provider.provider,
                model_type=model_type.to_origin_model_type(),
                model_name=model,
                enabled=False
            )
            db.session.add(model_setting)
            db.session.commit()

        return model_setting

    def get_provider_model_setting(self, model_type: ModelType, model: str) -> Optional[ProviderModelSetting]:
        """
        Get provider model setting.
        :param model_type: model type
        :param model: model name
        :return:
        """
        return db.session.query(ProviderModelSetting) \
            .filter(
            ProviderModelSetting.tenant_id == self.tenant_id,
            ProviderModelSetting.provider_name == self.provider.provider,
            ProviderModelSetting.model_type == model_type.to_origin_model_type(),
            ProviderModelSetting.model_name == model
        ).first()

    def enable_model_load_balancing(self, model_type: ModelType, model: str) -> ProviderModelSetting:
        """
        Enable model load balancing.
        :param model_type: model type
        :param model: model name
        :return:
        """
        load_balancing_config_count = db.session.query(LoadBalancingModelConfig) \
            .filter(
            LoadBalancingModelConfig.tenant_id == self.tenant_id,
            LoadBalancingModelConfig.provider_name == self.provider.provider,
            LoadBalancingModelConfig.model_type == model_type.to_origin_model_type(),
            LoadBalancingModelConfig.model_name == model
        ).count()

        if load_balancing_config_count <= 1:
            raise ValueError('Model load balancing configuration must be more than 1.')

        model_setting = db.session.query(ProviderModelSetting) \
            .filter(
            ProviderModelSetting.tenant_id == self.tenant_id,
            ProviderModelSetting.provider_name == self.provider.provider,
            ProviderModelSetting.model_type == model_type.to_origin_model_type(),
            ProviderModelSetting.model_name == model
        ).first()

        if model_setting:
            model_setting.load_balancing_enabled = True
            model_setting.updated_at = datetime.datetime.now(datetime.timezone.utc).replace(tzinfo=None)
            db.session.commit()
        else:
            model_setting = ProviderModelSetting(
                tenant_id=self.tenant_id,
                provider_name=self.provider.provider,
                model_type=model_type.to_origin_model_type(),
                model_name=model,
                load_balancing_enabled=True
            )
            db.session.add(model_setting)
            db.session.commit()

        return model_setting

    def disable_model_load_balancing(self, model_type: ModelType, model: str) -> ProviderModelSetting:
        """
        Disable model load balancing.
        :param model_type: model type
        :param model: model name
        :return:
        """
        model_setting = db.session.query(ProviderModelSetting) \
            .filter(
            ProviderModelSetting.tenant_id == self.tenant_id,
            ProviderModelSetting.provider_name == self.provider.provider,
            ProviderModelSetting.model_type == model_type.to_origin_model_type(),
            ProviderModelSetting.model_name == model
        ).first()

        if model_setting:
            model_setting.load_balancing_enabled = False
            model_setting.updated_at = datetime.datetime.now(datetime.timezone.utc).replace(tzinfo=None)
            db.session.commit()
        else:
            model_setting = ProviderModelSetting(
                tenant_id=self.tenant_id,
                provider_name=self.provider.provider,
                model_type=model_type.to_origin_model_type(),
                model_name=model,
                load_balancing_enabled=False
            )
            db.session.add(model_setting)
            db.session.commit()

        return model_setting

    def get_provider_instance(self) -> ModelProvider:
        """
        Get provider instance.
        :return:
        """
        return model_provider_factory.get_provider_instance(self.provider.provider)

    def get_model_type_instance(self, model_type: ModelType) -> AIModel:
        """
        Get current model type instance.

        :param model_type: model type
        :return:
        """
        # Get provider instance
        provider_instance = self.get_provider_instance()

        # 根据模型类型获取LLM的模型实例
        return provider_instance.get_model_instance(model_type)

    def switch_preferred_provider_type(self, provider_type: ProviderType) -> None:
        """
        切换首选服务提供商类型。
        :param provider_type: 指定的服务提供商类型
        :return: 无返回值
        """
        # 如果指定的服务提供商类型与当前首选类型相同，则不进行任何操作
        if provider_type == self.preferred_provider_type:
            return

        # 如果指定为系统服务提供商，但系统配置未启用，则不进行任何操作
        if provider_type == ProviderType.SYSTEM and not self.system_configuration.enabled:
            return

        # 查询当前租户的首选模型服务提供商
        preferred_model_provider = db.session.query(TenantPreferredModelProvider) \
            .filter(
            TenantPreferredModelProvider.tenant_id == self.tenant_id,
            TenantPreferredModelProvider.provider_name == self.provider.provider
        ).first()

        # 如果已存在首选模型服务提供商，则更新其首选类型；否则，创建新的记录
        if preferred_model_provider:
            preferred_model_provider.preferred_provider_type = provider_type.value
        else:
            preferred_model_provider = TenantPreferredModelProvider(
                tenant_id=self.tenant_id,
                provider_name=self.provider.provider,
                preferred_provider_type=provider_type.value
            )
            db.session.add(preferred_model_provider)

        # 提交数据库会话，保存更改
        db.session.commit()

    def extract_secret_variables(self, credential_form_schemas: list[CredentialFormSchema]) -> list[str]:
        """
        Extract secret input form variables.

        :param credential_form_schemas:
        :return:
        """
        secret_input_form_variables = []  # 初始化存储秘密输入表单变量的列表
        for credential_form_schema in credential_form_schemas:
            # 如果表单类型为秘密输入，则将变量名添加到列表中
            if credential_form_schema.type == FormType.SECRET_INPUT:
                secret_input_form_variables.append(credential_form_schema.variable)

        return secret_input_form_variables

    def obfuscated_credentials(self, credentials: dict, credential_form_schemas: list[CredentialFormSchema]) -> dict:
        """
        对凭据进行混淆处理。

        :param credentials: 凭据字典，包含需要保护的敏感信息。
        :param credential_form_schemas: 凭据表单模式列表，用于定义哪些凭据字段是敏感的。
        :return: 混淆后的凭据字典，敏感信息被替换为混淆后的值。
        """
        # Get provider credential secret variables
        credential_secret_variables = self.extract_secret_variables(
            credential_form_schemas
        )

        # 复制原始凭据字典，然后对敏感凭据进行混淆
        copy_credentials = credentials.copy()
        for key, value in copy_credentials.items():
            if key in credential_secret_variables:
                # 对确定为敏感的凭证项进行混淆处理
                copy_credentials[key] = encrypter.obfuscated_token(value)

        return copy_credentials

    def get_provider_model(self, model_type: ModelType,
                        model: str,
                        only_active: bool = False) -> Optional[ModelWithProviderEntity]:
        """
        获取指定模型类型的提供者模型。
        
        :param model_type: 模型类型
        :param model: 模型名称
        :param only_active: 仅返回激活状态的模型
        :return: 如果找到匹配的模型，则返回 ModelWithProviderEntity 类型的对象；否则返回 None
        """
        # 获取所有指定模型类型的提供者模型
        provider_models = self.get_provider_models(model_type, only_active)

        # 遍历提供者模型列表，查找匹配的模型
        for provider_model in provider_models:
            if provider_model.model == model:
                return provider_model

        # 如果没有找到匹配的模型，返回 None
        return None

    def get_provider_models(self, model_type: Optional[ModelType] = None,
                            only_active: bool = False) -> list[ModelWithProviderEntity]:
        """
        获取提供者模型。
        :param model_type: 模型类型。如果提供，将仅获取该类型的模型。
        :param only_active: 仅获取活跃模型的标志。如果为True，则只返回状态为活跃的模型。
        :return: 返回一个排序后的模型列表，列表中的元素是带有提供者实体的模型。

        主要步骤包括：
        - 获取提供者实例。
        - 确定要查询的模型类型，如果没有指定模型类型，则获取提供者支持的所有模型类型。
        - 根据使用的提供者类型，调用相应的函数获取模型。
        - 如果需要，筛选出活跃的模型。
        - 最后，按模型类型值进行排序返回。
        """
        provider_instance = self.get_provider_instance()  # 获取提供者实例

        model_types = []
        if model_type:
            model_types.append(model_type)  # 如果指定了模型类型，只查询该类型
        else:
            # 如果没有指定模型类型，获取提供者支持的所有模型类型
            model_types = provider_instance.get_provider_schema().supported_model_types

        # Group model settings by model type and model
        model_setting_map = defaultdict(dict)
        for model_setting in self.model_settings:
            model_setting_map[model_setting.model_type][model_setting.model] = model_setting

        if self.using_provider_type == ProviderType.SYSTEM:
            provider_models = self._get_system_provider_models(
                model_types=model_types,
                provider_instance=provider_instance,
                model_setting_map=model_setting_map
            )
        else:
            provider_models = self._get_custom_provider_models(
                model_types=model_types,
                provider_instance=provider_instance,
                model_setting_map=model_setting_map
            )

        # 如果需要，筛选出活跃的模型
        if only_active:
            provider_models = [m for m in provider_models if m.status == ModelStatus.ACTIVE]

        # 对获取的模型按模型类型值进行排序
        return sorted(provider_models, key=lambda x: x.model_type.value)

    def _get_system_provider_models(self,
                                    model_types: list[ModelType],
                                    provider_instance: ModelProvider,
                                    model_setting_map: dict[ModelType, dict[str, ModelSettings]]) \
            -> list[ModelWithProviderEntity]:
        """
        获取系统提供者的模型信息。

        :param model_types: model types
        :param provider_instance: provider instance
        :param model_setting_map: model setting map
        :return:
        """
        provider_models = []
        # 遍历模型类型，获取每种类型下的模型信息
        for model_type in model_types:
            for m in provider_instance.models(model_type):
                status = ModelStatus.ACTIVE
                if m.model_type in model_setting_map and m.model in model_setting_map[m.model_type]:
                    model_setting = model_setting_map[m.model_type][m.model]
                    if model_setting.enabled is False:
                        status = ModelStatus.DISABLED

                provider_models.append(
                    ModelWithProviderEntity(
                        model=m.model,
                        label=m.label,
                        model_type=m.model_type,
                        features=m.features,
                        fetch_from=m.fetch_from,
                        model_properties=m.model_properties,
                        deprecated=m.deprecated,
                        provider=SimpleModelProviderEntity(self.provider),
                        status=status
                    )
                )

        # 初始化或更新提供者的配置方法列表
        if self.provider.provider not in original_provider_configurate_methods:
            original_provider_configurate_methods[self.provider.provider] = []
            for configurate_method in provider_instance.get_provider_schema().configurate_methods:
                original_provider_configurate_methods[self.provider.provider].append(configurate_method)

        # 判断是否应使用自定义模型配置
        should_use_custom_model = False
        if original_provider_configurate_methods[self.provider.provider] == [ConfigurateMethod.CUSTOMIZABLE_MODEL]:
            should_use_custom_model = True

        # 根据配额配置筛选模型
        for quota_configuration in self.system_configuration.quota_configurations:
            if self.system_configuration.current_quota_type != quota_configuration.quota_type:
                continue

            restrict_models = quota_configuration.restrict_models
            if len(restrict_models) == 0:
                break

            if should_use_custom_model:
                if original_provider_configurate_methods[self.provider.provider] == [
                    ConfigurateMethod.CUSTOMIZABLE_MODEL]:
                    # only customizable model
                    for restrict_model in restrict_models:
                        copy_credentials = self.system_configuration.credentials.copy()
                        if restrict_model.base_model_name:
                            copy_credentials['base_model_name'] = restrict_model.base_model_name

                        try:
                            custom_model_schema = (
                                provider_instance.get_model_instance(restrict_model.model_type)
                                .get_customizable_model_schema_from_credentials(
                                    restrict_model.model,
                                    copy_credentials
                                )
                            )
                        except Exception as ex:
                            logger.warning(f'获取自定义模型架构失败，{ex}')
                            continue

                        if not custom_model_schema:
                            continue

                        if custom_model_schema.model_type not in model_types:
                            continue

                        status = ModelStatus.ACTIVE
                        if (custom_model_schema.model_type in model_setting_map
                                and custom_model_schema.model in model_setting_map[custom_model_schema.model_type]):
                            model_setting = model_setting_map[custom_model_schema.model_type][custom_model_schema.model]
                            if model_setting.enabled is False:
                                status = ModelStatus.DISABLED

                        provider_models.append(
                            ModelWithProviderEntity(
                                model=custom_model_schema.model,
                                label=custom_model_schema.label,
                                model_type=custom_model_schema.model_type,
                                features=custom_model_schema.features,
                                fetch_from=FetchFrom.PREDEFINED_MODEL,
                                model_properties=custom_model_schema.model_properties,
                                deprecated=custom_model_schema.deprecated,
                                provider=SimpleModelProviderEntity(self.provider),
                                status=status
                            )
                        )

            # 如果模型名称不在受限模型列表中，将其状态设置为无权限
            restrict_model_names = [rm.model for rm in restrict_models]
            for m in provider_models:
                if m.model_type == ModelType.LLM and m.model not in restrict_model_names:
                    m.status = ModelStatus.NO_PERMISSION
                elif not quota_configuration.is_valid:
                    m.status = ModelStatus.QUOTA_EXCEEDED

        return provider_models

    def _get_custom_provider_models(self,
                                    model_types: list[ModelType],
                                    provider_instance: ModelProvider,
                                    model_setting_map: dict[ModelType, dict[str, ModelSettings]]) \
            -> list[ModelWithProviderEntity]:
        """
        获取自定义提供者模型。

        :param model_types: model types
        :param provider_instance: provider instance
        :param model_setting_map: model setting map
        :return:
        """
        provider_models = []

        # 根据自定义配置获取提供者凭证
        credentials = None
        if self.custom_configuration.provider:
            credentials = self.custom_configuration.provider.credentials

        # 遍历模型类型，获取支持的模型
        for model_type in model_types:
            if model_type not in self.provider.supported_model_types:
                continue

            models = provider_instance.models(model_type)
            for m in models:
                status = ModelStatus.ACTIVE if credentials else ModelStatus.NO_CONFIGURE
                load_balancing_enabled = False
                if m.model_type in model_setting_map and m.model in model_setting_map[m.model_type]:
                    model_setting = model_setting_map[m.model_type][m.model]
                    if model_setting.enabled is False:
                        status = ModelStatus.DISABLED

                    if len(model_setting.load_balancing_configs) > 1:
                        load_balancing_enabled = True

                provider_models.append(
                    ModelWithProviderEntity(
                        model=m.model,
                        label=m.label,
                        model_type=m.model_type,
                        features=m.features,
                        fetch_from=m.fetch_from,
                        model_properties=m.model_properties,
                        deprecated=m.deprecated,
                        provider=SimpleModelProviderEntity(self.provider),
                        status=status,
                        load_balancing_enabled=load_balancing_enabled
                    )
                )

        # 处理自定义模型配置
        for model_configuration in self.custom_configuration.models:
            if model_configuration.model_type not in model_types:
                continue

            try:
                # 尝试根据模型配置获取自定义模型的schema
                custom_model_schema = (
                    provider_instance.get_model_instance(model_configuration.model_type)
                    .get_customizable_model_schema_from_credentials(
                        model_configuration.model,
                        model_configuration.credentials
                    )
                )
            except Exception as ex:
                logger.warning(f'获取自定义模型schema失败，{ex}')
                continue

            if not custom_model_schema:
                continue

            status = ModelStatus.ACTIVE
            load_balancing_enabled = False
            if (custom_model_schema.model_type in model_setting_map
                    and custom_model_schema.model in model_setting_map[custom_model_schema.model_type]):
                model_setting = model_setting_map[custom_model_schema.model_type][custom_model_schema.model]
                if model_setting.enabled is False:
                    status = ModelStatus.DISABLED

                if len(model_setting.load_balancing_configs) > 1:
                    load_balancing_enabled = True

            provider_models.append(
                ModelWithProviderEntity(
                    model=custom_model_schema.model,
                    label=custom_model_schema.label,
                    model_type=custom_model_schema.model_type,
                    features=custom_model_schema.features,
                    fetch_from=custom_model_schema.fetch_from,
                    model_properties=custom_model_schema.model_properties,
                    deprecated=custom_model_schema.deprecated,
                    provider=SimpleModelProviderEntity(self.provider),
                    status=status,
                    load_balancing_enabled=load_balancing_enabled
                )
            )

        return provider_models


class ProviderConfigurations(BaseModel):
    """
    供应商配置模型类，用于管理供应商配置字典。
    """
    tenant_id: str  # 租户ID
    configurations: dict[str, ProviderConfiguration] = {}  # 供应商配置字典

    def __init__(self, tenant_id: str):
        """
        初始化供应商配置。

        :param tenant_id: 租户ID
        """
        super().__init__(tenant_id=tenant_id)

    def get_models(self,
                   provider: Optional[str] = None,
                   model_type: Optional[ModelType] = None,
                   only_active: bool = False) \
            -> list[ModelWithProviderEntity]:
        """
        获取可用模型列表。

        如果首选供应商类型为`system`：
          获取当前**系统模式**（如果供应商支持），如果所有系统模式不可用（无配额），则视为**自定义凭证模式**。
          如果自定义模式中没有配置模型，则视为未配置。
        system > custom > no_configure

        如果首选供应商类型为`custom`：
          如果配置了自定义凭证，则视为自定义模式。
          否则，获取当前**系统模式**（如果支持），
          如果所有系统模式不可用（无配额），则视为未配置。
        custom > system > no_configure

        如果实际模式为`system`，使用系统凭证获取模型，
          付费配额 > 供应商免费配额 > 系统免费配额
          包括预定义模型（排除GPT-4，状态标记为`no_permission`）。
        如果实际模式为`custom`，使用工作空间自定义凭证获取模型，
          包括预定义模型，自定义模型（手动附加）。
        如果实际模式为`no_configure`，仅从`模型运行时`返回预定义模型。
          （如果首选供应商类型为`custom`，则模型状态标记为`no_configure`，否则标记为`quota_exceeded`）
        状态标记为`active`的模型可用。

        :param provider: 供应商名称
        :param model_type: 模型类型
        :param only_active: 仅获取活跃模型
        :return: 模型列表
        """
        all_models = []
        for provider_configuration in self.values():
            # 过滤指定供应商的模型
            if provider and provider_configuration.provider.provider != provider:
                continue

            # 获取并扩展供应商的模型列表
            all_models.extend(provider_configuration.get_provider_models(model_type, only_active))

        return all_models

    def to_list(self) -> list[ProviderConfiguration]:
        """
        转换为列表形式。

        :return: 供应商配置列表
        """
        return list(self.values())

    def __getitem__(self, key):
        """
        通过键获取配置。

        :param key: 配置键
        :return: 配置项
        """
        return self.configurations[key]

    def __setitem__(self, key, value):
        """
        通过键设置配置。

        :param key: 配置键
        :param value: 配置值
        """
        self.configurations[key] = value

    def __iter__(self):
        """
        迭代配置项。

        :return: 迭代器
        """
        return iter(self.configurations)

    def values(self) -> Iterator[ProviderConfiguration]:
        """
        获取配置值迭代器。

        :return: 配置值迭代器
        """
        return self.configurations.values()

    def get(self, key, default=None):
        """
        通过键获取配置值，如果不存在则返回默认值。

        :param key: 配置键
        :param default: 默认值
        :return: 配置值或默认值
        """
        return self.configurations.get(key, default)


class ProviderModelBundle(BaseModel):
    """
    提供者模型捆绑类，用于封装与提供者相关的模型配置、实例和模型类型实例。

    属性:
        configuration (ProviderConfiguration): 提供者配置，包含提供者的具体配置信息。
        provider_instance (ModelProvider): 提供者实例，代表一个具体的模型提供者。
        model_type_instance (AIModel): 模型类型实例，代表一种人工智能模型类型。
    """

    configuration: ProviderConfiguration
    provider_instance: ModelProvider
    model_type_instance: AIModel

<<<<<<< HEAD
    class Config:
        """此 pydantic 对象的配置。

        属性:
            arbitrary_types_allowed (bool): 允许任意类型，使得 pydantic 模型可以接受未预先定义的类型。
        """
        
        arbitrary_types_allowed = True
=======
    # pydantic configs
    model_config = ConfigDict(arbitrary_types_allowed=True,
                              protected_namespaces=())
>>>>>>> bdf3ea43
<|MERGE_RESOLUTION|>--- conflicted
+++ resolved
@@ -1135,17 +1135,6 @@
     provider_instance: ModelProvider
     model_type_instance: AIModel
 
-<<<<<<< HEAD
-    class Config:
-        """此 pydantic 对象的配置。
-
-        属性:
-            arbitrary_types_allowed (bool): 允许任意类型，使得 pydantic 模型可以接受未预先定义的类型。
-        """
-        
-        arbitrary_types_allowed = True
-=======
     # pydantic configs
     model_config = ConfigDict(arbitrary_types_allowed=True,
-                              protected_namespaces=())
->>>>>>> bdf3ea43
+                              protected_namespaces=())