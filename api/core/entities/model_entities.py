--- conflicted
+++ resolved
@@ -12,18 +12,11 @@
     """
     模型状态枚举类。
     """
-<<<<<<< HEAD
-    ACTIVE = "active"  # 活跃状态
-    NO_CONFIGURE = "no-configure"  # 未配置状态
-    QUOTA_EXCEEDED = "quota-exceeded"  # 配额超出状态
-    NO_PERMISSION = "no-permission"  # 无权限状态
-=======
     ACTIVE = "active"
     NO_CONFIGURE = "no-configure"
     QUOTA_EXCEEDED = "quota-exceeded"
     NO_PERMISSION = "no-permission"
     DISABLED = "disabled"
->>>>>>> 3d276f4a
 
 
 class SimpleModelProviderEntity(BaseModel):
@@ -65,12 +58,7 @@
     带提供者实体的模型类。
     用于表示一个具体模型及其相关的提供者信息。
     """
-<<<<<<< HEAD
-    provider: SimpleModelProviderEntity  # 模型提供者实体
-    status: ModelStatus  # 模型状态
-=======
     provider: SimpleModelProviderEntity
->>>>>>> 3d276f4a
 
 
 class DefaultModelProviderEntity(BaseModel):
