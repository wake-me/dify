import base64

from extensions.ext_database import db
from libs import rsa
from models.account import Tenant


def obfuscated_token(token: str):
<<<<<<< HEAD
    """
    隐形化令牌函数，将令牌的中间部分用星号隐藏。
    
    参数:
    token: str - 需要被隐形化的令牌字符串。
    
    返回:
    str - 隐形化后的令牌字符串，只显示前后各三个字符，中间用星号代替。
    """
    return token[:6] + '*' * (len(token) - 8) + token[-2:]
=======
    if not token:
        return token
    if len(token) <= 8:
        return '*' * 20
    return token[:6] + '*' * 12 + token[-2:]
>>>>>>> 5b32f2e0

def encrypt_token(tenant_id: str, token: str):
<<<<<<< HEAD
    """
    对令牌进行加密，使用RSA算法并结合租户的公钥。
    
    参数:
    tenant_id: str - 租户的唯一标识符。
    token: str - 需要被加密的令牌。
    
    返回:
    str - 加密后的令牌，使用base64编码表示。
    """
    tenant = db.session.query(Tenant).filter(Tenant.id == tenant_id).first()  # 根据租户ID查询租户信息
    encrypted_token = rsa.encrypt(token, tenant.encrypt_public_key)  # 使用RSA算法加密令牌
    return base64.b64encode(encrypted_token).decode()  # 对加密后的令牌进行base64编码
=======
    if not (tenant := db.session.query(Tenant).filter(Tenant.id == tenant_id).first()):
        raise ValueError(f'Tenant with id {tenant_id} not found')
    encrypted_token = rsa.encrypt(token, tenant.encrypt_public_key)
    return base64.b64encode(encrypted_token).decode()

>>>>>>> 5b32f2e0

def decrypt_token(tenant_id: str, token: str):
    """
    对令牌进行解密，使用租户的私钥。
    
    参数:
    tenant_id: str - 租户的唯一标识符。
    token: str - 需要被解密的令牌，使用base64编码。
    
    返回:
    str - 解密后的令牌。
    """
    return rsa.decrypt(base64.b64decode(token), tenant_id)  # 使用租户的私钥解密令牌

def batch_decrypt_token(tenant_id: str, tokens: list[str]):
    """
    批量解密令牌，适用于处理大量令牌解密的场景。
    
    参数:
    tenant_id: str - 租户的唯一标识符。
    tokens: list[str] - 需要被解密的令牌列表，每个令牌使用base64编码。
    
    返回:
    list[str] - 解密后的令牌列表。
    """
    rsa_key, cipher_rsa = rsa.get_decrypt_decoding(tenant_id)  # 获取解密所需的密钥和加密算法

    return [rsa.decrypt_token_with_decoding(base64.b64decode(token), rsa_key, cipher_rsa) for token in tokens]  # 批量解密令牌

def get_decrypt_decoding(tenant_id: str):
    """
    获取解密所需的密钥和加密算法。
    
    参数:
    tenant_id: str - 租户的唯一标识符。
    
    返回:
    tuple - 包含解密密钥和加密算法的元组。
    """
    return rsa.get_decrypt_decoding(tenant_id)

def decrypt_token_with_decoding(token: str, rsa_key, cipher_rsa):
    """
    使用给定的密钥和加密算法解密令牌。
    
    参数:
    token: str - 需要被解密的令牌，使用base64编码。
    rsa_key: str - 解密所用的RSA密钥。
    cipher_rsa: str - 解密所用的加密算法。
    
    返回:
    str - 解密后的令牌。
    """
    return rsa.decrypt_token_with_decoding(base64.b64decode(token), rsa_key, cipher_rsa)  # 使用给定的密钥和算法解密令牌<|MERGE_RESOLUTION|>--- conflicted
+++ resolved
@@ -6,47 +6,18 @@
 
 
 def obfuscated_token(token: str):
-<<<<<<< HEAD
-    """
-    隐形化令牌函数，将令牌的中间部分用星号隐藏。
-    
-    参数:
-    token: str - 需要被隐形化的令牌字符串。
-    
-    返回:
-    str - 隐形化后的令牌字符串，只显示前后各三个字符，中间用星号代替。
-    """
-    return token[:6] + '*' * (len(token) - 8) + token[-2:]
-=======
     if not token:
         return token
     if len(token) <= 8:
         return '*' * 20
     return token[:6] + '*' * 12 + token[-2:]
->>>>>>> 5b32f2e0
 
 def encrypt_token(tenant_id: str, token: str):
-<<<<<<< HEAD
-    """
-    对令牌进行加密，使用RSA算法并结合租户的公钥。
-    
-    参数:
-    tenant_id: str - 租户的唯一标识符。
-    token: str - 需要被加密的令牌。
-    
-    返回:
-    str - 加密后的令牌，使用base64编码表示。
-    """
-    tenant = db.session.query(Tenant).filter(Tenant.id == tenant_id).first()  # 根据租户ID查询租户信息
-    encrypted_token = rsa.encrypt(token, tenant.encrypt_public_key)  # 使用RSA算法加密令牌
-    return base64.b64encode(encrypted_token).decode()  # 对加密后的令牌进行base64编码
-=======
     if not (tenant := db.session.query(Tenant).filter(Tenant.id == tenant_id).first()):
         raise ValueError(f'Tenant with id {tenant_id} not found')
     encrypted_token = rsa.encrypt(token, tenant.encrypt_public_key)
     return base64.b64encode(encrypted_token).decode()
 
->>>>>>> 5b32f2e0
 
 def decrypt_token(tenant_id: str, token: str):
     """
