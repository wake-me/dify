import json
import re
from base64 import b64encode

from core.helper.code_executor.template_transformer import TemplateTransformer

PYTHON_RUNNER = """# declare main function here
{{code}}

from json import loads, dumps
from base64 import b64decode

# execute main function, and return the result
# inputs is a dict, and it
inputs = b64decode('{{inputs}}').decode('utf-8')
output = main(**json.loads(inputs))

# convert output to json and print
output = dumps(output, indent=4)

result = f'''<<RESULT>>
{output}
<<RESULT>>'''

print(result)
"""

PYTHON_PRELOAD = """
# prepare general imports
import json
import datetime
import math
import random
import re
import string
import sys
import time
import traceback
import uuid
import os
import base64
import hashlib
import hmac
import binascii
import collections
import functools
import operator
import itertools
"""

class PythonTemplateTransformer(TemplateTransformer):
    @classmethod
    def transform_caller(cls, code: str, inputs: dict) -> tuple[str, str]:
        """
        将代码转换为Python运行器格式。
        :param code: 需要执行的代码。
        :param inputs: 传递给代码的输入参数，字典格式。
        :return: 返回一个元组，包含转换后的Python运行器代码和预加载代码。
        """
        
<<<<<<< HEAD
        # 将输入参数转换为JSON字符串
        inputs_str = json.dumps(inputs, indent=4, ensure_ascii=False)
=======
        # transform inputs to json string
        inputs_str = b64encode(json.dumps(inputs, ensure_ascii=False).encode()).decode('utf-8')
>>>>>>> 9525ccac

        # 替换代码中的占位符以插入代码和输入参数
        runner = PYTHON_RUNNER.replace('{{code}}', code)
        runner = runner.replace('{{inputs}}', inputs_str)

        return runner, PYTHON_PRELOAD
    
    @classmethod
    def transform_response(cls, response: str) -> dict:
        """
        将响应转换为字典格式。
        :param response: 从Python运行器接收的响应。
        :return: 返回解析后的结果，字典格式。
        """
        # 提取结果部分的JSON字符串
        result = re.search(r'<<RESULT>>(.*?)<<RESULT>>', response, re.DOTALL)
        if not result:
            raise ValueError('Failed to parse result')
        result = result.group(1)
        return json.loads(result)<|MERGE_RESOLUTION|>--- conflicted
+++ resolved
@@ -58,13 +58,8 @@
         :return: 返回一个元组，包含转换后的Python运行器代码和预加载代码。
         """
         
-<<<<<<< HEAD
-        # 将输入参数转换为JSON字符串
-        inputs_str = json.dumps(inputs, indent=4, ensure_ascii=False)
-=======
         # transform inputs to json string
         inputs_str = b64encode(json.dumps(inputs, ensure_ascii=False).encode()).decode('utf-8')
->>>>>>> 9525ccac
 
         # 替换代码中的占位符以插入代码和输入参数
         runner = PYTHON_RUNNER.replace('{{code}}', code)
