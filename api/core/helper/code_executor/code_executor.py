import logging
import time
from enum import Enum
from threading import Lock
from typing import Literal, Optional

from httpx import get, post
from pydantic import BaseModel
from yarl import URL

from configs import dify_config
from core.helper.code_executor.entities import CodeDependency
from core.helper.code_executor.javascript.javascript_transformer import NodeJsTemplateTransformer
from core.helper.code_executor.jinja2.jinja2_transformer import Jinja2TemplateTransformer
from core.helper.code_executor.python3.python3_transformer import Python3TemplateTransformer
from core.helper.code_executor.template_transformer import TemplateTransformer

logger = logging.getLogger(__name__)

# Code Executor
CODE_EXECUTION_ENDPOINT = dify_config.CODE_EXECUTION_ENDPOINT
CODE_EXECUTION_API_KEY = dify_config.CODE_EXECUTION_API_KEY

<<<<<<< HEAD
CODE_EXECUTION_TIMEOUT= (10, 60)  # 定义代码执行的超时时间，元组中第一个值为尝试次数，第二个值为每次尝试的间隔秒数
=======
CODE_EXECUTION_TIMEOUT = (10, 60)
>>>>>>> 5b32f2e0

class CodeExecutionException(Exception):
    pass  # 定义一个自定义异常，用于处理代码执行过程中的异常

class CodeExecutionResponse(BaseModel):
    class Data(BaseModel):
        stdout: Optional[str] = None
        error: Optional[str] = None

    code: int
    message: str
    data: Data


class CodeLanguage(str, Enum):
    PYTHON3 = 'python3'
    JINJA2 = 'jinja2'
    JAVASCRIPT = 'javascript'


class CodeExecutor:
    dependencies_cache = {}
    dependencies_cache_lock = Lock()

    code_template_transformers: dict[CodeLanguage, type[TemplateTransformer]] = {
        CodeLanguage.PYTHON3: Python3TemplateTransformer,
        CodeLanguage.JINJA2: Jinja2TemplateTransformer,
        CodeLanguage.JAVASCRIPT: NodeJsTemplateTransformer,
    }

    code_language_to_running_language = {
        CodeLanguage.JAVASCRIPT: 'nodejs',
        CodeLanguage.JINJA2: CodeLanguage.PYTHON3,
        CodeLanguage.PYTHON3: CodeLanguage.PYTHON3,
    }

    supported_dependencies_languages: set[CodeLanguage] = {
        CodeLanguage.PYTHON3
    }

    @classmethod
    def execute_code(cls, 
                     language: CodeLanguage, 
                     preload: str, 
                     code: str, 
                     dependencies: Optional[list[CodeDependency]] = None) -> str:
        """
        执行代码片段
        
        :param language: 代码语言，支持 python3、javascript、jinja2
        :param preload: 预加载代码（如果需要）
        :param code: 待执行的代码片段
        :return: 执行结果的标准输出
        """
        # 构建请求URL和头部
        url = URL(CODE_EXECUTION_ENDPOINT) / 'v1' / 'sandbox' / 'run'
        headers = {
            'X-Api-Key': CODE_EXECUTION_API_KEY
        }

        # 根据不同的语言代码设置执行环境
        data = {
            'language': cls.code_language_to_running_language.get(language),
            'code': code,
            'preload': preload,
            'enable_network': True
        }

        if dependencies:
            data['dependencies'] = [dependency.model_dump() for dependency in dependencies]

        try:
            response = post(str(url), json=data, headers=headers, timeout=CODE_EXECUTION_TIMEOUT)
            # 处理服务不可用或其他非200状态码的情况
            if response.status_code == 503:
                raise CodeExecutionException('Code execution service is unavailable')
            elif response.status_code != 200:
                raise Exception(f'Failed to execute code, got status code {response.status_code}, please check if the sandbox service is running')
        except CodeExecutionException as e:
            raise e
        except Exception as e:
            raise CodeExecutionException('Failed to execute code, which is likely a network issue,'
                                         ' please check if the sandbox service is running.'
                                         f' ( Error: {str(e)} )')
        
        # 解析响应结果
        try:
            response = response.json()
        except:
            raise CodeExecutionException('Failed to parse response')

        if (code := response.get('code')) != 0:
            raise CodeExecutionException(f"Got error code: {code}. Got error msg: {response.get('message')}")
        
        response = CodeExecutionResponse(**response)
<<<<<<< HEAD

        # 检查代码执行结果状态
        if response.code != 0:
            raise CodeExecutionException(response.message)
=======
>>>>>>> 5b32f2e0
        
        # 检查执行结果中是否有错误信息
        if response.data.error:
            raise CodeExecutionException(response.data.error)
        
        return response.data.stdout

    @classmethod
    def execute_workflow_code_template(cls, language: CodeLanguage, code: str, inputs: dict, dependencies: Optional[list[CodeDependency]] = None) -> dict:
        """
        执行工作流代码模板
        
        :param language: 代码语言，支持 python3、javascript、jinja2
        :param code: 工作流代码模板
        :param inputs: 输入参数
        :return: 模板处理后的结果
        """
        template_transformer = cls.code_template_transformers.get(language)
        if not template_transformer:
            raise CodeExecutionException(f'Unsupported language {language}')

        runner, preload, dependencies = template_transformer.transform_caller(code, inputs, dependencies)

        # 执行转换后的代码
        try:
            response = cls.execute_code(language, preload, runner, dependencies)
        except CodeExecutionException as e:
            raise e

        # 将执行结果转换为预期的输出格式
        return template_transformer.transform_response(response)
    
    @classmethod
    def list_dependencies(cls, language: str) -> list[CodeDependency]:
        if language not in cls.supported_dependencies_languages:
            return []

        with cls.dependencies_cache_lock:
            if language in cls.dependencies_cache:
                # check expiration
                dependencies = cls.dependencies_cache[language]
                if dependencies['expiration'] > time.time():
                    return dependencies['data']
                # remove expired cache
                del cls.dependencies_cache[language]
        
        dependencies = cls._get_dependencies(language)
        with cls.dependencies_cache_lock:
            cls.dependencies_cache[language] = {
                'data': dependencies,
                'expiration': time.time() + 60
            }
        
        return dependencies
        
    @classmethod
    def _get_dependencies(cls, language: Literal['python3']) -> list[CodeDependency]:
        """
        List dependencies
        """
        url = URL(CODE_EXECUTION_ENDPOINT) / 'v1' / 'sandbox' / 'dependencies'

        headers = {
            'X-Api-Key': CODE_EXECUTION_API_KEY
        }

        running_language = cls.code_language_to_running_language.get(language)
        if isinstance(running_language, Enum):
            running_language = running_language.value

        data = {
            'language': running_language,
        }

        try:
            response = get(str(url), params=data, headers=headers, timeout=CODE_EXECUTION_TIMEOUT)
            if response.status_code != 200:
                raise Exception(f'Failed to list dependencies, got status code {response.status_code}, please check if the sandbox service is running')
            response = response.json()
            dependencies = response.get('data', {}).get('dependencies', [])
            return [
                CodeDependency(**dependency) for dependency in dependencies
                if dependency.get('name') not in Python3TemplateTransformer.get_standard_packages()
            ]
        except Exception as e:
            logger.exception(f'Failed to list dependencies: {e}')
            return []<|MERGE_RESOLUTION|>--- conflicted
+++ resolved
@@ -21,11 +21,7 @@
 CODE_EXECUTION_ENDPOINT = dify_config.CODE_EXECUTION_ENDPOINT
 CODE_EXECUTION_API_KEY = dify_config.CODE_EXECUTION_API_KEY
 
-<<<<<<< HEAD
-CODE_EXECUTION_TIMEOUT= (10, 60)  # 定义代码执行的超时时间，元组中第一个值为尝试次数，第二个值为每次尝试的间隔秒数
-=======
 CODE_EXECUTION_TIMEOUT = (10, 60)
->>>>>>> 5b32f2e0
 
 class CodeExecutionException(Exception):
     pass  # 定义一个自定义异常，用于处理代码执行过程中的异常
@@ -121,13 +117,6 @@
             raise CodeExecutionException(f"Got error code: {code}. Got error msg: {response.get('message')}")
         
         response = CodeExecutionResponse(**response)
-<<<<<<< HEAD
-
-        # 检查代码执行结果状态
-        if response.code != 0:
-            raise CodeExecutionException(response.message)
-=======
->>>>>>> 5b32f2e0
         
         # 检查执行结果中是否有错误信息
         if response.data.error:
