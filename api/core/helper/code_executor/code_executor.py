import logging
import time
from enum import Enum
from threading import Lock
from typing import Literal, Optional

from httpx import get, post
from pydantic import BaseModel
from yarl import URL

from config import get_env
from core.helper.code_executor.entities import CodeDependency
from core.helper.code_executor.javascript_transformer import NodeJsTemplateTransformer
from core.helper.code_executor.jinja2_transformer import Jinja2TemplateTransformer
from core.helper.code_executor.python_transformer import PYTHON_STANDARD_PACKAGES, PythonTemplateTransformer

logger = logging.getLogger(__name__)

# 代码执行器配置
CODE_EXECUTION_ENDPOINT = get_env('CODE_EXECUTION_ENDPOINT')  # 代码执行的端点URL，从环境变量中获取
CODE_EXECUTION_API_KEY = get_env('CODE_EXECUTION_API_KEY')  # 用于代码执行的API密钥，从环境变量中获取

CODE_EXECUTION_TIMEOUT= (10, 60)  # 定义代码执行的超时时间，元组中第一个值为尝试次数，第二个值为每次尝试的间隔秒数

class CodeExecutionException(Exception):
    pass  # 定义一个自定义异常，用于处理代码执行过程中的异常

class CodeExecutionResponse(BaseModel):
    class Data(BaseModel):
        stdout: Optional[str]  # 标准输出，如果有的话
        error: Optional[str]  # 错误信息，如果执行过程中有错误的话

    code: int
    message: str
    data: Data

class CodeLanguage(str, Enum):
    PYTHON3 = 'python3'
    JINJA2 = 'jinja2'
    JAVASCRIPT = 'javascript'


class CodeExecutor:
    dependencies_cache = {}
    dependencies_cache_lock = Lock()

    code_template_transformers = {
        CodeLanguage.PYTHON3: PythonTemplateTransformer,
        CodeLanguage.JINJA2: Jinja2TemplateTransformer,
        CodeLanguage.JAVASCRIPT: NodeJsTemplateTransformer,
    }

    code_language_to_running_language = {
        CodeLanguage.JAVASCRIPT: 'nodejs',
        CodeLanguage.JINJA2: CodeLanguage.PYTHON3,
        CodeLanguage.PYTHON3: CodeLanguage.PYTHON3,
    }

    @classmethod
    def execute_code(cls, 
                     language: Literal['python3', 'javascript', 'jinja2'], 
                     preload: str, 
                     code: str, 
                     dependencies: Optional[list[CodeDependency]] = None) -> str:
        """
        执行代码片段
        
        :param language: 代码语言，支持 python3、javascript、jinja2
        :param preload: 预加载代码（如果需要）
        :param code: 待执行的代码片段
        :return: 执行结果的标准输出
        """
        # 构建请求URL和头部
        url = URL(CODE_EXECUTION_ENDPOINT) / 'v1' / 'sandbox' / 'run'
        headers = {
            'X-Api-Key': CODE_EXECUTION_API_KEY
        }

        # 根据不同的语言代码设置执行环境
        data = {
            'language': cls.code_language_to_running_language.get(language),
            'code': code,
            'preload': preload,
            'enable_network': True
        }

<<<<<<< HEAD
        # 发送代码执行请求
=======
        if dependencies:
            data['dependencies'] = [dependency.dict() for dependency in dependencies]

>>>>>>> eee95190
        try:
            response = post(str(url), json=data, headers=headers, timeout=CODE_EXECUTION_TIMEOUT)
            # 处理服务不可用或其他非200状态码的情况
            if response.status_code == 503:
                raise CodeExecutionException('Code execution service is unavailable')
            elif response.status_code != 200:
                raise Exception(f'Failed to execute code, got status code {response.status_code}, please check if the sandbox service is running')
        except CodeExecutionException as e:
            raise e
        except Exception as e:
            raise CodeExecutionException('Failed to execute code, this is likely a network issue, please check if the sandbox service is running')
        
        # 解析响应结果
        try:
            response = response.json()
        except:
            raise CodeExecutionException('Failed to parse response')
        
        response = CodeExecutionResponse(**response)

        # 检查代码执行结果状态
        if response.code != 0:
            raise CodeExecutionException(response.message)
        
        # 检查执行结果中是否有错误信息
        if response.data.error:
            raise CodeExecutionException(response.data.error)
        
        return response.data.stdout

    @classmethod
    def execute_workflow_code_template(cls, language: Literal['python3', 'javascript', 'jinja2'], code: str, inputs: dict, dependencies: Optional[list[CodeDependency]] = None) -> dict:
        """
        执行工作流代码模板
        
        :param language: 代码语言，支持 python3、javascript、jinja2
        :param code: 工作流代码模板
        :param inputs: 输入参数
        :return: 模板处理后的结果
        """
        template_transformer = cls.code_template_transformers.get(language)
        if not template_transformer:
            raise CodeExecutionException(f'Unsupported language {language}')

<<<<<<< HEAD
        # 转换代码和预加载信息以适应执行环境
        runner, preload = template_transformer.transform_caller(code, inputs)
=======
        runner, preload, dependencies = template_transformer.transform_caller(code, inputs, dependencies)
>>>>>>> eee95190

        # 执行转换后的代码
        try:
            response = cls.execute_code(language, preload, runner, dependencies)
        except CodeExecutionException as e:
            raise e

<<<<<<< HEAD
        # 将执行结果转换为预期的输出格式
        return template_transformer.transform_response(response)
=======
        return template_transformer.transform_response(response)
    
    @classmethod
    def list_dependencies(cls, language: Literal['python3']) -> list[CodeDependency]:
        with cls.dependencies_cache_lock:
            if language in cls.dependencies_cache:
                # check expiration
                dependencies = cls.dependencies_cache[language]
                if dependencies['expiration'] > time.time():
                    return dependencies['data']
                # remove expired cache
                del cls.dependencies_cache[language]
        
        dependencies = cls._get_dependencies(language)
        with cls.dependencies_cache_lock:
            cls.dependencies_cache[language] = {
                'data': dependencies,
                'expiration': time.time() + 60
            }
        
        return dependencies
        
    @classmethod
    def _get_dependencies(cls, language: Literal['python3']) -> list[CodeDependency]:
        """
        List dependencies
        """
        url = URL(CODE_EXECUTION_ENDPOINT) / 'v1' / 'sandbox' / 'dependencies'

        headers = {
            'X-Api-Key': CODE_EXECUTION_API_KEY
        }

        running_language = cls.code_language_to_running_language.get(language)
        if isinstance(running_language, Enum):
            running_language = running_language.value

        data = {
            'language': running_language,
        }

        try:
            response = get(str(url), params=data, headers=headers, timeout=CODE_EXECUTION_TIMEOUT)
            if response.status_code != 200:
                raise Exception(f'Failed to list dependencies, got status code {response.status_code}, please check if the sandbox service is running')
            response = response.json()
            dependencies = response.get('data', {}).get('dependencies', [])
            return [
                CodeDependency(**dependency) for dependency in dependencies if dependency.get('name') not in PYTHON_STANDARD_PACKAGES
            ]
        except Exception as e:
            logger.exception(f'Failed to list dependencies: {e}')
            return []
>>>>>>> eee95190
<|MERGE_RESOLUTION|>--- conflicted
+++ resolved
@@ -16,9 +16,9 @@
 
 logger = logging.getLogger(__name__)
 
-# 代码执行器配置
-CODE_EXECUTION_ENDPOINT = get_env('CODE_EXECUTION_ENDPOINT')  # 代码执行的端点URL，从环境变量中获取
-CODE_EXECUTION_API_KEY = get_env('CODE_EXECUTION_API_KEY')  # 用于代码执行的API密钥，从环境变量中获取
+# Code Executor
+CODE_EXECUTION_ENDPOINT = get_env('CODE_EXECUTION_ENDPOINT')
+CODE_EXECUTION_API_KEY = get_env('CODE_EXECUTION_API_KEY')
 
 CODE_EXECUTION_TIMEOUT= (10, 60)  # 定义代码执行的超时时间，元组中第一个值为尝试次数，第二个值为每次尝试的间隔秒数
 
@@ -84,13 +84,9 @@
             'enable_network': True
         }
 
-<<<<<<< HEAD
-        # 发送代码执行请求
-=======
         if dependencies:
             data['dependencies'] = [dependency.dict() for dependency in dependencies]
 
->>>>>>> eee95190
         try:
             response = post(str(url), json=data, headers=headers, timeout=CODE_EXECUTION_TIMEOUT)
             # 处理服务不可用或其他非200状态码的情况
@@ -135,12 +131,7 @@
         if not template_transformer:
             raise CodeExecutionException(f'Unsupported language {language}')
 
-<<<<<<< HEAD
-        # 转换代码和预加载信息以适应执行环境
-        runner, preload = template_transformer.transform_caller(code, inputs)
-=======
         runner, preload, dependencies = template_transformer.transform_caller(code, inputs, dependencies)
->>>>>>> eee95190
 
         # 执行转换后的代码
         try:
@@ -148,10 +139,7 @@
         except CodeExecutionException as e:
             raise e
 
-<<<<<<< HEAD
         # 将执行结果转换为预期的输出格式
-        return template_transformer.transform_response(response)
-=======
         return template_transformer.transform_response(response)
     
     @classmethod
@@ -204,5 +192,4 @@
             ]
         except Exception as e:
             logger.exception(f'Failed to list dependencies: {e}')
-            return []
->>>>>>> eee95190
+            return []