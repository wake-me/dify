--- conflicted
+++ resolved
@@ -28,13 +28,8 @@
 
 class CodeExecutionResponse(BaseModel):
     class Data(BaseModel):
-<<<<<<< HEAD
-        stdout: Optional[str]  # 标准输出，如果有的话
-        error: Optional[str]  # 错误信息，如果执行过程中有错误的话
-=======
         stdout: Optional[str] = None
         error: Optional[str] = None
->>>>>>> bdf3ea43
 
     code: int
     message: str
