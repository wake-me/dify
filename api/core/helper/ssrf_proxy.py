--- conflicted
+++ resolved
@@ -17,13 +17,8 @@
     'https://': SSRF_PROXY_HTTPS_URL
 } if SSRF_PROXY_HTTP_URL and SSRF_PROXY_HTTPS_URL else None
 
-<<<<<<< HEAD
-# 定义一系列HTTP请求方法封装，均调用底层库并传入相应的代理设置
-
-=======
 BACKOFF_FACTOR = 0.5
 STATUS_FORCELIST = [429, 500, 502, 503, 504]
->>>>>>> 5b32f2e0
 
 def make_request(method, url, max_retries=SSRF_DEFAULT_MAX_RETRIES, **kwargs):
     if "allow_redirects" in kwargs:
