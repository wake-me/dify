"""
Proxy requests to avoid SSRF
"""
import os

import httpx

<<<<<<< HEAD
# 从环境变量中获取SSRF代理的HTTP和HTTPS URL，若未设置则默认为空字符串
SSRF_PROXY_HTTP_URL = os.getenv('SSRF_PROXY_HTTP_URL', '')
SSRF_PROXY_HTTPS_URL = os.getenv('SSRF_PROXY_HTTPS_URL', '')

# 根据SSRF代理URL构建请求库（requests）所需的代理字典，仅当两者均非空时启用代理
requests_proxies = {
    'http': SSRF_PROXY_HTTP_URL,
    'https': SSRF_PROXY_HTTPS_URL
} if SSRF_PROXY_HTTP_URL and SSRF_PROXY_HTTPS_URL else None

# 构建适用于httpx库的代理字典，格式与requests库略有不同，仅当两者均非空时启用代理
httpx_proxies = {
=======
SSRF_PROXY_ALL_URL = os.getenv('SSRF_PROXY_ALL_URL', '')
SSRF_PROXY_HTTP_URL = os.getenv('SSRF_PROXY_HTTP_URL', '')
SSRF_PROXY_HTTPS_URL = os.getenv('SSRF_PROXY_HTTPS_URL', '')

proxies = {
>>>>>>> 57729823
    'http://': SSRF_PROXY_HTTP_URL,
    'https://': SSRF_PROXY_HTTPS_URL
} if SSRF_PROXY_HTTP_URL and SSRF_PROXY_HTTPS_URL else None

<<<<<<< HEAD
# 定义一系列HTTP请求方法封装，均调用底层库并传入相应的代理设置

def get(url, *args, **kwargs):
    """
    发送GET请求。

    Args:
        url (str): 请求的URL。
        *args: 位置参数，传递给底层请求库。
        **kwargs: 关键字参数，包含请求的额外配置。

    Returns:
        返回请求的结果。
    """
    return _get(url=url, *args, proxies=httpx_proxies, **kwargs)

def post(url, *args, **kwargs):
    """
    发送POST请求。

    Args:
        url (str): 请求的URL。
        *args: 位置参数，传递给底层请求库。
        **kwargs: 关键字参数，包含请求的额外配置。

    Returns:
        返回请求的结果。
    """
    return _post(url=url, *args, proxies=httpx_proxies, **kwargs)

def put(url, *args, **kwargs):
    """
    发送PUT请求。

    Args:
        url (str): 请求的URL。
        *args: 位置参数，传递给底层请求库。
        **kwargs: 关键字参数，包含请求的额外配置。

    Returns:
        返回请求的结果。
    """
    return _put(url=url, *args, proxies=httpx_proxies, **kwargs)

def patch(url, *args, **kwargs):
    """
    发送PATCH请求。

    Args:
        url (str): 请求的URL。
        *args: 位置参数，传递给底层请求库。
        **kwargs: 关键字参数，包含请求的额外配置。

    Returns:
        返回请求的结果。
    """
    return _patch(url=url, *args, proxies=httpx_proxies, **kwargs)

def delete(url, *args, **kwargs):
    """
    发送DELETE请求。

    Args:
        url (str): 请求的URL。
        *args: 位置参数，传递给底层请求库。
        **kwargs: 关键字参数，包含请求的额外配置，如`follow_redirects`。

    Returns:
        返回请求的结果。

    Note:
        对于`delete`方法，处理`follow_redirects`参数：将其值映射到`allow_redirects`上，
        若设置为True，则启用重定向；否则，禁用重定向。原`follow_redirects`参数从kwargs中移除。
    """
    if 'follow_redirects' in kwargs:
        if kwargs['follow_redirects']:
            kwargs['allow_redirects'] = kwargs['follow_redirects']
        kwargs.pop('follow_redirects')
    if 'timeout' in kwargs:
        timeout = kwargs['timeout']
        if timeout is None:
            kwargs.pop('timeout')
        elif isinstance(timeout, tuple):
            # check length of tuple
            if len(timeout) == 2:
                kwargs['timeout'] = timeout
            elif len(timeout) == 1:
                kwargs['timeout'] = timeout[0]
            elif len(timeout) > 2:
                kwargs['timeout'] = (timeout[0], timeout[1])
        else:
            kwargs['timeout'] = (timeout, timeout)
    return _delete(url=url, *args, proxies=requests_proxies, **kwargs)

def head(url, *args, **kwargs):
    """
    发送HEAD请求。

    Args:
        url (str): 请求的URL。
        *args: 位置参数，传递给底层请求库。
        **kwargs: 关键字参数，包含请求的额外配置。

    Returns:
        返回请求的结果。
    """
    return _head(url=url, *args, proxies=httpx_proxies, **kwargs)

def options(url, *args, **kwargs):
    """
    发送OPTIONS请求。

    Args:
        url (str): 请求的URL。
        *args: 位置参数，传递给底层请求库。
        **kwargs: 关键字参数，包含请求的额外配置。

    Returns:
        返回请求的结果。
    """
    return _options(url=url, *args, proxies=httpx_proxies, **kwargs)
=======

def make_request(method, url, **kwargs):
    if SSRF_PROXY_ALL_URL:
        return httpx.request(method=method, url=url, proxy=SSRF_PROXY_ALL_URL, **kwargs)
    elif proxies:
        return httpx.request(method=method, url=url, proxies=proxies, **kwargs)
    else:
        return httpx.request(method=method, url=url, **kwargs)


def get(url, **kwargs):
    return make_request('GET', url, **kwargs)


def post(url, **kwargs):
    return make_request('POST', url, **kwargs)


def put(url, **kwargs):
    return make_request('PUT', url, **kwargs)


def patch(url, **kwargs):
    return make_request('PATCH', url, **kwargs)


def delete(url, **kwargs):
    return make_request('DELETE', url, **kwargs)


def head(url, **kwargs):
    return make_request('HEAD', url, **kwargs)
>>>>>>> 57729823
<|MERGE_RESOLUTION|>--- conflicted
+++ resolved
@@ -5,153 +5,17 @@
 
 import httpx
 
-<<<<<<< HEAD
-# 从环境变量中获取SSRF代理的HTTP和HTTPS URL，若未设置则默认为空字符串
-SSRF_PROXY_HTTP_URL = os.getenv('SSRF_PROXY_HTTP_URL', '')
-SSRF_PROXY_HTTPS_URL = os.getenv('SSRF_PROXY_HTTPS_URL', '')
-
-# 根据SSRF代理URL构建请求库（requests）所需的代理字典，仅当两者均非空时启用代理
-requests_proxies = {
-    'http': SSRF_PROXY_HTTP_URL,
-    'https': SSRF_PROXY_HTTPS_URL
-} if SSRF_PROXY_HTTP_URL and SSRF_PROXY_HTTPS_URL else None
-
-# 构建适用于httpx库的代理字典，格式与requests库略有不同，仅当两者均非空时启用代理
-httpx_proxies = {
-=======
 SSRF_PROXY_ALL_URL = os.getenv('SSRF_PROXY_ALL_URL', '')
 SSRF_PROXY_HTTP_URL = os.getenv('SSRF_PROXY_HTTP_URL', '')
 SSRF_PROXY_HTTPS_URL = os.getenv('SSRF_PROXY_HTTPS_URL', '')
 
 proxies = {
->>>>>>> 57729823
     'http://': SSRF_PROXY_HTTP_URL,
     'https://': SSRF_PROXY_HTTPS_URL
 } if SSRF_PROXY_HTTP_URL and SSRF_PROXY_HTTPS_URL else None
 
-<<<<<<< HEAD
 # 定义一系列HTTP请求方法封装，均调用底层库并传入相应的代理设置
 
-def get(url, *args, **kwargs):
-    """
-    发送GET请求。
-
-    Args:
-        url (str): 请求的URL。
-        *args: 位置参数，传递给底层请求库。
-        **kwargs: 关键字参数，包含请求的额外配置。
-
-    Returns:
-        返回请求的结果。
-    """
-    return _get(url=url, *args, proxies=httpx_proxies, **kwargs)
-
-def post(url, *args, **kwargs):
-    """
-    发送POST请求。
-
-    Args:
-        url (str): 请求的URL。
-        *args: 位置参数，传递给底层请求库。
-        **kwargs: 关键字参数，包含请求的额外配置。
-
-    Returns:
-        返回请求的结果。
-    """
-    return _post(url=url, *args, proxies=httpx_proxies, **kwargs)
-
-def put(url, *args, **kwargs):
-    """
-    发送PUT请求。
-
-    Args:
-        url (str): 请求的URL。
-        *args: 位置参数，传递给底层请求库。
-        **kwargs: 关键字参数，包含请求的额外配置。
-
-    Returns:
-        返回请求的结果。
-    """
-    return _put(url=url, *args, proxies=httpx_proxies, **kwargs)
-
-def patch(url, *args, **kwargs):
-    """
-    发送PATCH请求。
-
-    Args:
-        url (str): 请求的URL。
-        *args: 位置参数，传递给底层请求库。
-        **kwargs: 关键字参数，包含请求的额外配置。
-
-    Returns:
-        返回请求的结果。
-    """
-    return _patch(url=url, *args, proxies=httpx_proxies, **kwargs)
-
-def delete(url, *args, **kwargs):
-    """
-    发送DELETE请求。
-
-    Args:
-        url (str): 请求的URL。
-        *args: 位置参数，传递给底层请求库。
-        **kwargs: 关键字参数，包含请求的额外配置，如`follow_redirects`。
-
-    Returns:
-        返回请求的结果。
-
-    Note:
-        对于`delete`方法，处理`follow_redirects`参数：将其值映射到`allow_redirects`上，
-        若设置为True，则启用重定向；否则，禁用重定向。原`follow_redirects`参数从kwargs中移除。
-    """
-    if 'follow_redirects' in kwargs:
-        if kwargs['follow_redirects']:
-            kwargs['allow_redirects'] = kwargs['follow_redirects']
-        kwargs.pop('follow_redirects')
-    if 'timeout' in kwargs:
-        timeout = kwargs['timeout']
-        if timeout is None:
-            kwargs.pop('timeout')
-        elif isinstance(timeout, tuple):
-            # check length of tuple
-            if len(timeout) == 2:
-                kwargs['timeout'] = timeout
-            elif len(timeout) == 1:
-                kwargs['timeout'] = timeout[0]
-            elif len(timeout) > 2:
-                kwargs['timeout'] = (timeout[0], timeout[1])
-        else:
-            kwargs['timeout'] = (timeout, timeout)
-    return _delete(url=url, *args, proxies=requests_proxies, **kwargs)
-
-def head(url, *args, **kwargs):
-    """
-    发送HEAD请求。
-
-    Args:
-        url (str): 请求的URL。
-        *args: 位置参数，传递给底层请求库。
-        **kwargs: 关键字参数，包含请求的额外配置。
-
-    Returns:
-        返回请求的结果。
-    """
-    return _head(url=url, *args, proxies=httpx_proxies, **kwargs)
-
-def options(url, *args, **kwargs):
-    """
-    发送OPTIONS请求。
-
-    Args:
-        url (str): 请求的URL。
-        *args: 位置参数，传递给底层请求库。
-        **kwargs: 关键字参数，包含请求的额外配置。
-
-    Returns:
-        返回请求的结果。
-    """
-    return _options(url=url, *args, proxies=httpx_proxies, **kwargs)
-=======
 
 def make_request(method, url, **kwargs):
     if SSRF_PROXY_ALL_URL:
@@ -183,5 +47,4 @@
 
 
 def head(url, **kwargs):
-    return make_request('HEAD', url, **kwargs)
->>>>>>> 57729823
+    return make_request('HEAD', url, **kwargs)