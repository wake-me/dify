--- conflicted
+++ resolved
@@ -39,27 +39,8 @@
                    memory_config: Optional[MemoryConfig],
                    memory: Optional[TokenBufferMemory],
                    model_config: ModelConfigWithCredentialsEntity) -> list[PromptMessage]:
-<<<<<<< HEAD
-        """
-        根据模型模式获取相应的提示消息。
-
-        参数:
-        prompt_template: 提示模板，可以是聊天模型消息列表或完成模型提示模板。
-        inputs: 输入参数字典。
-        query: 查询字符串。
-        files: 文件变量列表。
-        context: 上下文字符串，可选。
-        memory_config: 内存配置，可选。
-        memory: 令牌缓冲区内存，可选。
-        model_config: 带有凭证实体的模型配置。
-
-        返回值:
-        list[PromptMessage]: 提示消息列表。
-        """
-=======
         inputs = {key: str(value) for key, value in inputs.items()}
 
->>>>>>> d36b7280
         prompt_messages = []
 
         model_mode = ModelMode.value_of(model_config.mode)
