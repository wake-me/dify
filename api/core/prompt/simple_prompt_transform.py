--- conflicted
+++ resolved
@@ -58,24 +58,8 @@
                    memory: Optional[TokenBufferMemory],
                    model_config: ModelConfigWithCredentialsEntity) -> \
             tuple[list[PromptMessage], Optional[list[str]]]:
-<<<<<<< HEAD
-        """
-        根据应用模式、模型配置和输入获取提示消息。
-
-        :param app_mode: 应用模式。
-        :param prompt_template_entity: 提示模板实体，包含简单提示模板。
-        :param inputs: 输入参数字典。
-        :param query: 查询字符串。
-        :param files: 文件列表。
-        :param context: 上下文字符串。
-        :param memory: 令牌缓冲区内存，用于存储会话历史等。
-        :param model_config: 带有凭证的模型配置实体。
-        :return: 提示消息列表和停止标志列表的元组。
-        """
-=======
         inputs = {key: str(value) for key, value in inputs.items()}
 
->>>>>>> d36b7280
         model_mode = ModelMode.value_of(model_config.mode)
         if model_mode == ModelMode.CHAT:
             # 如果是聊天模式，获取聊天模型的提示消息
