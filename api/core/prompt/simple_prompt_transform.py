import enum
import json
import os
from typing import TYPE_CHECKING, Optional

from core.app.app_config.entities import PromptTemplateEntity
from core.app.entities.app_invoke_entities import ModelConfigWithCredentialsEntity
from core.memory.token_buffer_memory import TokenBufferMemory
from core.model_runtime.entities.message_entities import (
    PromptMessage,
    SystemPromptMessage,
    TextPromptMessageContent,
    UserPromptMessage,
)
from core.prompt.entities.advanced_prompt_entities import MemoryConfig
from core.prompt.prompt_transform import PromptTransform
from core.prompt.utils.prompt_template_parser import PromptTemplateParser
from models.model import AppMode

if TYPE_CHECKING:
    from core.file.file_obj import FileVar


class ModelMode(enum.Enum):
    # 定义模型模式的枚举类
    COMPLETION = 'completion'  # 完成模式
    CHAT = 'chat'  # 聊天模式

    @classmethod
    def value_of(cls, value: str) -> 'ModelMode':
        """
        根据字符串值获取枚举实例。

        :param value: 模式对应的字符串值。
        :return: 对应的模式枚举实例。
        """
        for mode in cls:
            if mode.value == value:
                return mode
        # 如果给定的值没有对应的枚举实例，则抛出异常
        raise ValueError(f'invalid mode value {value}')

# 这里是一个空字典，似乎用于存储提示文件的内容。
# 具体用途可能依赖于后续代码，该字典key为文件名，value为文件内容。
prompt_file_contents = {}


class SimplePromptTransform(PromptTransform):
    """
    用于聊天应用基础模式的简单提示转换。
    """

    def get_prompt(self,
                   app_mode: AppMode,
                   prompt_template_entity: PromptTemplateEntity,
                   inputs: dict,
                   query: str,
                   files: list["FileVar"],
                   context: Optional[str],
                   memory: Optional[TokenBufferMemory],
                   model_config: ModelConfigWithCredentialsEntity) -> \
            tuple[list[PromptMessage], Optional[list[str]]]:
        inputs = {key: str(value) for key, value in inputs.items()}

        model_mode = ModelMode.value_of(model_config.mode)
        if model_mode == ModelMode.CHAT:
            # 如果是聊天模式，获取聊天模型的提示消息
            prompt_messages, stops = self._get_chat_model_prompt_messages(
                app_mode=app_mode,
                pre_prompt=prompt_template_entity.simple_prompt_template,
                inputs=inputs,
                query=query,
                files=files,
                context=context,
                memory=memory,
                model_config=model_config
            )
        else:
            # 否则，获取完成模型的提示消息
            prompt_messages, stops = self._get_completion_model_prompt_messages(
                app_mode=app_mode,
                pre_prompt=prompt_template_entity.simple_prompt_template,
                inputs=inputs,
                query=query,
                files=files,
                context=context,
                memory=memory,
                model_config=model_config
            )

        return prompt_messages, stops

    def get_prompt_str_and_rules(self, app_mode: AppMode,
                                 model_config: ModelConfigWithCredentialsEntity,
                                 pre_prompt: str,
                                 inputs: dict,
                                 query: Optional[str] = None,
                                 context: Optional[str] = None,
                                 histories: Optional[str] = None,
                                 ) -> tuple[str, dict]:
        """
        根据给定的参数获取格式化后的提示字符串和规则。

        :param app_mode: 应用模式。
        :param model_config: 带有凭证的模型配置实体。
        :param pre_prompt: 前置提示模板。
        :param inputs: 输入参数字典。
        :param query: 查询字符串（可选）。
        :param context: 上下文字符串（可选）。
        :param histories: 会话历史字符串（可选）。
        :return: 提示字符串和提示规则的元组。
        """
        # 获取提示模板配置
        prompt_template_config = self.get_prompt_template(
            app_mode=app_mode,
            provider=model_config.provider,
            model=model_config.model,
            pre_prompt=pre_prompt,
            has_context=context is not None,
            query_in_prompt=query is not None,
            with_memory_prompt=histories is not None
        )

        # 从输入中筛选出提示模板所需的变量
        variables = {k: inputs[k] for k in prompt_template_config['custom_variable_keys'] if k in inputs}

        # 处理特殊的变量替换
        for v in prompt_template_config['special_variable_keys']:
            if v == '#context#':
                variables['#context#'] = context if context else ''
            elif v == '#query#':
                variables['#query#'] = query if query else ''
            elif v == '#histories#':
                variables['#histories#'] = histories if histories else ''

        # 格式化提示模板并返回
        prompt_template = prompt_template_config['prompt_template']
        prompt = prompt_template.format(variables)

        return prompt, prompt_template_config['prompt_rules']

    def get_prompt_template(self, app_mode: AppMode,
                            provider: str,
                            model: str,
                            pre_prompt: str,
                            has_context: bool,
                            query_in_prompt: bool,
                            with_memory_prompt: bool = False) -> dict:
        """
        根据给定的参数生成一个提示模板。

        参数:
        app_mode: AppMode 类型，应用模式。
        provider: 字符串，提供者名称。
        model: 字符串，模型名称。
        pre_prompt: 字符串，前置提示文本。
        has_context: 布尔值，是否有上下文。
        query_in_prompt: 布尔值，是否在提示中包含查询。
        with_memory_prompt: 布尔值，是否包含记忆中的提示，默认为 False。

        返回值:
        一个字典，包含提示模板的解析结果，包括定制变量键、特殊变量键和提示规则。

        """

        # 获取基于应用模式、提供者和模型的提示规则
        prompt_rules = self._get_prompt_rule(
            app_mode=app_mode,
            provider=provider,
            model=model
        )

        custom_variable_keys = []  # 定制变量键列表
        special_variable_keys = []  # 特殊变量键列表

        prompt = ''  # 初始化提示文本
        # 根据系统提示顺序生成提示文本
        for order in prompt_rules['system_prompt_orders']:
            if order == 'context_prompt' and has_context:
                prompt += prompt_rules['context_prompt']
                special_variable_keys.append('#context#')
            elif order == 'pre_prompt' and pre_prompt:
                prompt += pre_prompt + '\n'
                # 解析前置提示模板，获取定制变量键
                pre_prompt_template = PromptTemplateParser(template=pre_prompt)
                custom_variable_keys = pre_prompt_template.variable_keys
            elif order == 'histories_prompt' and with_memory_prompt:
                prompt += prompt_rules['histories_prompt']
                special_variable_keys.append('#histories#')

        # 如果需要，在提示中添加查询
        if query_in_prompt:
            prompt += prompt_rules.get('query_prompt', '{{#query#}}')
            special_variable_keys.append('#query#')

        return {
            "prompt_template": PromptTemplateParser(template=prompt),
            "custom_variable_keys": custom_variable_keys,
            "special_variable_keys": special_variable_keys,
            "prompt_rules": prompt_rules
        }

    def _get_chat_model_prompt_messages(self, app_mode: AppMode,
<<<<<<< HEAD
                                            pre_prompt: str,
                                            inputs: dict,
                                            query: str,
                                            context: Optional[str],
                                            files: list[FileVar],
                                            memory: Optional[TokenBufferMemory],
                                            model_config: ModelConfigWithCredentialsEntity) \
                -> tuple[list[PromptMessage], Optional[list[str]]]:
        """
        获取聊天模型的提示消息。

        参数:
        app_mode - 应用模式。
        pre_prompt - 预提示文本。
        inputs - 输入字典。
        query - 查询字符串。
        context - 上下文信息，可选。
        files - 文件列表。
        memory - 令牌缓冲区记忆，可选。
        model_config - 带有凭证的模型配置实体。

        返回值:
        返回一个包含提示消息的元组，以及一个可选的字符串列表。
        """

=======
                                        pre_prompt: str,
                                        inputs: dict,
                                        query: str,
                                        context: Optional[str],
                                        files: list["FileVar"],
                                        memory: Optional[TokenBufferMemory],
                                        model_config: ModelConfigWithCredentialsEntity) \
            -> tuple[list[PromptMessage], Optional[list[str]]]:
>>>>>>> 3f9720bc
        prompt_messages = []

        # 获取提示信息
        prompt, _ = self.get_prompt_str_and_rules(
            app_mode=app_mode,
            model_config=model_config,
            pre_prompt=pre_prompt,
            inputs=inputs,
            query=None,
            context=context
        )

        if prompt and query:
            prompt_messages.append(SystemPromptMessage(content=prompt))

        # 如果存在记忆体，则追加聊天历史
        if memory:
            prompt_messages = self._append_chat_histories(
                memory=memory,
                memory_config=MemoryConfig(
                    window=MemoryConfig.WindowConfig(
                        enabled=False,
                    )
                ),
                prompt_messages=prompt_messages,
                model_config=model_config
            )

        # 根据查询条件添加用户消息
        if query:
            prompt_messages.append(self.get_last_user_message(query, files))
        else:
            prompt_messages.append(self.get_last_user_message(prompt, files))

        return prompt_messages, None

    def _get_completion_model_prompt_messages(self, app_mode: AppMode,
<<<<<<< HEAD
                                                pre_prompt: str,
                                                inputs: dict,
                                                query: str,
                                                context: Optional[str],
                                                files: list[FileVar],
                                                memory: Optional[TokenBufferMemory],
                                                model_config: ModelConfigWithCredentialsEntity) \
                -> tuple[list[PromptMessage], Optional[list[str]]]:
        """
        获取完成模型的提示信息和停止符。

        参数:
        app_mode: 应用模式。
        pre_prompt: 预提示文本。
        inputs: 输入字典。
        query: 查询字符串。
        context: 上下文信息，可选。
        files: 文件列表。
        memory: 令牌缓冲区记忆，可选。
        model_config: 带有凭证的模型配置实体。

        返回值:
        提示信息列表和可选的停止符列表的元组。
        """
        # 获取初始提示和规则
=======
                                              pre_prompt: str,
                                              inputs: dict,
                                              query: str,
                                              context: Optional[str],
                                              files: list["FileVar"],
                                              memory: Optional[TokenBufferMemory],
                                              model_config: ModelConfigWithCredentialsEntity) \
            -> tuple[list[PromptMessage], Optional[list[str]]]:
        # get prompt
>>>>>>> 3f9720bc
        prompt, prompt_rules = self.get_prompt_str_and_rules(
            app_mode=app_mode,
            model_config=model_config,
            pre_prompt=pre_prompt,
            inputs=inputs,
            query=query,
            context=context
        )

        if memory:
            # 利用记忆来调整提示信息
            tmp_human_message = UserPromptMessage(
                content=prompt
            )

            rest_tokens = self._calculate_rest_token([tmp_human_message], model_config)
            # 从记忆中获取历史消息
            histories = self._get_history_messages_from_memory(
                memory=memory,
                memory_config=MemoryConfig(
                    window=MemoryConfig.WindowConfig(
                        enabled=False,
                    )
                ),
                max_token_limit=rest_tokens,
                human_prefix=prompt_rules.get('human_prefix', 'Human'),
                ai_prefix=prompt_rules.get('assistant_prefix', 'Assistant')
            )

            # 基于历史消息重新获取提示和规则
            prompt, prompt_rules = self.get_prompt_str_and_rules(
                app_mode=app_mode,
                model_config=model_config,
                pre_prompt=pre_prompt,
                inputs=inputs,
                query=query,
                context=context,
                histories=histories
            )

        # 处理停止符
        stops = prompt_rules.get('stops')
        if stops is not None and len(stops) == 0:
            stops = None

        return [self.get_last_user_message(prompt, files)], stops

<<<<<<< HEAD
    def get_last_user_message(self, prompt: str, files: list[FileVar]) -> UserPromptMessage:
        """
        根据提供的提示信息和文件列表，获取最后一个用户消息。
        
        参数:
        - prompt: str，给用户的提示信息。
        - files: list[FileVar]，包含文件变量的列表，每个文件变量应提供一个提示消息内容。
        
        返回值:
        - UserPromptMessage，包含用户提示消息的对象。
        """
=======
    def get_last_user_message(self, prompt: str, files: list["FileVar"]) -> UserPromptMessage:
>>>>>>> 3f9720bc
        if files:
            # 如果有文件，构建包含提示信息和每个文件的提示内容的消息列表
            prompt_message_contents = [TextPromptMessageContent(data=prompt)]
            for file in files:
                prompt_message_contents.append(file.prompt_message_content)

            prompt_message = UserPromptMessage(content=prompt_message_contents)
        else:
            # 如果没有文件，直接使用提供的提示信息创建用户消息
            prompt_message = UserPromptMessage(content=prompt)

        return prompt_message

    def _get_prompt_rule(self, app_mode: AppMode, provider: str, model: str) -> dict:
        """
        获取简单的提示规则。
        :param app_mode: 应用模式
        :param provider: 模型提供者
        :param model: 模型名称
        :return: 返回提示规则的字典
        """
        # 生成提示文件的名称
        prompt_file_name = self._prompt_file_name(
            app_mode=app_mode,
            provider=provider,
            model=model
        )

        # 检查提示文件是否已经加载
        if prompt_file_name in prompt_file_contents:
            return prompt_file_contents[prompt_file_name]

        # 获取子目录的绝对路径
        prompt_path = os.path.join(os.path.dirname(os.path.realpath(__file__)), 'prompt_templates')
        json_file_path = os.path.join(prompt_path, f'{prompt_file_name}.json')

        # 打开JSON文件并读取其内容
        with open(json_file_path, encoding='utf-8') as json_file:
            content = json.load(json_file)

            # 存储提示文件的内容
            prompt_file_contents[prompt_file_name] = content

            return content

    def _prompt_file_name(self, app_mode: AppMode, provider: str, model: str) -> str:
        """
        根据应用模式、服务提供商和模型名称生成相应的文件名前缀。

        参数:
        app_mode: AppMode 类型，表示应用的模式，如完成功能或聊天模式。
        provider: 字符串，表示服务提供商的名称。
        model: 字符串，表示模型的名称。

        返回值:
        返回一个字符串，作为生成的文件名前缀。
        """

        # 判断是否为百川模型
        is_baichuan = False
        if provider == 'baichuan':
            is_baichuan = True
        else:
            baichuan_supported_providers = ["huggingface_hub", "openllm", "xinference"]
            if provider in baichuan_supported_providers and 'baichuan' in model.lower():
                is_baichuan = True

        # 根据是否为百川模型及应用模式，返回相应的文件名前缀
        if is_baichuan:
            if app_mode == AppMode.COMPLETION:
                return 'baichuan_completion'
            else:
                return 'baichuan_chat'

        # 对于非百川模型，根据应用模式返回相应的文件名前缀
        if app_mode == AppMode.COMPLETION:
            return 'common_completion'
        else:
            return 'common_chat'<|MERGE_RESOLUTION|>--- conflicted
+++ resolved
@@ -201,33 +201,6 @@
         }
 
     def _get_chat_model_prompt_messages(self, app_mode: AppMode,
-<<<<<<< HEAD
-                                            pre_prompt: str,
-                                            inputs: dict,
-                                            query: str,
-                                            context: Optional[str],
-                                            files: list[FileVar],
-                                            memory: Optional[TokenBufferMemory],
-                                            model_config: ModelConfigWithCredentialsEntity) \
-                -> tuple[list[PromptMessage], Optional[list[str]]]:
-        """
-        获取聊天模型的提示消息。
-
-        参数:
-        app_mode - 应用模式。
-        pre_prompt - 预提示文本。
-        inputs - 输入字典。
-        query - 查询字符串。
-        context - 上下文信息，可选。
-        files - 文件列表。
-        memory - 令牌缓冲区记忆，可选。
-        model_config - 带有凭证的模型配置实体。
-
-        返回值:
-        返回一个包含提示消息的元组，以及一个可选的字符串列表。
-        """
-
-=======
                                         pre_prompt: str,
                                         inputs: dict,
                                         query: str,
@@ -236,7 +209,6 @@
                                         memory: Optional[TokenBufferMemory],
                                         model_config: ModelConfigWithCredentialsEntity) \
             -> tuple[list[PromptMessage], Optional[list[str]]]:
->>>>>>> 3f9720bc
         prompt_messages = []
 
         # 获取提示信息
@@ -274,33 +246,6 @@
         return prompt_messages, None
 
     def _get_completion_model_prompt_messages(self, app_mode: AppMode,
-<<<<<<< HEAD
-                                                pre_prompt: str,
-                                                inputs: dict,
-                                                query: str,
-                                                context: Optional[str],
-                                                files: list[FileVar],
-                                                memory: Optional[TokenBufferMemory],
-                                                model_config: ModelConfigWithCredentialsEntity) \
-                -> tuple[list[PromptMessage], Optional[list[str]]]:
-        """
-        获取完成模型的提示信息和停止符。
-
-        参数:
-        app_mode: 应用模式。
-        pre_prompt: 预提示文本。
-        inputs: 输入字典。
-        query: 查询字符串。
-        context: 上下文信息，可选。
-        files: 文件列表。
-        memory: 令牌缓冲区记忆，可选。
-        model_config: 带有凭证的模型配置实体。
-
-        返回值:
-        提示信息列表和可选的停止符列表的元组。
-        """
-        # 获取初始提示和规则
-=======
                                               pre_prompt: str,
                                               inputs: dict,
                                               query: str,
@@ -310,7 +255,6 @@
                                               model_config: ModelConfigWithCredentialsEntity) \
             -> tuple[list[PromptMessage], Optional[list[str]]]:
         # get prompt
->>>>>>> 3f9720bc
         prompt, prompt_rules = self.get_prompt_str_and_rules(
             app_mode=app_mode,
             model_config=model_config,
@@ -358,21 +302,7 @@
 
         return [self.get_last_user_message(prompt, files)], stops
 
-<<<<<<< HEAD
-    def get_last_user_message(self, prompt: str, files: list[FileVar]) -> UserPromptMessage:
-        """
-        根据提供的提示信息和文件列表，获取最后一个用户消息。
-        
-        参数:
-        - prompt: str，给用户的提示信息。
-        - files: list[FileVar]，包含文件变量的列表，每个文件变量应提供一个提示消息内容。
-        
-        返回值:
-        - UserPromptMessage，包含用户提示消息的对象。
-        """
-=======
     def get_last_user_message(self, prompt: str, files: list["FileVar"]) -> UserPromptMessage:
->>>>>>> 3f9720bc
         if files:
             # 如果有文件，构建包含提示信息和每个文件的提示内容的消息列表
             prompt_message_contents = [TextPromptMessageContent(data=prompt)]
