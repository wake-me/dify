--- conflicted
+++ resolved
@@ -65,12 +65,7 @@
                 else:
                     text = prompt_message.content
 
-<<<<<<< HEAD
-                # 将角色、文本和文件列表添加到结果列表
-                prompts.append({
-=======
                 prompt = {
->>>>>>> 1b2d8629
                     "role": role,
                     "text": text,
                     "files": files
