--- conflicted
+++ resolved
@@ -106,20 +106,8 @@
         # 初始化审核配置。
         self.moderation_config = self.init_moderation_config(config)
 
-<<<<<<< HEAD
-    def init_azure_openai(self, app_config: Config) -> HostingProvider:
-        """
-        初始化并配置 Azure OpenAI 托管提供商。
-
-        :param app_config: 应用配置，用于获取 Azure OpenAI 的配置信息。
-        :return: 配置好的 HostingProvider 实例。
-        """
-
-        # 默认配额单位为次数。
-=======
     @staticmethod
     def init_azure_openai(app_config: Config) -> HostingProvider:
->>>>>>> 7b7576ad
         quota_unit = QuotaUnit.TIMES
 
         # 检查是否启用了 Azure OpenAI 托管服务。
@@ -229,25 +217,8 @@
             quota_unit=quota_unit,
         )
 
-<<<<<<< HEAD
-    def init_anthropic(self, app_config: Config) -> HostingProvider:
-        """
-        初始化Anthropic托管设置。
-
-        根据应用程序配置决定是否启用Anthropic的试用和付费配额，并配置相应的API凭证和配额限制。
-
-        参数:
-        - app_config: Config 类型，包含应用程序的配置信息。
-
-        返回值:
-        - HostingProvider 实例，配置了Anthropic的托管设置，包括是否启用、凭证信息、配额单位和具体的配额限制。
-        """
-
-        # 初始化配额单位和空的配额列表
-=======
     @staticmethod
     def init_anthropic(app_config: Config) -> HostingProvider:
->>>>>>> 7b7576ad
         quota_unit = QuotaUnit.TOKENS
         quotas = []
 
@@ -287,25 +258,9 @@
             quota_unit=quota_unit,
         )
 
-<<<<<<< HEAD
-    def init_minimax(self, app_config: Config) -> HostingProvider:
-        """
-        初始化最小最大服务。
-
-        参数:
-        app_config (Config): 应用配置对象，用于获取配置信息。
-
-        返回值:
-        HostingProvider: 返回一个 HostingProvider 实例，配置了最小最大服务的状况。
-        """
-        quota_unit = QuotaUnit.TOKENS  # 定义配额单位为TOKENS
-
-        # 检查是否启用了托管的最小最大服务
-=======
     @staticmethod
     def init_minimax(app_config: Config) -> HostingProvider:
         quota_unit = QuotaUnit.TOKENS
->>>>>>> 7b7576ad
         if app_config.get("HOSTED_MINIMAX_ENABLED"):
             # 如果启用，则创建并返回一个配置了免费配额的 HostingProvider 实例
             quotas = [FreeHostingQuota()]
@@ -323,27 +278,9 @@
             quota_unit=quota_unit,
         )
 
-<<<<<<< HEAD
-    def init_spark(self, app_config: Config) -> HostingProvider:
-        """
-        初始化Spark服务。
-        
-        根据应用配置决定是否启用托管的Spark服务。如果启用了托管服务，则会创建一个包含免费配额的HostingProvider实例；
-        如果未启用，则返回一个禁用状态的HostingProvider实例。
-
-        参数:
-        app_config: Config - 包含应用配置信息的对象，用于检查是否启用了托管Spark服务。
-
-        返回值:
-        HostingProvider - 根据是否启用托管服务，返回相应状态的HostingProvider实例。
-        """
-        quota_unit = QuotaUnit.TOKENS  # 定义配额单位为TOKENS
-
-=======
     @staticmethod
     def init_spark(app_config: Config) -> HostingProvider:
         quota_unit = QuotaUnit.TOKENS
->>>>>>> 7b7576ad
         if app_config.get("HOSTED_SPARK_ENABLED"):
             # 如果启用了托管Spark服务，创建并返回一个启用状态的HostingProvider实例，包含免费配额
             quotas = [FreeHostingQuota()]
@@ -361,27 +298,9 @@
             quota_unit=quota_unit,
         )
 
-<<<<<<< HEAD
-    def init_zhipuai(self, app_config: Config) -> HostingProvider:
-        """
-        初始化智谱服务。
-
-        根据应用配置决定是否启用智谱服务，并配置相应的配额。
-
-        参数:
-        - app_config: Config 类型，应用的配置信息。
-
-        返回值:
-        - HostingProvider 类型，包含智谱服务的配置信息，如是否启用、配额单位和具体配额。
-        """
-        quota_unit = QuotaUnit.TOKENS  # 配额单位为TOKENS
-
-        # 检查是否启用了托管的智谱服务
-=======
     @staticmethod
     def init_zhipuai(app_config: Config) -> HostingProvider:
         quota_unit = QuotaUnit.TOKENS
->>>>>>> 7b7576ad
         if app_config.get("HOSTED_ZHIPUAI_ENABLED"):
             quotas = [FreeHostingQuota()]  # 使用免费托管配额
 
@@ -399,24 +318,8 @@
             quota_unit=quota_unit,
         )
 
-<<<<<<< HEAD
-    def init_moderation_config(self, app_config: Config) -> HostedModerationConfig:
-        """
-        初始化托管审核配置。
-        
-        根据应用配置决定是否启用托管审核，并配置相应的提供者。
-        
-        参数:
-        app_config: Config - 应用的配置对象，包含是否启用托管审核以及审核提供者的信息。
-        
-        返回值:
-        HostedModerationConfig - 托管审核的配置对象，包含是否启用以及提供者列表。
-        """
-        # 检查是否启用了托管审核并且提供了审核提供者列表
-=======
     @staticmethod
     def init_moderation_config(app_config: Config) -> HostedModerationConfig:
->>>>>>> 7b7576ad
         if app_config.get("HOSTED_MODERATION_ENABLED") \
                 and app_config.get("HOSTED_MODERATION_PROVIDERS"):
             # 如果启用，返回配置为启用状态和提供的审核提供者列表
