import logging

from core.app.entities.app_invoke_entities import EasyUIBasedAppGenerateEntity
from core.helper import moderation
from core.model_runtime.entities.message_entities import PromptMessage

logger = logging.getLogger(__name__)

class HostingModerationFeature:
    def check(self, application_generate_entity: EasyUIBasedAppGenerateEntity,
              prompt_messages: list[PromptMessage]) -> bool:
        """
        检查宿主审核
        :param application_generate_entity: 应用生成实体，包含应用的配置信息等
        :param prompt_messages: 提示信息列表，每个提示信息可能包含需要审核的文本内容
        :return: 审核结果，True表示通过，False表示不通过
        """
<<<<<<< HEAD
        # 获取应用的模型配置
        model_config = application_generate_entity.model_config
=======
        model_config = application_generate_entity.model_conf
>>>>>>> bdf3ea43

        # 组合所有提示信息中的文本内容
        text = ""
        for prompt_message in prompt_messages:
            if isinstance(prompt_message.content, str):
                text += prompt_message.content + "\n"

        # 使用模型配置和文本内容进行审核检查
        moderation_result = moderation.check_moderation(
            model_config,
            text
        )

        return moderation_result<|MERGE_RESOLUTION|>--- conflicted
+++ resolved
@@ -15,12 +15,7 @@
         :param prompt_messages: 提示信息列表，每个提示信息可能包含需要审核的文本内容
         :return: 审核结果，True表示通过，False表示不通过
         """
-<<<<<<< HEAD
-        # 获取应用的模型配置
-        model_config = application_generate_entity.model_config
-=======
         model_config = application_generate_entity.model_conf
->>>>>>> bdf3ea43
 
         # 组合所有提示信息中的文本内容
         text = ""
