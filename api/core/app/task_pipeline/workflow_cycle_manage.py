--- conflicted
+++ resolved
@@ -151,17 +151,6 @@
         trace_manager: Optional[TraceQueueManager] = None
     ) -> WorkflowRun:
         """
-<<<<<<< HEAD
-        处理工作流运行失败的逻辑。
-        
-        :param workflow_run: 表示一个工作流运行实例的对象。
-        :param start_at: 工作流开始运行的时间戳（秒）。
-        :param total_tokens: 运行过程中消耗的总令牌数。
-        :param total_steps: 运行过程中执行的总步骤数。
-        :param status: 工作流运行的状态。
-        :param error: 运行失败时的错误信息。
-        :return: 更新后的工作流运行实例对象。
-=======
         Workflow run failed
         :param workflow_run: workflow run
         :param total_tokens: total tokens
@@ -169,16 +158,11 @@
         :param status: status
         :param error: error message
         :return:
->>>>>>> 5b32f2e0
         """
         # 更新工作流运行状态及相关属性
         workflow_run.status = status.value
         workflow_run.error = error
-<<<<<<< HEAD
-        workflow_run.elapsed_time = time.perf_counter() - start_at  # 计算运行耗时
-=======
         workflow_run.elapsed_time = WorkflowService.get_elapsed_time(workflow_run_id=workflow_run.id)
->>>>>>> 5b32f2e0
         workflow_run.total_tokens = total_tokens
         workflow_run.total_steps = total_steps
         workflow_run.finished_at = datetime.now(timezone.utc).replace(tzinfo=None)
