import json
import time
from datetime import datetime, timezone
from typing import Optional, Union, cast

from core.app.entities.app_invoke_entities import InvokeFrom
from core.app.entities.queue_entities import (
    QueueNodeFailedEvent,
    QueueNodeStartedEvent,
    QueueNodeSucceededEvent,
    QueueStopEvent,
    QueueWorkflowFailedEvent,
    QueueWorkflowSucceededEvent,
)
from core.app.entities.task_entities import (
    NodeExecutionInfo,
    NodeFinishStreamResponse,
    NodeStartStreamResponse,
    WorkflowFinishStreamResponse,
    WorkflowStartStreamResponse,
)
from core.app.task_pipeline.workflow_iteration_cycle_manage import WorkflowIterationCycleManage
from core.file.file_obj import FileVar
from core.model_runtime.utils.encoders import jsonable_encoder
from core.ops.ops_trace_manager import TraceQueueManager, TraceTask, TraceTaskName
from core.tools.tool_manager import ToolManager
from core.workflow.entities.node_entities import NodeRunMetadataKey, NodeType
from core.workflow.nodes.tool.entities import ToolNodeData
from core.workflow.workflow_engine_manager import WorkflowEngineManager
from extensions.ext_database import db
from models.account import Account
from models.model import EndUser
from models.workflow import (
    CreatedByRole,
    Workflow,
    WorkflowNodeExecution,
    WorkflowNodeExecutionStatus,
    WorkflowNodeExecutionTriggeredFrom,
    WorkflowRun,
    WorkflowRunStatus,
    WorkflowRunTriggeredFrom,
)


class WorkflowCycleManage(WorkflowIterationCycleManage):
    def _init_workflow_run(self, workflow: Workflow,
                           triggered_from: WorkflowRunTriggeredFrom,
                           user: Union[Account, EndUser],
                           user_inputs: dict,
                           system_inputs: Optional[dict] = None) -> WorkflowRun:
        """
        初始化工作流运行实例。
        :param workflow: Workflow 实例，表示要运行的工作流。
        :param triggered_from: 工作流运行触发来源。
        :param user: 账户或终端用户，表示触发工作流的用户。
        :param user_inputs: 用户变量输入，即用户在工作流运行中提供的输入数据。
        :param system_inputs: 系统输入，例如查询、文件等系统级别数据（可选）。
        :return: 初始化后的 WorkflowRun 实例。
        """
        # 计算新的序列号，确保每个工作流运行实例的序列号唯一。
        max_sequence = db.session.query(db.func.max(WorkflowRun.sequence_number)) \
                           .filter(WorkflowRun.tenant_id == workflow.tenant_id) \
                           .filter(WorkflowRun.app_id == workflow.app_id) \
                           .scalar() or 0
        new_sequence_number = max_sequence + 1

        # 合并用户输入和系统输入，并处理特殊值。
        inputs = {**user_inputs}
        for key, value in (system_inputs or {}).items():
            if key.value == 'conversation':
                continue

            inputs[f'sys.{key.value}'] = value
        inputs = WorkflowEngineManager.handle_special_values(inputs)

        # 初始化 WorkflowRun 实例并准备持久化到数据库。
        workflow_run = WorkflowRun(
            tenant_id=workflow.tenant_id,
            app_id=workflow.app_id,
            sequence_number=new_sequence_number,
            workflow_id=workflow.id,
            type=workflow.type,
            triggered_from=triggered_from.value,
            version=workflow.version,
            graph=workflow.graph,
            inputs=json.dumps(inputs),
            status=WorkflowRunStatus.RUNNING.value,
            created_by_role=(CreatedByRole.ACCOUNT.value
                             if isinstance(user, Account) else CreatedByRole.END_USER.value),
            created_by=user.id
        )

        # 将工作流运行实例添加到数据库会话并提交，确保其持久化。
        db.session.add(workflow_run)
        db.session.commit()
        db.session.refresh(workflow_run)
        db.session.close()

        return workflow_run

    def _workflow_run_success(
        self, workflow_run: WorkflowRun,
        start_at: float,
        total_tokens: int,
        total_steps: int,
        outputs: Optional[str] = None,
        conversation_id: Optional[str] = None,
        trace_manager: Optional[TraceQueueManager] = None
    ) -> WorkflowRun:
        """
<<<<<<< HEAD
        标记工作流运行成功，并更新相关状态和统计信息。
        :param workflow_run: WorkflowRun 实例，表示正在运行的工作流实例。
        :param start_at: 开始时间，表示工作流运行的起始时间戳。
        :param total_tokens: 总令牌数，表示工作流运行过程中处理的令牌总数。
        :param total_steps: 总步骤数，表示工作流运行过程中执行的总步骤数。
        :param outputs: 输出数据，表示工作流运行的结果（可选）。
        :return: 更新后的 WorkflowRun 实例。
=======
        Workflow run success
        :param workflow_run: workflow run
        :param start_at: start time
        :param total_tokens: total tokens
        :param total_steps: total steps
        :param outputs: outputs
        :param conversation_id: conversation id
        :return:
>>>>>>> 57729823
        """
        # 更新工作流运行状态及相关统计信息，并持久化到数据库。
        workflow_run.status = WorkflowRunStatus.SUCCEEDED.value
        workflow_run.outputs = outputs
        workflow_run.elapsed_time = time.perf_counter() - start_at
        workflow_run.total_tokens = total_tokens
        workflow_run.total_steps = total_steps
        workflow_run.finished_at = datetime.now(timezone.utc).replace(tzinfo=None)

        db.session.commit()
        db.session.refresh(workflow_run)
        db.session.close()

        if trace_manager:
            trace_manager.add_trace_task(
                TraceTask(
                    TraceTaskName.WORKFLOW_TRACE,
                    workflow_run=workflow_run,
                    conversation_id=conversation_id,
                )
            )

        return workflow_run

    def _workflow_run_failed(
        self, workflow_run: WorkflowRun,
        start_at: float,
        total_tokens: int,
        total_steps: int,
        status: WorkflowRunStatus,
        error: str,
        conversation_id: Optional[str] = None,
        trace_manager: Optional[TraceQueueManager] = None
    ) -> WorkflowRun:
        """
        处理工作流运行失败的逻辑。
        
        :param workflow_run: 表示一个工作流运行实例的对象。
        :param start_at: 工作流开始运行的时间戳（秒）。
        :param total_tokens: 运行过程中消耗的总令牌数。
        :param total_steps: 运行过程中执行的总步骤数。
        :param status: 工作流运行的状态。
        :param error: 运行失败时的错误信息。
        :return: 更新后的工作流运行实例对象。
        """
        # 更新工作流运行状态及相关属性
        workflow_run.status = status.value
        workflow_run.error = error
        workflow_run.elapsed_time = time.perf_counter() - start_at  # 计算运行耗时
        workflow_run.total_tokens = total_tokens
        workflow_run.total_steps = total_steps
        workflow_run.finished_at = datetime.now(timezone.utc).replace(tzinfo=None)

        # 提交数据库事务，更新数据库中的工作流运行状态
        db.session.commit()
        db.session.refresh(workflow_run)  # 刷新工作流运行对象，以获取最新的数据库状态
        db.session.close()  # 关闭数据库会话

<<<<<<< HEAD
        return workflow_run  # 返回更新后的工作流运行实例对象
=======
        if trace_manager:
            trace_manager.add_trace_task(
                TraceTask(
                    TraceTaskName.WORKFLOW_TRACE,
                    workflow_run=workflow_run,
                    conversation_id=conversation_id,
                )
            )

        return workflow_run
>>>>>>> 57729823

    def _init_node_execution_from_workflow_run(self, workflow_run: WorkflowRun,
                                                node_id: str,
                                                node_type: NodeType,
                                                node_title: str,
                                                node_run_index: int = 1,
                                                predecessor_node_id: Optional[str] = None) -> WorkflowNodeExecution:
        """
        从工作流运行初始化工作流节点执行
        :param workflow_run: 工作流运行实例
        :param node_id: 节点ID
        :param node_type: 节点类型
        :param node_title: 节点标题
        :param node_run_index: 执行索引，默认为1
        :param predecessor_node_id: 前驱节点ID，如果存在
        :return: 初始化后的工作流节点执行实例
        """
        # 初始化工作流节点执行信息
        workflow_node_execution = WorkflowNodeExecution(
            tenant_id=workflow_run.tenant_id,
            app_id=workflow_run.app_id,
            workflow_id=workflow_run.workflow_id,
            triggered_from=WorkflowNodeExecutionTriggeredFrom.WORKFLOW_RUN.value,
            workflow_run_id=workflow_run.id,
            predecessor_node_id=predecessor_node_id,
            index=node_run_index,
            node_id=node_id,
            node_type=node_type.value,
            title=node_title,
            status=WorkflowNodeExecutionStatus.RUNNING.value,
            created_by_role=workflow_run.created_by_role,
            created_by=workflow_run.created_by,
            created_at=datetime.now(timezone.utc).replace(tzinfo=None)
        )

        # 将节点执行实例添加到数据库会话并提交
        db.session.add(workflow_node_execution)
        db.session.commit()
        db.session.refresh(workflow_node_execution)  # 刷新实体以获取刚插入的ID等信息
        db.session.close()  # 关闭数据库会话

        return workflow_node_execution  # 返回初始化的工作流节点执行实例

    def _workflow_node_execution_success(self, workflow_node_execution: WorkflowNodeExecution,
                                            start_at: float,
                                            inputs: Optional[dict] = None,
                                            process_data: Optional[dict] = None,
                                            outputs: Optional[dict] = None,
                                            execution_metadata: Optional[dict] = None) -> WorkflowNodeExecution:
        """
        处理工作流节点执行成功的情况。
        
        :param workflow_node_execution: 工作流节点执行实例
        :param start_at: 执行开始时间（秒）
        :param inputs: 输入参数
        :param process_data: 处理数据
        :param outputs: 输出结果
        :param execution_metadata: 执行元数据
        :return: 更新后的工作流节点执行实例
        """
        # 处理输入和输出中的特殊值
        inputs = WorkflowEngineManager.handle_special_values(inputs)
        outputs = WorkflowEngineManager.handle_special_values(outputs)

        workflow_node_execution.status = WorkflowNodeExecutionStatus.SUCCEEDED.value
        workflow_node_execution.elapsed_time = time.perf_counter() - start_at
        workflow_node_execution.inputs = json.dumps(inputs) if inputs else None
        workflow_node_execution.process_data = json.dumps(process_data) if process_data else None
        workflow_node_execution.outputs = json.dumps(outputs) if outputs else None
        workflow_node_execution.execution_metadata = json.dumps(jsonable_encoder(execution_metadata)) \
            if execution_metadata else None 
        workflow_node_execution.finished_at = datetime.now(timezone.utc).replace(tzinfo=None)

        # 提交数据库事务并关闭数据库会话
        db.session.commit()
        db.session.refresh(workflow_node_execution)
        db.session.close()

        return workflow_node_execution

    def _workflow_node_execution_failed(self, workflow_node_execution: WorkflowNodeExecution,
                                        start_at: float,
                                        error: str,
                                        inputs: Optional[dict] = None,
                                        process_data: Optional[dict] = None,
                                        outputs: Optional[dict] = None,
                                        execution_metadata: Optional[dict] = None
                                        ) -> WorkflowNodeExecution:
        """
        Workflow node execution failed
        :param workflow_node_execution: workflow node execution
        :param start_at: start time
        :param error: error message
        :return:
        """
        inputs = WorkflowEngineManager.handle_special_values(inputs)
        outputs = WorkflowEngineManager.handle_special_values(outputs)

        workflow_node_execution.status = WorkflowNodeExecutionStatus.FAILED.value
        workflow_node_execution.error = error
        workflow_node_execution.elapsed_time = time.perf_counter() - start_at
        workflow_node_execution.finished_at = datetime.now(timezone.utc).replace(tzinfo=None)
        workflow_node_execution.inputs = json.dumps(inputs) if inputs else None
        workflow_node_execution.process_data = json.dumps(process_data) if process_data else None
        workflow_node_execution.outputs = json.dumps(outputs) if outputs else None
        workflow_node_execution.execution_metadata = json.dumps(jsonable_encoder(execution_metadata)) \
            if execution_metadata else None

        # 提交数据库事务，更新工作流节点执行信息
        db.session.commit()
        db.session.refresh(workflow_node_execution)
        db.session.close()

        return workflow_node_execution

    def _workflow_start_to_stream_response(self, task_id: str,
                                        workflow_run: WorkflowRun) -> WorkflowStartStreamResponse:
        """
        将工作流启动信息转换为流响应。
        :param task_id: 任务ID
        :param workflow_run: 工作流运行实例
        :return: 返回工作流启动的流响应实例
        """
        # 构建并返回工作流启动的流响应实例
        return WorkflowStartStreamResponse(
            task_id=task_id,
            workflow_run_id=workflow_run.id,
            data=WorkflowStartStreamResponse.Data(
                id=workflow_run.id,
                workflow_id=workflow_run.workflow_id,
                sequence_number=workflow_run.sequence_number,
                inputs=workflow_run.inputs_dict,
                created_at=int(workflow_run.created_at.timestamp())
            )
        )

    def _workflow_finish_to_stream_response(self, task_id: str,
                                                workflow_run: WorkflowRun) -> WorkflowFinishStreamResponse:
        """
        将工作流完成信息转换为流响应。
        :param task_id: 任务ID
        :param workflow_run: 工作流运行实例
        :return: 返回工作流完成的流响应实例
        """
        created_by = None
        # 根据创建者角色，设置创建者信息
        if workflow_run.created_by_role == CreatedByRole.ACCOUNT.value:
            # 如果是由账户创建的工作流，提取账户创建者信息
            created_by_account = workflow_run.created_by_account
            if created_by_account:
                created_by = {
                    "id": created_by_account.id,
                    "name": created_by_account.name,
                    "email": created_by_account.email,
                }
        else:
            # 如果是由终端用户创建的工作流，提取终端用户创建者信息
            created_by_end_user = workflow_run.created_by_end_user
            if created_by_end_user:
                created_by = {
                    "id": created_by_end_user.id,
                    "user": created_by_end_user.session_id,
                }

        # 构建并返回工作流完成的流响应实例
        return WorkflowFinishStreamResponse(
            task_id=task_id,
            workflow_run_id=workflow_run.id,
            data=WorkflowFinishStreamResponse.Data(
                id=workflow_run.id,
                workflow_id=workflow_run.workflow_id,
                sequence_number=workflow_run.sequence_number,
                status=workflow_run.status,
                outputs=workflow_run.outputs_dict,
                error=workflow_run.error,
                elapsed_time=workflow_run.elapsed_time,
                total_tokens=workflow_run.total_tokens,
                total_steps=workflow_run.total_steps,
                created_by=created_by,
                created_at=int(workflow_run.created_at.timestamp()),
                finished_at=int(workflow_run.finished_at.timestamp()),
                files=self._fetch_files_from_node_outputs(workflow_run.outputs_dict)
            )
        )

    def _workflow_node_start_to_stream_response(self, event: QueueNodeStartedEvent,
                                                task_id: str,
                                                workflow_node_execution: WorkflowNodeExecution) \
            -> NodeStartStreamResponse:
        """
        将工作流节点启动事件转换为流响应。
        :param event: 队列节点启动事件，包含节点开始执行时的信息。
        :param task_id: 任务ID，标识特定的任务。
        :param workflow_node_execution: 工作流节点执行实例，包含节点执行的详细信息。
        :return: 返回一个节点启动流响应对象，包含任务ID、工作流运行ID和节点执行的详细数据。
        """
        # 构建节点启动流响应对象
        response = NodeStartStreamResponse(
            task_id=task_id,
            workflow_run_id=workflow_node_execution.workflow_run_id,
            data=NodeStartStreamResponse.Data(
                id=workflow_node_execution.id,
                node_id=workflow_node_execution.node_id,
                node_type=workflow_node_execution.node_type,
                title=workflow_node_execution.title,
                index=workflow_node_execution.index,
                predecessor_node_id=workflow_node_execution.predecessor_node_id,
                inputs=workflow_node_execution.inputs_dict,
                created_at=int(workflow_node_execution.created_at.timestamp())
            )
        )

        # 额外信息逻辑处理，仅当节点类型为TOOL时执行
        if event.node_type == NodeType.TOOL:
            node_data = cast(ToolNodeData, event.node_data)
            # 为工具节点添加图标信息到响应对象的extras字段
            response.data.extras['icon'] = ToolManager.get_tool_icon(
                tenant_id=self._application_generate_entity.app_config.tenant_id,
                provider_type=node_data.provider_type,
                provider_id=node_data.provider_id
            )

        return response

    def _workflow_node_finish_to_stream_response(self, task_id: str, workflow_node_execution: WorkflowNodeExecution) \
            -> NodeFinishStreamResponse:
        """
        将工作流节点执行的结束信息转换为流式响应。
        :param task_id: 任务ID
        :param workflow_node_execution: 工作流节点执行实例
        :return: 返回一个节点完成的流式响应对象
        """
        # 构建并返回一个NodeFinishStreamResponse实例
        return NodeFinishStreamResponse(
            task_id=task_id,
            workflow_run_id=workflow_node_execution.workflow_run_id,
            data=NodeFinishStreamResponse.Data(
                id=workflow_node_execution.id,
                node_id=workflow_node_execution.node_id,
                node_type=workflow_node_execution.node_type,
                index=workflow_node_execution.index,
                title=workflow_node_execution.title,
                predecessor_node_id=workflow_node_execution.predecessor_node_id,
                inputs=workflow_node_execution.inputs_dict,
                process_data=workflow_node_execution.process_data_dict,
                outputs=workflow_node_execution.outputs_dict,
                status=workflow_node_execution.status,
                error=workflow_node_execution.error,
                elapsed_time=workflow_node_execution.elapsed_time,
                execution_metadata=workflow_node_execution.execution_metadata_dict,
                created_at=int(workflow_node_execution.created_at.timestamp()),
                finished_at=int(workflow_node_execution.finished_at.timestamp()),
                files=self._fetch_files_from_node_outputs(workflow_node_execution.outputs_dict)
            )
        )

    def _handle_workflow_start(self) -> WorkflowRun:
        """
        处理工作流开始的逻辑。
        
        该方法初始化一个工作流运行实例，并更新任务状态来反映工作流的开始。
        
        返回值:
            WorkflowRun: 返回初始化的工作流运行实例。
        """
        # 记录工作流开始时间
        self._task_state.start_at = time.perf_counter()

        # 初始化工作流运行实例，设置触发来源和用户信息
        workflow_run = self._init_workflow_run(
            workflow=self._workflow,
            triggered_from=WorkflowRunTriggeredFrom.DEBUGGING
            if self._application_generate_entity.invoke_from == InvokeFrom.DEBUGGER
            else WorkflowRunTriggeredFrom.APP_RUN,
            user=self._user,
            user_inputs=self._application_generate_entity.inputs,
            system_inputs=self._workflow_system_variables
        )

        # 设置任务状态的工作流运行ID
        self._task_state.workflow_run_id = workflow_run.id

        # 关闭数据库会话
        db.session.close()

        return workflow_run

    def _handle_node_start(self, event: QueueNodeStartedEvent) -> WorkflowNodeExecution:
        """
        处理节点开始执行的事件。
        
        参数:
        - event: QueueNodeStartedEvent, 表示节点开始执行的事件对象，包含节点的详细信息。
        
        返回值:
        - WorkflowNodeExecution, 节点执行的实例。
        """
        # 从数据库查询对应的 workflow run 信息
        workflow_run = db.session.query(WorkflowRun).filter(WorkflowRun.id == self._task_state.workflow_run_id).first()
        # 根据 workflow run 信息初始化节点执行实例
        workflow_node_execution = self._init_node_execution_from_workflow_run(
            workflow_run=workflow_run,
            node_id=event.node_id,
            node_type=event.node_type,
            node_title=event.node_data.title,
            node_run_index=event.node_run_index,
            predecessor_node_id=event.predecessor_node_id
        )

        # 创建节点执行的最新信息，并记录开始时间
        latest_node_execution_info = NodeExecutionInfo(
            workflow_node_execution_id=workflow_node_execution.id,
            node_type=event.node_type,
            start_at=time.perf_counter()
        )

        # 更新任务状态，包括节点执行信息和最新节点执行信息
        self._task_state.ran_node_execution_infos[event.node_id] = latest_node_execution_info
        self._task_state.latest_node_execution_info = latest_node_execution_info

        # 更新任务总步骤数
        self._task_state.total_steps += 1

        # 关闭数据库会话
        db.session.close()

        return workflow_node_execution

    def _handle_node_finished(self, event: QueueNodeSucceededEvent | QueueNodeFailedEvent) -> WorkflowNodeExecution:
        """
        处理节点完成的事件，无论是成功还是失败。
        
        :param event: 队列节点成功或失败的事件对象，继承自QueueNodeSucceededEvent或QueueNodeFailedEvent。
        :return: 更新后的WorkflowNodeExecution对象。
        """
        # 根据节点ID获取当前节点执行信息
        current_node_execution = self._task_state.ran_node_execution_infos[event.node_id]
        # 从数据库中查询对应的workflow节点执行信息
        workflow_node_execution = db.session.query(WorkflowNodeExecution).filter(
            WorkflowNodeExecution.id == current_node_execution.workflow_node_execution_id).first()

        execution_metadata = event.execution_metadata if isinstance(event, QueueNodeSucceededEvent) else None

        if self._iteration_state and self._iteration_state.current_iterations:
            if not execution_metadata:
                execution_metadata = {}
            current_iteration_data = None
            for iteration_node_id in self._iteration_state.current_iterations:
                data = self._iteration_state.current_iterations[iteration_node_id]
                if data.parent_iteration_id == None:
                    current_iteration_data = data
                    break

            if current_iteration_data:
                execution_metadata[NodeRunMetadataKey.ITERATION_ID] = current_iteration_data.iteration_id
                execution_metadata[NodeRunMetadataKey.ITERATION_INDEX] = current_iteration_data.current_index

        if isinstance(event, QueueNodeSucceededEvent):
            # 节点成功完成时的处理逻辑
            workflow_node_execution = self._workflow_node_execution_success(
                workflow_node_execution=workflow_node_execution,
                start_at=current_node_execution.start_at,
                inputs=event.inputs,
                process_data=event.process_data,
                outputs=event.outputs,
                execution_metadata=execution_metadata
            )

            if execution_metadata and execution_metadata.get(NodeRunMetadataKey.TOTAL_TOKENS):
                self._task_state.total_tokens += (
                    int(execution_metadata.get(NodeRunMetadataKey.TOTAL_TOKENS)))

                if self._iteration_state:
                    for iteration_node_id in self._iteration_state.current_iterations:
                        data = self._iteration_state.current_iterations[iteration_node_id]
                        if execution_metadata.get(NodeRunMetadataKey.TOTAL_TOKENS):
                            data.total_tokens += int(execution_metadata.get(NodeRunMetadataKey.TOTAL_TOKENS))

            if workflow_node_execution.node_type == NodeType.LLM.value:
                outputs = workflow_node_execution.outputs_dict
                usage_dict = outputs.get('usage', {})
                self._task_state.metadata['usage'] = usage_dict
        else:
            # 节点失败完成时的处理逻辑
            workflow_node_execution = self._workflow_node_execution_failed(
                workflow_node_execution=workflow_node_execution,
                start_at=current_node_execution.start_at,
                error=event.error,
                inputs=event.inputs,
                process_data=event.process_data,
                outputs=event.outputs,
                execution_metadata=execution_metadata
            )

        # 关闭数据库会话
        db.session.close()

        return workflow_node_execution

<<<<<<< HEAD
    def _handle_workflow_finished(self, event: QueueStopEvent | QueueWorkflowSucceededEvent | QueueWorkflowFailedEvent) \
            -> Optional[WorkflowRun]:
        """
        处理工作流完成的事件，根据事件类型更新工作流运行状态。

        参数:
        - event: 队列停止事件、工作流成功事件或工作流失败事件，触发对工作流运行状态的更新。

        返回值:
        - 如果找到对应的工作流运行实例，则返回更新后的实例；否则，返回None。
        """
        # 从数据库查询对应的工作流运行实例
=======
    def _handle_workflow_finished(
        self, event: QueueStopEvent | QueueWorkflowSucceededEvent | QueueWorkflowFailedEvent,
        conversation_id: Optional[str] = None,
        trace_manager: Optional[TraceQueueManager] = None
    ) -> Optional[WorkflowRun]:
>>>>>>> 57729823
        workflow_run = db.session.query(WorkflowRun).filter(
            WorkflowRun.id == self._task_state.workflow_run_id).first()
        if not workflow_run:
            return None

<<<<<<< HEAD
        # 处理工作流停止事件
=======
        if conversation_id is None:
            conversation_id = self._application_generate_entity.inputs.get('sys.conversation_id')
>>>>>>> 57729823
        if isinstance(event, QueueStopEvent):
            workflow_run = self._workflow_run_failed(
                workflow_run=workflow_run,
                start_at=self._task_state.start_at,
                total_tokens=self._task_state.total_tokens,
                total_steps=self._task_state.total_steps,
                status=WorkflowRunStatus.STOPPED,
                error='Workflow stopped.',
                conversation_id=conversation_id,
                trace_manager=trace_manager
            )

            # 如果存在最新节点执行信息，则处理该节点的失败
            latest_node_execution_info = self._task_state.latest_node_execution_info
            if latest_node_execution_info:
                workflow_node_execution = db.session.query(WorkflowNodeExecution).filter(
                    WorkflowNodeExecution.id == latest_node_execution_info.workflow_node_execution_id).first()
                if (workflow_node_execution
                        and workflow_node_execution.status == WorkflowNodeExecutionStatus.RUNNING.value):
                    self._workflow_node_execution_failed(
                        workflow_node_execution=workflow_node_execution,
                        start_at=latest_node_execution_info.start_at,
                        error='Workflow stopped.'
                    )
        # 处理工作流失败事件
        elif isinstance(event, QueueWorkflowFailedEvent):
            workflow_run = self._workflow_run_failed(
                workflow_run=workflow_run,
                start_at=self._task_state.start_at,
                total_tokens=self._task_state.total_tokens,
                total_steps=self._task_state.total_steps,
                status=WorkflowRunStatus.FAILED,
                error=event.error,
                conversation_id=conversation_id,
                trace_manager=trace_manager
            )
        else:
            # 处理工作流成功事件
            if self._task_state.latest_node_execution_info:
                workflow_node_execution = db.session.query(WorkflowNodeExecution).filter(
                    WorkflowNodeExecution.id == self._task_state.latest_node_execution_info.workflow_node_execution_id).first()
                outputs = workflow_node_execution.outputs
            else:
                outputs = None

            workflow_run = self._workflow_run_success(
                workflow_run=workflow_run,
                start_at=self._task_state.start_at,
                total_tokens=self._task_state.total_tokens,
                total_steps=self._task_state.total_steps,
                outputs=outputs,
                conversation_id=conversation_id,
                trace_manager=trace_manager
            )

        # 更新任务状态的工作流运行ID，并关闭数据库会话
        self._task_state.workflow_run_id = workflow_run.id

        db.session.close()

        return workflow_run

    def _fetch_files_from_node_outputs(self, outputs_dict: dict) -> list[dict]:
        """
        从节点输出中获取文件
        :param outputs_dict: 节点输出字典
        :return: 文件信息列表
        """
        # 如果输出字典为空，则直接返回空列表
        if not outputs_dict:
            return []

        files = []
        # 遍历输出字典中的每一个输出变量及其值
        for output_var, output_value in outputs_dict.items():
            # 从变量值中获取文件信息
            file_vars = self._fetch_files_from_variable_value(output_value)
            # 如果获取到文件信息，则将其添加到文件列表中
            if file_vars:
                files.extend(file_vars)

        return files

    def _fetch_files_from_variable_value(self, value: Union[dict, list]) -> list[dict]:
        """
        从变量值中获取文件信息
        :param value: 变量值，可以是字典或列表
        :return: 文件信息列表
        """
        # 如果变量值为空，则直接返回空列表
        if not value:
            return []

        files = []
        # 如果变量值是列表，则遍历列表中的每个项
        if isinstance(value, list):
            for item in value:
                # 尝试从列表项中获取文件信息
                file_var = self._get_file_var_from_value(item)
                # 如果获取成功，则将其添加到文件列表中
                if file_var:
                    files.append(file_var)
        # 如果变量值是字典
        elif isinstance(value, dict):
            # 尝试直接从字典中获取文件信息
            file_var = self._get_file_var_from_value(value)
            # 如果获取成功，则将其添加到文件列表中
            if file_var:
                files.append(file_var)

        return files

    def _get_file_var_from_value(self, value: Union[dict, list]) -> Optional[dict]:
        """
        从值中获取文件变量信息
        :param value: 变量值，可以是字典或列表
        :return: 文件变量信息的字典，如果不存在则返回None
        """
        # 如果值为空，则直接返回None
        if not value:
            return None

        # 如果值是字典
        if isinstance(value, dict):
            # 检查字典是否表示一个文件变量
            if '__variant' in value and value['__variant'] == FileVar.__name__:
                return value
        # 如果值本身就是FileVar类型的实例
        elif isinstance(value, FileVar):
            # 转换为字典形式并返回
            return value.to_dict()

        # 如果不符合上述任何条件，则返回None
        return None<|MERGE_RESOLUTION|>--- conflicted
+++ resolved
@@ -108,15 +108,6 @@
         trace_manager: Optional[TraceQueueManager] = None
     ) -> WorkflowRun:
         """
-<<<<<<< HEAD
-        标记工作流运行成功，并更新相关状态和统计信息。
-        :param workflow_run: WorkflowRun 实例，表示正在运行的工作流实例。
-        :param start_at: 开始时间，表示工作流运行的起始时间戳。
-        :param total_tokens: 总令牌数，表示工作流运行过程中处理的令牌总数。
-        :param total_steps: 总步骤数，表示工作流运行过程中执行的总步骤数。
-        :param outputs: 输出数据，表示工作流运行的结果（可选）。
-        :return: 更新后的 WorkflowRun 实例。
-=======
         Workflow run success
         :param workflow_run: workflow run
         :param start_at: start time
@@ -125,7 +116,6 @@
         :param outputs: outputs
         :param conversation_id: conversation id
         :return:
->>>>>>> 57729823
         """
         # 更新工作流运行状态及相关统计信息，并持久化到数据库。
         workflow_run.status = WorkflowRunStatus.SUCCEEDED.value
@@ -184,9 +174,6 @@
         db.session.refresh(workflow_run)  # 刷新工作流运行对象，以获取最新的数据库状态
         db.session.close()  # 关闭数据库会话
 
-<<<<<<< HEAD
-        return workflow_run  # 返回更新后的工作流运行实例对象
-=======
         if trace_manager:
             trace_manager.add_trace_task(
                 TraceTask(
@@ -197,7 +184,6 @@
             )
 
         return workflow_run
->>>>>>> 57729823
 
     def _init_node_execution_from_workflow_run(self, workflow_run: WorkflowRun,
                                                 node_id: str,
@@ -597,37 +583,18 @@
 
         return workflow_node_execution
 
-<<<<<<< HEAD
-    def _handle_workflow_finished(self, event: QueueStopEvent | QueueWorkflowSucceededEvent | QueueWorkflowFailedEvent) \
-            -> Optional[WorkflowRun]:
-        """
-        处理工作流完成的事件，根据事件类型更新工作流运行状态。
-
-        参数:
-        - event: 队列停止事件、工作流成功事件或工作流失败事件，触发对工作流运行状态的更新。
-
-        返回值:
-        - 如果找到对应的工作流运行实例，则返回更新后的实例；否则，返回None。
-        """
-        # 从数据库查询对应的工作流运行实例
-=======
     def _handle_workflow_finished(
         self, event: QueueStopEvent | QueueWorkflowSucceededEvent | QueueWorkflowFailedEvent,
         conversation_id: Optional[str] = None,
         trace_manager: Optional[TraceQueueManager] = None
     ) -> Optional[WorkflowRun]:
->>>>>>> 57729823
         workflow_run = db.session.query(WorkflowRun).filter(
             WorkflowRun.id == self._task_state.workflow_run_id).first()
         if not workflow_run:
             return None
 
-<<<<<<< HEAD
-        # 处理工作流停止事件
-=======
         if conversation_id is None:
             conversation_id = self._application_generate_entity.inputs.get('sys.conversation_id')
->>>>>>> 57729823
         if isinstance(event, QueueStopEvent):
             workflow_run = self._workflow_run_failed(
                 workflow_run=workflow_run,
