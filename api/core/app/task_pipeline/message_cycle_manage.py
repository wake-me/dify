--- conflicted
+++ resolved
@@ -121,13 +121,8 @@
         处理检索资源事件。
         :param event: 事件对象，包含检索资源的信息。
         """
-<<<<<<< HEAD
-        # 将检索到的资源信息更新到任务状态的元数据中
-        self._task_state.metadata['retriever_resources'] = event.retriever_resources
-=======
         if self._application_generate_entity.app_config.additional_features.show_retrieve_source:
             self._task_state.metadata['retriever_resources'] = event.retriever_resources
->>>>>>> 9ad489d1
 
     def _get_response_metadata(self) -> dict:
         """
