--- conflicted
+++ resolved
@@ -170,16 +170,11 @@
                     extension = '.bin'
             else:
                 extension = '.bin'
-<<<<<<< HEAD
-            # 为文件生成签名URL
-            url = ToolFileManager.sign_file(tool_file_id=tool_file_id, extension=extension)
-=======
             # add sign url to local file
             if message_file.url.startswith('http'):
                 url = message_file.url
             else:
                 url = ToolFileManager.sign_file(tool_file_id=tool_file_id, extension=extension)
->>>>>>> 57729823
 
             # 构建并返回消息流式响应对象
             return MessageFileStreamResponse(
