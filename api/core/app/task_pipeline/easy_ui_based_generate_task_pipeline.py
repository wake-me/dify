import json
import logging
import time
from collections.abc import Generator
from typing import Optional, Union, cast

from constants.tts_auto_play_timeout import TTS_AUTO_PLAY_TIMEOUT, TTS_AUTO_PLAY_YIELD_CPU_TIME
from core.app.apps.advanced_chat.app_generator_tts_publisher import AppGeneratorTTSPublisher, AudioTrunk
from core.app.apps.base_app_queue_manager import AppQueueManager, PublishFrom
from core.app.entities.app_invoke_entities import (
    AgentChatAppGenerateEntity,
    ChatAppGenerateEntity,
    CompletionAppGenerateEntity,
)
from core.app.entities.queue_entities import (
    QueueAgentMessageEvent,
    QueueAgentThoughtEvent,
    QueueAnnotationReplyEvent,
    QueueErrorEvent,
    QueueLLMChunkEvent,
    QueueMessageEndEvent,
    QueueMessageFileEvent,
    QueueMessageReplaceEvent,
    QueuePingEvent,
    QueueRetrieverResourcesEvent,
    QueueStopEvent,
)
from core.app.entities.task_entities import (
    AgentMessageStreamResponse,
    AgentThoughtStreamResponse,
    ChatbotAppBlockingResponse,
    ChatbotAppStreamResponse,
    CompletionAppBlockingResponse,
    CompletionAppStreamResponse,
    EasyUITaskState,
    ErrorStreamResponse,
    MessageAudioEndStreamResponse,
    MessageAudioStreamResponse,
    MessageEndStreamResponse,
    StreamResponse,
)
from core.app.task_pipeline.based_generate_task_pipeline import BasedGenerateTaskPipeline
from core.app.task_pipeline.message_cycle_manage import MessageCycleManage
from core.model_manager import ModelInstance
from core.model_runtime.entities.llm_entities import LLMResult, LLMResultChunk, LLMResultChunkDelta, LLMUsage
from core.model_runtime.entities.message_entities import (
    AssistantPromptMessage,
)
from core.model_runtime.model_providers.__base.large_language_model import LargeLanguageModel
from core.model_runtime.utils.encoders import jsonable_encoder
from core.ops.ops_trace_manager import TraceQueueManager, TraceTask, TraceTaskName
from core.prompt.utils.prompt_message_util import PromptMessageUtil
from core.prompt.utils.prompt_template_parser import PromptTemplateParser
from events.message_event import message_was_created
from extensions.ext_database import db
from models.account import Account
from models.model import AppMode, Conversation, EndUser, Message, MessageAgentThought

logger = logging.getLogger(__name__)


class EasyUIBasedGenerateTaskPipeline(BasedGenerateTaskPipeline, MessageCycleManage):
    """
    EasyUIBasedGenerateTaskPipeline 是一个为应用程序生成流式输出和状态管理的类。
    """
    _task_state: EasyUITaskState  # 任务状态
    _application_generate_entity: Union[
        ChatAppGenerateEntity,
        CompletionAppGenerateEntity,
        AgentChatAppGenerateEntity
    ]  # 应用生成实体

    def __init__(self, application_generate_entity: Union[
        ChatAppGenerateEntity,
        CompletionAppGenerateEntity,
        AgentChatAppGenerateEntity
    ],
                 queue_manager: AppQueueManager,
                 conversation: Conversation,
                 message: Message,
                 user: Union[Account, EndUser],
                 stream: bool) -> None:
        """
        初始化 GenerateTaskPipeline。
        :param application_generate_entity: 应用生成实体
        :param queue_manager: 队列管理器
        :param conversation: 对话
        :param message: 消息
        :param user: 用户
        :param stream: 是否为流式
        """
        super().__init__(application_generate_entity, queue_manager, user, stream)
        self._model_config = application_generate_entity.model_conf
        self._app_config = application_generate_entity.app_config
        self._conversation = conversation
        self._message = message

        self._task_state = EasyUITaskState(
            llm_result=LLMResult(
                model=self._model_config.model,  # 模型
                prompt_messages=[],  # 提示消息列表
                message=AssistantPromptMessage(content=""),  # 助手回复消息
                usage=LLMUsage.empty_usage()  # 模型使用情况
            )
        )

        self._conversation_name_generate_thread = None

<<<<<<< HEAD
        self._conversation_name_generate_thread = None

    def process(self) -> Union[
=======
    def process(
            self,
    ) -> Union[
>>>>>>> 57729823
        ChatbotAppBlockingResponse,
        CompletionAppBlockingResponse,
        Generator[Union[ChatbotAppStreamResponse, CompletionAppStreamResponse], None, None]
    ]:
        """
        处理生成任务管道。
        :return: 根据是否为流式返回不同的响应类型
        """
        # 刷新数据库会话
        db.session.refresh(self._conversation)
        db.session.refresh(self._message)
        db.session.close()

        if self._application_generate_entity.app_config.app_mode != AppMode.COMPLETION:
            # start generate conversation name thread
            self._conversation_name_generate_thread = self._generate_conversation_name(
                self._conversation,
                self._application_generate_entity.query
            )

        generator = self._wrapper_process_stream_response(
            trace_manager=self._application_generate_entity.trace_manager
        )
        if self._stream:
            # 返回流式响应
            return self._to_stream_response(generator)
        else:
            # 返回阻塞式响应
            return self._to_blocking_response(generator)

    def _to_blocking_response(self, generator: Generator[StreamResponse, None, None]) -> Union[
        ChatbotAppBlockingResponse,
        CompletionAppBlockingResponse
    ]:
        """
        处理阻塞式响应。
        :param generator: 流式响应生成器
        :return: 阻塞式响应对象
        """
        for stream_response in generator:
            # 错误处理
            if isinstance(stream_response, ErrorStreamResponse):
                raise stream_response.err
            # 消息结束处理
            elif isinstance(stream_response, MessageEndStreamResponse):
                extras = {
                    'usage': jsonable_encoder(self._task_state.llm_result.usage)  # 使用情况
                }
                # 元数据存在时添加到额外信息中
                if self._task_state.metadata:
                    extras['metadata'] = self._task_state.metadata

                # 根据对话模式构造不同类型的响应
                if self._conversation.mode == AppMode.COMPLETION.value:
                    response = CompletionAppBlockingResponse(
                        task_id=self._application_generate_entity.task_id,
                        data=CompletionAppBlockingResponse.Data(
                            id=self._message.id,
                            mode=self._conversation.mode,
                            message_id=self._message.id,
                            answer=self._task_state.llm_result.message.content,  # 答案内容
                            created_at=int(self._message.created_at.timestamp()),
                            **extras
                        )
                    )
                else:
                    response = ChatbotAppBlockingResponse(
                        task_id=self._application_generate_entity.task_id,
                        data=ChatbotAppBlockingResponse.Data(
                            id=self._message.id,
                            mode=self._conversation.mode,
                            conversation_id=self._conversation.id,
                            message_id=self._message.id,
                            answer=self._task_state.llm_result.message.content,  # 答案内容
                            created_at=int(self._message.created_at.timestamp()),
                            **extras
                        )
                    )

                return response
            else:
                continue  # 继续处理下一条流式响应

        raise Exception('Queue listening stopped unexpectedly.')  # 队列监听意外停止异常

    def _to_stream_response(self, generator: Generator[StreamResponse, None, None]) \
            -> Generator[Union[ChatbotAppStreamResponse, CompletionAppStreamResponse], None, None]:
        """
        将生成器中的流响应转换为特定类型的响应对象。
        
        :param generator: 一个生成器，产生 StreamResponse 类型的响应。
        :return: 一个生成器，产生 ChatbotAppStreamResponse 或 CompletionAppStreamResponse 类型的响应，
                具体类型取决于应用的类型。
        """
        for stream_response in generator:
            # 根据当前应用的类型，决定生成哪种类型的响应对象
            if isinstance(self._application_generate_entity, CompletionAppGenerateEntity):
                # 如果是完成应用生成实体，则产生 CompletionAppStreamResponse 类型的响应
                yield CompletionAppStreamResponse(
                    message_id=self._message.id,
                    created_at=int(self._message.created_at.timestamp()),
                    stream_response=stream_response
                )
            else:
                # 否则，产生 ChatbotAppStreamResponse 类型的响应
                yield ChatbotAppStreamResponse(
                    conversation_id=self._conversation.id,
                    message_id=self._message.id,
                    created_at=int(self._message.created_at.timestamp()),
                    stream_response=stream_response
                )

    def _listenAudioMsg(self, publisher, task_id: str):
        if publisher is None:
            return None
        audio_msg: AudioTrunk = publisher.checkAndGetAudio()
        if audio_msg and audio_msg.status != "finish":
            # audio_str = audio_msg.audio.decode('utf-8', errors='ignore')
            return MessageAudioStreamResponse(audio=audio_msg.audio, task_id=task_id)
        return None

    def _wrapper_process_stream_response(self, trace_manager: Optional[TraceQueueManager] = None) -> \
            Generator[StreamResponse, None, None]:

        tenant_id = self._application_generate_entity.app_config.tenant_id
        task_id = self._application_generate_entity.task_id
        publisher = None
        text_to_speech_dict = self._app_config.app_model_config_dict.get('text_to_speech')
        if text_to_speech_dict and text_to_speech_dict.get('autoPlay') == 'enabled' and text_to_speech_dict.get('enabled'):
            publisher = AppGeneratorTTSPublisher(tenant_id, text_to_speech_dict.get('voice', None))
        for response in self._process_stream_response(publisher=publisher, trace_manager=trace_manager):
            while True:
                audio_response = self._listenAudioMsg(publisher, task_id)
                if audio_response:
                    yield audio_response
                else:
                    break
            yield response

        start_listener_time = time.time()
        # timeout
        while (time.time() - start_listener_time) < TTS_AUTO_PLAY_TIMEOUT:
            if publisher is None:
                break
            audio = publisher.checkAndGetAudio()
            if audio is None:
                # release cpu
                # sleep 20 ms ( 40ms => 1280 byte audio file,20ms => 640 byte audio file)
                time.sleep(TTS_AUTO_PLAY_YIELD_CPU_TIME)
                continue
            if audio.status == "finish":
                break
            else:
                start_listener_time = time.time()
                yield MessageAudioStreamResponse(audio=audio.audio,
                                                 task_id=task_id)
        yield MessageAudioEndStreamResponse(audio='', task_id=task_id)

    def _process_stream_response(
            self,
            publisher: AppGeneratorTTSPublisher,
            trace_manager: Optional[TraceQueueManager] = None
    ) -> Generator[StreamResponse, None, None]:
        """
        处理流式响应。
        :return: 生成器，返回流式响应对象。
        """
<<<<<<< HEAD
        for message in self._queue_manager.listen():  # 监听队列消息
=======
        for message in self._queue_manager.listen():
            if publisher:
                publisher.publish(message)
>>>>>>> 57729823
            event = message.event

            # 错误处理
            if isinstance(event, QueueErrorEvent):
                err = self._handle_error(event, self._message)
                yield self._error_to_stream_response(err)
                break
            # 消息结束或停止处理
            elif isinstance(event, QueueStopEvent | QueueMessageEndEvent):
                if isinstance(event, QueueMessageEndEvent):
                    self._task_state.llm_result = event.llm_result
                else:
                    self._handle_stop(event)

                # 输出审核处理
                output_moderation_answer = self._handle_output_moderation_when_task_finished(
                    self._task_state.llm_result.message.content
                )
                if output_moderation_answer:
                    self._task_state.llm_result.message.content = output_moderation_answer
                    yield self._message_replace_to_stream_response(answer=output_moderation_answer)

<<<<<<< HEAD
                # 保存消息
                self._save_message()
=======
                # Save message
                self._save_message(trace_manager)
>>>>>>> 57729823

                yield self._message_end_to_stream_response()
            # 检索资源事件处理
            elif isinstance(event, QueueRetrieverResourcesEvent):
                self._handle_retriever_resources(event)
            # 注释回复事件处理
            elif isinstance(event, QueueAnnotationReplyEvent):
                annotation = self._handle_annotation_reply(event)
                if annotation:
                    self._task_state.llm_result.message.content = annotation.content
            # 代理思考事件处理
            elif isinstance(event, QueueAgentThoughtEvent):
                yield self._agent_thought_to_stream_response(event)
            # 消息文件事件处理
            elif isinstance(event, QueueMessageFileEvent):
                response = self._message_file_to_stream_response(event)
                if response:
                    yield response
            # LLM数据块事件或代理消息事件处理
            elif isinstance(event, QueueLLMChunkEvent | QueueAgentMessageEvent):
                chunk = event.chunk
                delta_text = chunk.delta.message.content
                if delta_text is None:
                    continue

                if not self._task_state.llm_result.prompt_messages:
                    self._task_state.llm_result.prompt_messages = chunk.prompt_messages

                # 输出审核处理数据块
                should_direct_answer = self._handle_output_moderation_chunk(delta_text)
                if should_direct_answer:
                    continue

                self._task_state.llm_result.message.content += delta_text

                if isinstance(event, QueueLLMChunkEvent):
                    yield self._message_to_stream_response(delta_text, self._message.id)
                else:
                    yield self._agent_message_to_stream_response(delta_text, self._message.id)
            # 消息替换事件处理
            elif isinstance(event, QueueMessageReplaceEvent):
                yield self._message_replace_to_stream_response(answer=event.text)
            # Ping事件处理
            elif isinstance(event, QueuePingEvent):
                yield self._ping_stream_response()
            else:
                continue
        if publisher:
            publisher.publish(None)
        if self._conversation_name_generate_thread:
            self._conversation_name_generate_thread.join()

    def _save_message(
            self, trace_manager: Optional[TraceQueueManager] = None
    ) -> None:
        """
        保存消息。
        :return: 无返回值
        """
        # 获取当前任务状态中的LLM结果和使用情况
        llm_result = self._task_state.llm_result
        usage = llm_result.usage

        # 从数据库中更新当前消息和对话对象
        self._message = db.session.query(Message).filter(Message.id == self._message.id).first()
        self._conversation = db.session.query(Conversation).filter(Conversation.id == self._conversation.id).first()

        # 更新消息内容、令牌、价格等信息
        self._message.message = PromptMessageUtil.prompt_messages_to_prompt_for_saving(
            self._model_config.mode,
            self._task_state.llm_result.prompt_messages
        )
        self._message.message_tokens = usage.prompt_tokens
        self._message.message_unit_price = usage.prompt_unit_price
        self._message.message_price_unit = usage.prompt_price_unit
        # 如果有回答内容，则去除模板变量并保存
        self._message.answer = PromptTemplateParser.remove_template_variables(llm_result.message.content.strip()) \
            if llm_result.message.content else ''
        self._message.answer_tokens = usage.completion_tokens
        self._message.answer_unit_price = usage.completion_unit_price
        self._message.answer_price_unit = usage.completion_price_unit
        # 记录提供者响应延迟时间
        self._message.provider_response_latency = time.perf_counter() - self._start_at
        self._message.total_price = usage.total_price
        self._message.currency = usage.currency
        # 保存消息元数据
        self._message.message_metadata = json.dumps(jsonable_encoder(self._task_state.metadata)) \
            if self._task_state.metadata else None

        # 提交数据库事务
        db.session.commit()

<<<<<<< HEAD
        # 发送消息创建事件
=======
        if trace_manager:
            trace_manager.add_trace_task(
                TraceTask(
                    TraceTaskName.MESSAGE_TRACE,
                    conversation_id=self._conversation.id,
                    message_id=self._message.id
                )
            )

>>>>>>> 57729823
        message_was_created.send(
            self._message,
            application_generate_entity=self._application_generate_entity,
            conversation=self._conversation,
            is_first_message=self._application_generate_entity.app_config.app_mode in [
                AppMode.AGENT_CHAT,
                AppMode.CHAT
            ] and self._application_generate_entity.conversation_id is None,
            extras=self._application_generate_entity.extras
        )

    def _handle_stop(self, event: QueueStopEvent) -> None:
        """
        处理停止操作。
        :param event: QueueStopEvent对象，包含停止事件的详细信息。
        :return: 无返回值
        """
        # 获取模型配置和实例化模型类型
        model_config = self._model_config
        model = model_config.model

        model_instance = ModelInstance(
            provider_model_bundle=model_config.provider_model_bundle,
            model=model_config.model
        )

        # 根据停止原因计算token数量
        prompt_tokens = 0
        if event.stopped_by != QueueStopEvent.StopBy.ANNOTATION_REPLY:
            prompt_tokens = model_instance.get_llm_num_tokens(
                self._task_state.llm_result.prompt_messages
            )

        completion_tokens = 0
        if event.stopped_by == QueueStopEvent.StopBy.USER_MANUAL:
            completion_tokens = model_instance.get_llm_num_tokens(
                [self._task_state.llm_result.message]
            )

        credentials = model_config.credentials

        # transform usage
        model_type_instance = model_config.provider_model_bundle.model_type_instance
        model_type_instance = cast(LargeLanguageModel, model_type_instance)
        self._task_state.llm_result.usage = model_type_instance._calc_response_usage(
            model,
            credentials,
            prompt_tokens,
            completion_tokens
        )

    def _message_end_to_stream_response(self) -> MessageEndStreamResponse:
        """
        将消息结束转换为流响应。
        
        该函数不接受任何参数。
        
        :return: 返回一个MessageEndStreamResponse实例，包含任务ID、消息ID和可能的元数据。
        """
        # 更新任务状态中的使用情况信息
        self._task_state.metadata['usage'] = jsonable_encoder(self._task_state.llm_result.usage)

        # 准备额外信息，如果有元数据则添加到额外信息中
        extras = {}
        if self._task_state.metadata:
            extras['metadata'] = self._task_state.metadata

        # 构造并返回流响应消息
        return MessageEndStreamResponse(
            task_id=self._application_generate_entity.task_id,
            id=self._message.id,
            **extras
        )

    def _agent_message_to_stream_response(self, answer: str, message_id: str) -> AgentMessageStreamResponse:
        """
        将代理消息转换为流式响应。
        
        :param answer: 回答的内容
        :param message_id: 消息的唯一标识符
        :return: 返回一个AgentMessageStreamResponse对象，包含任务ID、消息ID和回答内容
        """
        # 创建并返回一个AgentMessageStreamResponse对象
        return AgentMessageStreamResponse(
            task_id=self._application_generate_entity.task_id,
            id=message_id,
            answer=answer
        )

    def _agent_thought_to_stream_response(self, event: QueueAgentThoughtEvent) -> Optional[AgentThoughtStreamResponse]:
        """
        将代理思考转换为流式响应。
        :param event: 代理思考事件，包含需要查询的代理思考的ID。
        :return: 返回一个包含代理思考详细信息的流式响应对象，如果没有找到对应的代理思考，则返回None。
        """
        # 从数据库中查询指定ID的代理思考信息
        agent_thought: MessageAgentThought = (
            db.session.query(MessageAgentThought)
            .filter(MessageAgentThought.id == event.agent_thought_id)
            .first()
        )
        # 刷新数据库会话，确保获取的数据是最新的
        db.session.refresh(agent_thought)
        # 关闭数据库会话
        db.session.close()

        # 如果找到了指定的代理思考，则创建并返回一个流式响应对象
        if agent_thought:
            return AgentThoughtStreamResponse(
                task_id=self._application_generate_entity.task_id,
                id=agent_thought.id,
                position=agent_thought.position,
                thought=agent_thought.thought,
                observation=agent_thought.observation,
                tool=agent_thought.tool,
                tool_labels=agent_thought.tool_labels,
                tool_input=agent_thought.tool_input,
                message_files=agent_thought.files
            )

        # 如果没有找到指定的代理思考，则返回None
        return None

    def _handle_output_moderation_chunk(self, text: str) -> bool:
        """
        处理输出审查片段。
        :param text: 待审查的文本
        :return: 如果输出审查应该指导输出，则返回True，否则返回False
        """
        if self._output_moderation_handler:
            # 如果存在输出审查处理器，并且应该指导输出
            if self._output_moderation_handler.should_direct_output():
                # 在输出审查应该指导输出时，停止订阅新token，并发布LLM结果和停止事件
                self._task_state.llm_result.message.content = self._output_moderation_handler.get_final_output()
                self._queue_manager.publish(
                    QueueLLMChunkEvent(
                        chunk=LLMResultChunk(
                            model=self._task_state.llm_result.model,
                            prompt_messages=self._task_state.llm_result.prompt_messages,
                            delta=LLMResultChunkDelta(
                                index=0,
                                message=AssistantPromptMessage(content=self._task_state.llm_result.message.content)
                            )
                        )
                    ), PublishFrom.TASK_PIPELINE
                )

                self._queue_manager.publish(
                    QueueStopEvent(stopped_by=QueueStopEvent.StopBy.OUTPUT_MODERATION),
                    PublishFrom.TASK_PIPELINE
                )
                return True
            else:
                # 如果不应该指导输出，则将文本追加到新token列表中
                self._output_moderation_handler.append_new_token(text)

        return False<|MERGE_RESOLUTION|>--- conflicted
+++ resolved
@@ -106,15 +106,9 @@
 
         self._conversation_name_generate_thread = None
 
-<<<<<<< HEAD
-        self._conversation_name_generate_thread = None
-
-    def process(self) -> Union[
-=======
     def process(
             self,
     ) -> Union[
->>>>>>> 57729823
         ChatbotAppBlockingResponse,
         CompletionAppBlockingResponse,
         Generator[Union[ChatbotAppStreamResponse, CompletionAppStreamResponse], None, None]
@@ -279,16 +273,12 @@
             trace_manager: Optional[TraceQueueManager] = None
     ) -> Generator[StreamResponse, None, None]:
         """
-        处理流式响应。
-        :return: 生成器，返回流式响应对象。
-        """
-<<<<<<< HEAD
-        for message in self._queue_manager.listen():  # 监听队列消息
-=======
+        Process stream response.
+        :return:
+        """
         for message in self._queue_manager.listen():
             if publisher:
                 publisher.publish(message)
->>>>>>> 57729823
             event = message.event
 
             # 错误处理
@@ -311,13 +301,8 @@
                     self._task_state.llm_result.message.content = output_moderation_answer
                     yield self._message_replace_to_stream_response(answer=output_moderation_answer)
 
-<<<<<<< HEAD
-                # 保存消息
-                self._save_message()
-=======
                 # Save message
                 self._save_message(trace_manager)
->>>>>>> 57729823
 
                 yield self._message_end_to_stream_response()
             # 检索资源事件处理
@@ -410,9 +395,6 @@
         # 提交数据库事务
         db.session.commit()
 
-<<<<<<< HEAD
-        # 发送消息创建事件
-=======
         if trace_manager:
             trace_manager.add_trace_task(
                 TraceTask(
@@ -422,7 +404,6 @@
                 )
             )
 
->>>>>>> 57729823
         message_was_created.send(
             self._message,
             application_generate_entity=self._application_generate_entity,
