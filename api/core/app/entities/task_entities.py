from enum import Enum
from typing import Any, Optional

from pydantic import BaseModel, ConfigDict

from core.model_runtime.entities.llm_entities import LLMResult, LLMUsage
from core.model_runtime.utils.encoders import jsonable_encoder
from core.workflow.entities.base_node_data_entities import BaseNodeData
from core.workflow.entities.node_entities import NodeType
from core.workflow.nodes.answer.entities import GenerateRouteChunk
from models.workflow import WorkflowNodeExecutionStatus


class WorkflowStreamGenerateNodes(BaseModel):
    """
    WorkflowStreamGenerateNodes entity
    """
    end_node_id: str
    stream_node_ids: list[str]


class ChatflowStreamGenerateRoute(BaseModel):
    """
    ChatflowStreamGenerateRoute entity
    """

    answer_node_id: str
    generate_route: list[GenerateRouteChunk]
    current_route_position: int = 0


class NodeExecutionInfo(BaseModel):
    """
    NodeExecutionInfo 实体类

    参数:
    - workflow_node_execution_id: 工作流节点执行ID，类型为str
    - node_type: 节点类型，类型为NodeType
    - start_at: 开始时间，类型为float（Unix时间戳）
    """

    workflow_node_execution_id: str
    node_type: NodeType
    start_at: float

class TaskState(BaseModel):
    """
    任务状态实体类，作为任务状态的基础模型。
    """
    metadata: dict = {}  # 用于存储任务的元数据

class EasyUITaskState(TaskState):
    """
    EasyUI任务状态实体类，继承自TaskState，用于特定的EasyUI任务状态。
    """
    llm_result: LLMResult  # 存储LLM（Large Language Model）任务的结果

class WorkflowTaskState(TaskState):
    """
    工作流任务状态实体类，继承自TaskState，用于管理工作流任务的状态。
    """
    answer: str = ""  # 存储任务的答案
    workflow_run_id: Optional[str] = None  # 工作流运行的ID，可为空
    start_at: Optional[float] = None  # 任务开始时间，以浮点数表示的时间戳，可为空
    total_tokens: int = 0  # 任务处理的总token数
    total_steps: int = 0  # 任务的总步骤数
    
    # 存储运行过的节点执行信息，以节点ID为键，NodeExecutionInfo为值的字典
    ran_node_execution_infos: dict[str, NodeExecutionInfo] = {}
    latest_node_execution_info: Optional[NodeExecutionInfo] = None

    current_stream_generate_state: Optional[WorkflowStreamGenerateNodes] = None

    iteration_nested_node_ids: list[str] = None


class AdvancedChatTaskState(WorkflowTaskState):
    """
    AdvancedChatTaskState 实体类，用于表示高级聊天任务的状态。
    
    属性:
    - usage: LLMUsage 类型，表示任务的使用情况。
    - current_stream_generate_state: Optional[StreamGenerateRoute] 类型，表示当前流生成的状态，可以为 None。
    """
    usage: LLMUsage

    current_stream_generate_state: Optional[ChatflowStreamGenerateRoute] = None


class StreamEvent(Enum):
    """
    流事件枚举类，用于定义不同类型的流事件。

    属性:
    - PING: 心跳事件
    - ERROR: 错误事件
    - MESSAGE: 消息事件
    - MESSAGE_END: 消息结束事件
    - MESSAGE_FILE: 消息文件事件
    - MESSAGE_REPLACE: 消息替换事件
    - AGENT_THOUGHT: 代理思考事件
    - AGENT_MESSAGE: 代理消息事件
    - WORKFLOW_STARTED: 工作流开始事件
    - WORKFLOW_FINISHED: 工作流结束事件
    - NODE_STARTED: 节点开始事件
    - NODE_FINISHED: 节点结束事件
    - TEXT_CHUNK: 文本块事件
    - TEXT_REPLACE: 文本替换事件
    """
    PING = "ping"
    ERROR = "error"
    MESSAGE = "message"
    MESSAGE_END = "message_end"
    TTS_MESSAGE = "tts_message"
    TTS_MESSAGE_END = "tts_message_end"
    MESSAGE_FILE = "message_file"
    MESSAGE_REPLACE = "message_replace"
    AGENT_THOUGHT = "agent_thought"
    AGENT_MESSAGE = "agent_message"
    WORKFLOW_STARTED = "workflow_started"
    WORKFLOW_FINISHED = "workflow_finished"
    NODE_STARTED = "node_started"
    NODE_FINISHED = "node_finished"
    ITERATION_STARTED = "iteration_started"
    ITERATION_NEXT = "iteration_next"
    ITERATION_COMPLETED = "iteration_completed"
    TEXT_CHUNK = "text_chunk"
    TEXT_REPLACE = "text_replace"

class StreamResponse(BaseModel):
    """
    StreamResponse 实体类
    用于表示流响应的基本结构

    属性:
    - event: StreamEvent 类型，表示事件的类型
    - task_id: 字符串类型，表示任务的唯一标识符

    方法:
    - to_dict: 将 StreamResponse 实例转换为字典格式
    返回值:
        - dict: 表示 StreamResponse 实例的字典表示
    """
    event: StreamEvent
    task_id: str

    def to_dict(self) -> dict:
        # 将当前实例转换为符合 JSON 格式的编码字典
        return jsonable_encoder(self)


class ErrorStreamResponse(StreamResponse):
    """
    ErrorStreamResponse 实体类
    用于表示错误类型的流响应

    属性:
    - event: StreamEvent 类型，固定为 ERROR 事件
    - err: Exception 类型，表示发生的异常错误

    配置:
    - Config: 允许任意类型的属性设置
    """
    event: StreamEvent = StreamEvent.ERROR
    err: Exception
    model_config = ConfigDict(arbitrary_types_allowed=True)


class MessageStreamResponse(StreamResponse):
    """
    MessageStreamResponse 实体类
    用于表示消息类型的流响应

    属性:
    - event: StreamEvent 类型，固定为 MESSAGE 事件
    - id: 字符串类型，表示消息的唯一标识符
    - answer: 字符串类型，表示消息的内容
    """
    event: StreamEvent = StreamEvent.MESSAGE
    id: str
    answer: str


class MessageAudioStreamResponse(StreamResponse):
    """
    MessageStreamResponse entity
    """
    event: StreamEvent = StreamEvent.TTS_MESSAGE
    audio: str


class MessageAudioEndStreamResponse(StreamResponse):
    """
    MessageStreamResponse entity
    """
    event: StreamEvent = StreamEvent.TTS_MESSAGE_END
    audio: str


class MessageEndStreamResponse(StreamResponse):
    """
    MessageEndStreamResponse 实体类
    用于表示消息流结束的响应

    属性:
    event (StreamEvent): 流事件类型，这里固定为 MESSAGE_END
    id (str): 消息的唯一标识符
    metadata (dict): 消息的元数据，默认为空字典
    """
    event: StreamEvent = StreamEvent.MESSAGE_END
    id: str
    metadata: dict = {}


class MessageFileStreamResponse(StreamResponse):
    """
    MessageFileStreamResponse 实体类
    用于表示消息流中的文件响应

    属性:
    event (StreamEvent): 流事件类型，这里固定为 MESSAGE_FILE
    id (str): 文件的唯一标识符
    type (str): 文件的类型
    belongs_to (str): 文件所属的类别或标识
    url (str): 文件的访问URL
    """
    event: StreamEvent = StreamEvent.MESSAGE_FILE
    id: str
    type: str
    belongs_to: str
    url: str


class MessageReplaceStreamResponse(StreamResponse):
    """
    MessageReplaceStreamResponse 实体类
    用于表示消息替换的流响应

    属性:
    - event: StreamEvent 类型，事件类型，此处为MESSAGE_REPLACE
    - answer: str 类型，替换后的消息内容
    """

    event: StreamEvent = StreamEvent.MESSAGE_REPLACE
    answer: str

class AgentThoughtStreamResponse(StreamResponse):
    """
    AgentThoughtStreamResponse 实体类
    用于表示代理思考的流响应

    属性:
    - event: StreamEvent 类型，事件类型，此处为AGENT_THOUGHT
    - id: str 类型，思考的唯一标识符
    - position: int 类型，思考的位置
    - thought: Optional[str] 类型，思考的内容，可为空
    - observation: Optional[str] 类型，观察结果，可为空
    - tool: Optional[str] 类型，使用的工具，可为空
    - tool_labels: Optional[dict] 类型，工具的标签，可为空
    - tool_input: Optional[str] 类型，工具的输入，可为空
    - message_files: Optional[list[str]] 类型，消息文件列表，可为空
    """

    event: StreamEvent = StreamEvent.AGENT_THOUGHT
    id: str
    position: int
    thought: Optional[str] = None
    observation: Optional[str] = None
    tool: Optional[str] = None
    tool_labels: Optional[dict] = None
    tool_input: Optional[str] = None
    message_files: Optional[list[str]] = None

class AgentMessageStreamResponse(StreamResponse):
    """
    AgentMessageStreamResponse 实体类
    用于表示代理消息的流响应

    属性:
    - event: StreamEvent 类型，事件类型，此处为AGENT_MESSAGE
    - id: str 类型，消息的唯一标识符
    - answer: str 类型，消息内容
    """

    event: StreamEvent = StreamEvent.AGENT_MESSAGE
    id: str
    answer: str


class WorkflowStartStreamResponse(StreamResponse):
    """
    WorkflowStartStreamResponse 实体类
    用于表示工作流启动流响应的实体

    属性:
    - event: StreamEvent 类型，表示事件类型，这里固定为工作流启动事件
    - workflow_run_id: 字符串类型，表示工作流运行的唯一标识符
    - data: Data 类型，包含工作流启动的具体数据信息
    """

    class Data(BaseModel):
        """
        Data 实体类
        包含工作流启动时的具体数据信息

        属性:
        - id: 字符串类型，表示事件的唯一标识符
        - workflow_id: 字符串类型，表示工作流的唯一标识符
        - sequence_number: 整型，表示事件的序列号
        - inputs: 字典类型，表示工作流的输入参数
        - created_at: 整型，表示事件创建的时间戳
        """
        id: str
        workflow_id: str
        sequence_number: int
        inputs: dict
        created_at: int

    event: StreamEvent = StreamEvent.WORKFLOW_STARTED  # 表示事件类型为工作流启动
    workflow_run_id: str  # 工作流运行的唯一标识符
    data: Data  # 包含工作流启动的具体数据信息


class WorkflowFinishStreamResponse(StreamResponse):
    """
    WorkflowFinishStreamResponse 实体类，用于表示工作流完成流响应。

    属性:
    - event: StreamEvent，工作流完成事件。
    - workflow_run_id: str，工作流运行的唯一标识符。
    - data: Data，包含工作流完成的详细数据。
    """
<<<<<<< HEAD
    
=======

>>>>>>> 57729823
    class Data(BaseModel):
        """
        Data 实体类，包含工作流完成的具体信息。

        属性:
        - id: str，工作流实例的唯一标识符。
        - workflow_id: str，所属工作流的唯一标识符。
        - sequence_number: int，事件序列号。
        - status: str，工作流的完成状态。
        - outputs: Optional[dict] = None，工作流的输出结果。
        - error: Optional[str] = None，工作流运行中的错误信息。
        - elapsed_time: float，工作流运行总时间（秒）。
        - total_tokens: int，工作流中处理的令牌总数。
        - total_steps: int，工作流中的总步骤数。
        - created_by: Optional[dict] = None，创建工作流实例的用户信息。
        - created_at: int，工作流实例创建的时间戳。
        - finished_at: int，工作流实例完成的时间戳。
        - files: Optional[list[dict]] = [], 工作流产生的文件列表。
        """
        id: str
        workflow_id: str
        sequence_number: int
        status: str
        outputs: Optional[dict] = None
        error: Optional[str] = None
        elapsed_time: float
        total_tokens: int
        total_steps: int
        created_by: Optional[dict] = None
        created_at: int
        finished_at: int
        files: Optional[list[dict]] = []

    event: StreamEvent = StreamEvent.WORKFLOW_FINISHED
    workflow_run_id: str
    data: Data


class NodeStartStreamResponse(StreamResponse):
    """
    NodeStartStreamResponse 实体类，用于表示节点启动流响应。
    """

    class Data(BaseModel):
        """
        Data 实体类，用于包含节点启动流响应中的数据信息。
        """
        id: str  # 实体ID
        node_id: str  # 节点ID
        node_type: str  # 节点类型
        title: str  # 节点标题
        index: int  # 节点索引位置
        predecessor_node_id: Optional[str] = None  # 前驱节点ID，可能为空
        inputs: Optional[dict] = None  # 输入数据，以字典形式，可能为空
        created_at: int  # 创建时间戳
        extras: dict = {}  # 额外信息，以字典形式，默认为空

    event: StreamEvent = StreamEvent.NODE_STARTED
    workflow_run_id: str
    data: Data

    def to_ignore_detail_dict(self):
        return {
            "event": self.event.value,
            "task_id": self.task_id,
            "workflow_run_id": self.workflow_run_id,
            "data": {
                "id": self.data.id,
                "node_id": self.data.node_id,
                "node_type": self.data.node_type,
                "title": self.data.title,
                "index": self.data.index,
                "predecessor_node_id": self.data.predecessor_node_id,
                "inputs": None,
                "created_at": self.data.created_at,
                "extras": {}
            }
        }


class NodeFinishStreamResponse(StreamResponse):
    """
    NodeFinishStreamResponse实体类，用于表示节点完成流式响应。
    """

    class Data(BaseModel):
        """
        数据实体类，包含有关完成的节点的详细信息。
        """
        id: str  # 实体ID
        node_id: str  # 节点ID
        node_type: str  # 节点类型
        title: str  # 节点标题
        index: int  # 节点索引
        predecessor_node_id: Optional[str] = None  # 前驱节点ID
        inputs: Optional[dict] = None  # 输入数据
        process_data: Optional[dict] = None  # 处理数据
        outputs: Optional[dict] = None  # 输出数据
        status: str  # 状态（如：成功、失败）
        error: Optional[str] = None  # 错误信息（如果有）
        elapsed_time: float  # 执行时间（秒）
        execution_metadata: Optional[dict] = None  # 执行元数据
        created_at: int  # 创建时间戳
        finished_at: int  # 完成时间戳
        files: Optional[list[dict]] = []  # 附件列表

    event: StreamEvent = StreamEvent.NODE_FINISHED
    workflow_run_id: str
    data: Data

    def to_ignore_detail_dict(self):
        return {
            "event": self.event.value,
            "task_id": self.task_id,
            "workflow_run_id": self.workflow_run_id,
            "data": {
                "id": self.data.id,
                "node_id": self.data.node_id,
                "node_type": self.data.node_type,
                "title": self.data.title,
                "index": self.data.index,
                "predecessor_node_id": self.data.predecessor_node_id,
                "inputs": None,
                "process_data": None,
                "outputs": None,
                "status": self.data.status,
                "error": None,
                "elapsed_time": self.data.elapsed_time,
                "execution_metadata": None,
                "created_at": self.data.created_at,
                "finished_at": self.data.finished_at,
                "files": []
            }
        }


class IterationNodeStartStreamResponse(StreamResponse):
    """
    NodeStartStreamResponse entity
    """

    class Data(BaseModel):
        """
        Data entity
        """
        id: str
        node_id: str
        node_type: str
        title: str
        created_at: int
        extras: dict = {}
        metadata: dict = {}
        inputs: dict = {}

    event: StreamEvent = StreamEvent.ITERATION_STARTED
    workflow_run_id: str
    data: Data


class IterationNodeNextStreamResponse(StreamResponse):
    """
    NodeStartStreamResponse entity
    """

    class Data(BaseModel):
        """
        Data entity
        """
        id: str
        node_id: str
        node_type: str
        title: str
        index: int
        created_at: int
        pre_iteration_output: Optional[Any] = None
        extras: dict = {}

    event: StreamEvent = StreamEvent.ITERATION_NEXT
    workflow_run_id: str
    data: Data


class IterationNodeCompletedStreamResponse(StreamResponse):
    """
    NodeCompletedStreamResponse entity
    """

    class Data(BaseModel):
        """
        Data entity
        """
        id: str
        node_id: str
        node_type: str
        title: str
        outputs: Optional[dict] = None
        created_at: int
        extras: dict = None
        inputs: dict = None
        status: WorkflowNodeExecutionStatus
        error: Optional[str] = None
        elapsed_time: float
        total_tokens: int
        execution_metadata: Optional[dict] = None
        finished_at: int
        steps: int

    event: StreamEvent = StreamEvent.ITERATION_COMPLETED
    workflow_run_id: str
    data: Data


class TextChunkStreamResponse(StreamResponse):
    """
    TextChunkStreamResponse 实体类
    用于处理文本块流式响应的实体类。
    """

    class Data(BaseModel):
        """
        Data 实体类
        该类封装了文本块流式响应中的数据部分。
        """
        text: str  # 要响应的文本数据

    event: StreamEvent = StreamEvent.TEXT_CHUNK  # 事件类型，标识为文本块事件
    data: Data  # 数据实体，包含响应的文本数据


class TextReplaceStreamResponse(StreamResponse):
    """
    TextReplaceStreamResponse 实体类
    用于处理文本替换流式响应的实体类。
    """

    class Data(BaseModel):
        """
        Data 实体类
        该类封装了文本替换流式响应中的数据部分。
        """
        text: str  # 要替换的文本数据

    event: StreamEvent = StreamEvent.TEXT_REPLACE  # 事件类型，标识为文本替换事件
    data: Data  # 数据实体，包含要替换的文本数据


class PingStreamResponse(StreamResponse):
    """
    PingStreamResponse 实体类
    用于处理心跳检测流式响应的实体类。
    """
    event: StreamEvent = StreamEvent.PING  # 事件类型，标识为心跳事件


class AppStreamResponse(BaseModel):
    """
    AppStreamResponse 实体类
    该类封装了应用程序级别的流式响应。
    """
    stream_response: StreamResponse  # 流式响应实体，包含了具体的响应数据和事件类型。


class ChatbotAppStreamResponse(AppStreamResponse):
    """
    ChatbotAppStreamResponse 实体类
    用于表示聊天机器人应用流响应的数据结构。

    属性:
    - conversation_id: 对话ID，字符串类型，标识对话的唯一标识符。
    - message_id: 消息ID，字符串类型，标识消息的唯一标识符。
    - created_at: 创建时间戳，整型，表示响应创建的时间。
    """

    conversation_id: str
    message_id: str
    created_at: int


class CompletionAppStreamResponse(AppStreamResponse):
    """
    CompletionAppStreamResponse 实体类
    用于表示完成应用流响应的数据结构。

    属性:
    - message_id: 消息ID，字符串类型，标识消息的唯一标识符。
    - created_at: 创建时间戳，整型，表示响应创建的时间。
    """

    message_id: str
    created_at: int


class WorkflowAppStreamResponse(AppStreamResponse):
    """
    WorkflowAppStreamResponse 实体类
    用于表示工作流应用流响应的数据结构。

    属性:
    - workflow_run_id: 工作流运行ID，字符串类型，标识工作流运行的唯一标识符。
    """

    workflow_run_id: str


class AppBlockingResponse(BaseModel):
    """
    AppBlockingResponse 实体类
    用于表示应用阻塞响应的数据结构。

    属性:
    - task_id: 任务ID，字符串类型，标识任务的唯一标识符。

    方法:
    - to_dict: 将实例转换为字典格式。
    """

    task_id: str

    def to_dict(self) -> dict:
        """
        将 AppBlockingResponse 实例转换为符合 JSON 格式的字典。

        返回值:
        - 转换后的实例属性字典。
        """
        return jsonable_encoder(self)


class ChatbotAppBlockingResponse(AppBlockingResponse):
    """
    ChatbotAppBlockingResponse实体类，继承自AppBlockingResponse。
    用于表示聊天机器人的一种阻塞响应，包含与会话相关的数据。
    """

    class Data(BaseModel):
        """
        Data实体类，是ChatbotAppBlockingResponse的一部分，用于存储具体的数据信息。
        """
        id: str  # 唯一标识符
        mode: str  # 模式标识，表明响应的类型或模式
        conversation_id: str  # 会话的唯一标识符
        message_id: str  # 消息的唯一标识符
        answer: str  # 响应的答案内容
        metadata: dict = {}  # 附加的元数据信息，以字典形式存储，初始为空字典
        created_at: int  # 创建时间戳

    data: Data  # Data实体的实例，用于存储具体的阻塞响应数据


class CompletionAppBlockingResponse(AppBlockingResponse):
    """
    CompletionAppBlockingResponse 实体类
    用于表示一个完成态的应用阻塞响应

    属性:
    - data: Data 类实例，包含具体的响应数据
    """

    class Data(BaseModel):
        """
        CompletionAppBlockingResponse 的数据实体类
        包含完成态的详细信息

        属性:
        - id: 唯一标识符
        - mode: 模式标识
        - message_id: 消息ID
        - answer: 答案内容
        - metadata: 元数据，字典类型，默认为空
        - created_at: 创建时间戳
        """

        id: str
        mode: str
        message_id: str
        answer: str
        metadata: dict = {}
        created_at: int

    data: Data


class WorkflowAppBlockingResponse(AppBlockingResponse):
    """
    WorkflowAppBlockingResponse 实体类
    用于表示一个工作流应用的阻塞响应

    属性:
    - workflow_run_id: 工作流运行的唯一标识符
    - data: Data 类实例，包含具体的工作流响应数据
    """

    class Data(BaseModel):
        """
        WorkflowAppBlockingResponse 的数据实体类
        包含工作流的详细执行信息

        属性:
        - id: 唯一标识符
        - workflow_id: 工作流ID
        - status: 状态标识
        - outputs: 输出结果，字典类型，可为空
        - error: 错误信息，字符串类型，可为空
        - elapsed_time: 执行耗时，浮点型，单位为秒
        - total_tokens: 总令牌数
        - total_steps: 总步骤数
        - created_at: 创建时间戳
        - finished_at: 完成时间戳
        """

        id: str
        workflow_id: str
        status: str
        outputs: Optional[dict] = None
        error: Optional[str] = None
        elapsed_time: float
        total_tokens: int
        total_steps: int
        created_at: int
        finished_at: int

    workflow_run_id: str
    data: Data


class WorkflowIterationState(BaseModel):
    """
    WorkflowIterationState entity
    """

    class Data(BaseModel):
        """
        Data entity
        """
        parent_iteration_id: Optional[str] = None
        iteration_id: str
        current_index: int
        iteration_steps_boundary: list[int] = None
        node_execution_id: str
        started_at: float
        inputs: dict = None
        total_tokens: int = 0
        node_data: BaseNodeData

    current_iterations: dict[str, Data] = None<|MERGE_RESOLUTION|>--- conflicted
+++ resolved
@@ -330,11 +330,7 @@
     - workflow_run_id: str，工作流运行的唯一标识符。
     - data: Data，包含工作流完成的详细数据。
     """
-<<<<<<< HEAD
-    
-=======
-
->>>>>>> 57729823
+
     class Data(BaseModel):
         """
         Data 实体类，包含工作流完成的具体信息。
