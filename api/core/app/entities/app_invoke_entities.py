--- conflicted
+++ resolved
@@ -83,13 +83,10 @@
     parameters: dict[str, Any] = {}
     stop: list[str] = []
 
-<<<<<<< HEAD
-=======
     # pydantic configs
     model_config = ConfigDict(protected_namespaces=())
 
 
->>>>>>> bdf3ea43
 class AppGenerateEntity(BaseModel):
     """
     App Generate Entity 类。
@@ -132,13 +129,9 @@
     """
     # 应用配置
     app_config: EasyUIBasedAppConfig
-<<<<<<< HEAD
-    model_config: ModelConfigWithCredentialsEntity  # 模型配置，包含认证信息
-=======
     model_conf: ModelConfigWithCredentialsEntity
->>>>>>> bdf3ea43
 
-    query: Optional[str] = None  # 查询字符串，可能为空
+    query: Optional[str] = None
 
     # pydantic configs
     model_config = ConfigDict(protected_namespaces=())
