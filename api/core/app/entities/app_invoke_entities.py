--- conflicted
+++ resolved
@@ -158,8 +158,8 @@
     # 应用配置
     app_config: WorkflowUIBasedAppConfig
 
-    conversation_id: Optional[str] = None  # 对话ID，可能为空
-    query: Optional[str] = None  # 查询字符串，可能为空
+    conversation_id: Optional[str] = None
+    query: Optional[str] = None
 
     class SingleIterationRunEntity(BaseModel):
         """
@@ -174,11 +174,7 @@
     """
     工作流应用生成实体类。
     """
-<<<<<<< HEAD
     # 应用配置
-    app_config: WorkflowUIBasedAppConfig
-=======
-    # app config
     app_config: WorkflowUIBasedAppConfig
 
     class SingleIterationRunEntity(BaseModel):
@@ -188,5 +184,4 @@
         node_id: str
         inputs: dict
 
-    single_iteration_run: Optional[SingleIterationRunEntity] = None
->>>>>>> 1b2d8629
+    single_iteration_run: Optional[SingleIterationRunEntity] = None