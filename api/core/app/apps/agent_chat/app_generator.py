--- conflicted
+++ resolved
@@ -89,13 +89,8 @@
                 config=args.get('model_config')
             )
 
-<<<<<<< HEAD
-        # 解析文件参数
-        files = args['files'] if 'files' in args and args['files'] else []
-=======
         # parse files
         files = args['files'] if args.get('files') else []
->>>>>>> 1b2d8629
         message_file_parser = MessageFileParser(tenant_id=app_model.tenant_id, app_id=app_model.id)
         file_extra_config = FileUploadConfigManager.convert(override_model_config_dict or app_model_config.to_dict())
         if file_extra_config:
