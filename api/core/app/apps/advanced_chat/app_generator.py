--- conflicted
+++ resolved
@@ -72,13 +72,8 @@
         if args.get('conversation_id'):
             conversation = self._get_conversation_by_user(app_model, args.get('conversation_id'), user)
 
-<<<<<<< HEAD
-        # 解析文件参数
-        files = args['files'] if 'files' in args and args['files'] else []
-=======
         # parse files
         files = args['files'] if args.get('files') else []
->>>>>>> 1b2d8629
         message_file_parser = MessageFileParser(tenant_id=app_model.tenant_id, app_id=app_model.id)
         file_extra_config = FileUploadConfigManager.convert(workflow.features_dict, is_vision=False)
         if file_extra_config:
@@ -262,14 +257,6 @@
         """
         with flask_app.app_context():
             try:
-<<<<<<< HEAD
-                # 获取会话和消息
-                conversation = self._get_conversation(conversation_id)
-                message = self._get_message(message_id)
-
-                # 实例化并运行聊天应用
-=======
->>>>>>> 1b2d8629
                 runner = AdvancedChatAppRunner()
                 if application_generate_entity.single_iteration_run:
                     single_iteration_run = application_generate_entity.single_iteration_run
