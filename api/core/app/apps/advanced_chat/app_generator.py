import contextvars
import logging
import os
import threading
import uuid
from collections.abc import Generator
from typing import Union

from flask import Flask, current_app
from pydantic import ValidationError
from sqlalchemy import select
from sqlalchemy.orm import Session

import contexts
from core.app.app_config.features.file_upload.manager import FileUploadConfigManager
from core.app.apps.advanced_chat.app_config_manager import AdvancedChatAppConfigManager
from core.app.apps.advanced_chat.app_runner import AdvancedChatAppRunner
from core.app.apps.advanced_chat.generate_response_converter import AdvancedChatAppGenerateResponseConverter
from core.app.apps.advanced_chat.generate_task_pipeline import AdvancedChatAppGenerateTaskPipeline
from core.app.apps.base_app_queue_manager import AppQueueManager, GenerateTaskStoppedException, PublishFrom
from core.app.apps.message_based_app_generator import MessageBasedAppGenerator
from core.app.apps.message_based_app_queue_manager import MessageBasedAppQueueManager
from core.app.entities.app_invoke_entities import (
    AdvancedChatAppGenerateEntity,
    InvokeFrom,
)
from core.app.entities.task_entities import ChatbotAppBlockingResponse, ChatbotAppStreamResponse
from core.file.message_file_parser import MessageFileParser
from core.model_runtime.errors.invoke import InvokeAuthorizationError, InvokeError
from core.ops.ops_trace_manager import TraceQueueManager
from core.workflow.entities.variable_pool import VariablePool
from core.workflow.enums import SystemVariable
from extensions.ext_database import db
from models.account import Account
from models.model import App, Conversation, EndUser, Message
from models.workflow import ConversationVariable, Workflow

logger = logging.getLogger(__name__)


class AdvancedChatAppGenerator(MessageBasedAppGenerator):
    def generate(
        self, app_model: App,
        workflow: Workflow,
        user: Union[Account, EndUser],
        args: dict,
        invoke_from: InvokeFrom,
        stream: bool = True,
    ) -> Union[dict, Generator[dict, None, None]]:
        """
        生成App响应。

        :param app_model: App模型，代表一个应用。
        :param workflow: 工作流，定义了应用处理请求的流程。
        :param user: 账户或终端用户，表示发起请求的用户。
        :param args: 请求参数。
        :param invoke_from: 调用来源。
        :param stream: 是否流式返回结果，默认为True。
        :return: 根据流式返回设置，可能返回字典或生成器。

        该方法主要负责处理应用程序的生成流程，包括解析查询、处理文件、初始化会话和生成记录、启动工作线程，
        以及最终返回处理结果。
        """

        # 校验查询参数
        if not args.get('query'):
            raise ValueError('query is required')

        query = args['query']
        if not isinstance(query, str):
            raise ValueError('query must be a string')

        query = query.replace('\x00', '')
        inputs = args['inputs']

        # 额外参数初始化
        extras = {
            "auto_generate_conversation_name": args.get('auto_generate_name', False)
        }

        # 尝试根据会话ID获取会话
        conversation = None
        if args.get('conversation_id'):
            conversation = self._get_conversation_by_user(app_model, args.get('conversation_id'), user)

        # parse files
        files = args['files'] if args.get('files') else []
        message_file_parser = MessageFileParser(tenant_id=app_model.tenant_id, app_id=app_model.id)
        file_extra_config = FileUploadConfigManager.convert(workflow.features_dict, is_vision=False)
        if file_extra_config:
            file_objs = message_file_parser.validate_and_transform_files_arg(
                files,
                file_extra_config,
                user
            )
        else:
            file_objs = []

        # 转换为应用配置
        app_config = AdvancedChatAppConfigManager.get_app_config(
            app_model=app_model,
            workflow=workflow
        )

        # get tracing instance
        user_id = user.id if isinstance(user, Account) else user.session_id
        trace_manager = TraceQueueManager(app_model.id, user_id)

        if invoke_from == InvokeFrom.DEBUGGER:
            # always enable retriever resource in debugger mode
            app_config.additional_features.show_retrieve_source = True

        # init application generate entity
        application_generate_entity = AdvancedChatAppGenerateEntity(
            task_id=str(uuid.uuid4()),
            app_config=app_config,
            conversation_id=conversation.id if conversation else None,
            inputs=conversation.inputs if conversation else self._get_cleaned_inputs(inputs, app_config),
            query=query,
            files=file_objs,
            user_id=user.id,
            stream=stream,
            invoke_from=invoke_from,
            extras=extras,
            trace_manager=trace_manager
        )
        contexts.tenant_id.set(application_generate_entity.app_config.tenant_id)

        return self._generate(
            workflow=workflow,
            user=user,
            invoke_from=invoke_from,
            application_generate_entity=application_generate_entity,
            conversation=conversation,
            stream=stream
        )

    def single_iteration_generate(self, app_model: App,
                                  workflow: Workflow,
                                  node_id: str,
                                  user: Account,
                                  args: dict,
                                  stream: bool = True) \
            -> Union[dict, Generator[dict, None, None]]:
        """
        Generate App response.

        :param app_model: App
        :param workflow: Workflow
        :param user: account or end user
        :param args: request args
        :param invoke_from: invoke from source
        :param stream: is stream
        """
        if not node_id:
            raise ValueError('node_id is required')

        if args.get('inputs') is None:
            raise ValueError('inputs is required')

        extras = {
            "auto_generate_conversation_name": False
        }

        # get conversation
        conversation = None
        if args.get('conversation_id'):
            conversation = self._get_conversation_by_user(app_model, args.get('conversation_id'), user)

        # convert to app config
        app_config = AdvancedChatAppConfigManager.get_app_config(
            app_model=app_model,
            workflow=workflow
        )

        # init application generate entity
        application_generate_entity = AdvancedChatAppGenerateEntity(
            task_id=str(uuid.uuid4()),
            app_config=app_config,
            conversation_id=conversation.id if conversation else None,
            inputs={},
            query='',
            files=[],
            user_id=user.id,
            stream=stream,
            invoke_from=InvokeFrom.DEBUGGER,
            extras=extras,
            single_iteration_run=AdvancedChatAppGenerateEntity.SingleIterationRunEntity(
                node_id=node_id,
                inputs=args['inputs']
            )
        )
        contexts.tenant_id.set(application_generate_entity.app_config.tenant_id)

        return self._generate(
            workflow=workflow,
            user=user,
            invoke_from=InvokeFrom.DEBUGGER,
            application_generate_entity=application_generate_entity,
            conversation=conversation,
            stream=stream
        )

    def _generate(self, *,
                 workflow: Workflow,
                 user: Union[Account, EndUser],
                 invoke_from: InvokeFrom,
                 application_generate_entity: AdvancedChatAppGenerateEntity,
                 conversation: Conversation | None = None,
                 stream: bool = True) \
            -> Union[dict, Generator[dict, None, None]]:
        is_first_conversation = False
        if not conversation:
            is_first_conversation = True

        # 初始化生成记录
        (
            conversation,
            message
        ) = self._init_generate_records(application_generate_entity, conversation)

        if is_first_conversation:
            # 更新会话特征
            conversation.override_model_configs = workflow.features
            db.session.commit()
            # db.session.refresh(conversation)

        # 初始化队列管理器
        queue_manager = MessageBasedAppQueueManager(
            task_id=application_generate_entity.task_id,
            user_id=application_generate_entity.user_id,
            invoke_from=application_generate_entity.invoke_from,
            conversation_id=conversation.id,
            app_mode=conversation.mode,
            message_id=message.id
        )

<<<<<<< HEAD
        # 启动工作线程
=======
        # Init conversation variables
        stmt = select(ConversationVariable).where(
            ConversationVariable.app_id == conversation.app_id, ConversationVariable.conversation_id == conversation.id
        )
        with Session(db.engine) as session:
            conversation_variables = session.scalars(stmt).all()
            if not conversation_variables:
                # Create conversation variables if they don't exist.
                conversation_variables = [
                    ConversationVariable.from_variable(
                        app_id=conversation.app_id, conversation_id=conversation.id, variable=variable
                    )
                    for variable in workflow.conversation_variables
                ]
                session.add_all(conversation_variables)
            # Convert database entities to variables.
            conversation_variables = [item.to_variable() for item in conversation_variables]

            session.commit()

            # Increment dialogue count.
            conversation.dialogue_count += 1

            conversation_id = conversation.id
            conversation_dialogue_count = conversation.dialogue_count
            db.session.commit()
            db.session.refresh(conversation)

        inputs = application_generate_entity.inputs
        query = application_generate_entity.query
        files = application_generate_entity.files

        user_id = None
        if application_generate_entity.invoke_from in [InvokeFrom.WEB_APP, InvokeFrom.SERVICE_API]:
            end_user = db.session.query(EndUser).filter(EndUser.id == application_generate_entity.user_id).first()
            if end_user:
                user_id = end_user.session_id
        else:
            user_id = application_generate_entity.user_id

        # Create a variable pool.
        system_inputs = {
            SystemVariable.QUERY: query,
            SystemVariable.FILES: files,
            SystemVariable.CONVERSATION_ID: conversation_id,
            SystemVariable.USER_ID: user_id,
            SystemVariable.DIALOGUE_COUNT: conversation_dialogue_count,
        }
        variable_pool = VariablePool(
            system_variables=system_inputs,
            user_inputs=inputs,
            environment_variables=workflow.environment_variables,
            conversation_variables=conversation_variables,
        )
        contexts.workflow_variable_pool.set(variable_pool)

        # new thread
>>>>>>> 3f9720bc
        worker_thread = threading.Thread(target=self._generate_worker, kwargs={
            'flask_app': current_app._get_current_object(),
            'application_generate_entity': application_generate_entity,
            'queue_manager': queue_manager,
            'message_id': message.id,
            'context': contextvars.copy_context(),
        })
        worker_thread.start()

        # 处理并返回响应
        response = self._handle_advanced_chat_response(
            application_generate_entity=application_generate_entity,
            workflow=workflow,
            queue_manager=queue_manager,
            conversation=conversation,
            message=message,
            user=user,
            stream=stream,
        )

        return AdvancedChatAppGenerateResponseConverter.convert(
            response=response,
            invoke_from=invoke_from
        )

    def _generate_worker(self, flask_app: Flask,
                         application_generate_entity: AdvancedChatAppGenerateEntity,
                         queue_manager: AppQueueManager,
                         message_id: str,
                         context: contextvars.Context) -> None:
        """
        在新线程中生成工作器。
        :param flask_app: Flask应用实例
        :param application_generate_entity: 应用生成实体，包含生成所需数据
        :param queue_manager: 队列管理器，用于任务调度和错误处理
        :param conversation_id: 会话ID
        :param message_id: 消息ID
        :return: 无返回值
        """
        for var, val in context.items():
            var.set(val)
        with flask_app.app_context():
            try:
                runner = AdvancedChatAppRunner()
                if application_generate_entity.single_iteration_run:
                    single_iteration_run = application_generate_entity.single_iteration_run
                    runner.single_iteration_run(
                        app_id=application_generate_entity.app_config.app_id,
                        workflow_id=application_generate_entity.app_config.workflow_id,
                        queue_manager=queue_manager,
                        inputs=single_iteration_run.inputs,
                        node_id=single_iteration_run.node_id,
                        user_id=application_generate_entity.user_id
                    )
                else:
                    # get message
                    message = self._get_message(message_id)

                    # chatbot app
                    runner = AdvancedChatAppRunner()
                    runner.run(
                        application_generate_entity=application_generate_entity,
                        queue_manager=queue_manager,
                        message=message
                    )
            except GenerateTaskStoppedException:
                # 生成任务被停止，直接跳过
                pass
            except InvokeAuthorizationError:
                # 调用授权错误，发布错误信息
                queue_manager.publish_error(
                    InvokeAuthorizationError('Incorrect API key provided'),
                    PublishFrom.APPLICATION_MANAGER
                )
            except ValidationError as e:
                # 验证错误，记录异常并发布错误信息
                logger.exception("Validation Error when generating")
                queue_manager.publish_error(e, PublishFrom.APPLICATION_MANAGER)
            except (ValueError, InvokeError) as e:
                if os.environ.get("DEBUG") and os.environ.get("DEBUG").lower() == 'true':
                    logger.exception("Error when generating")
                queue_manager.publish_error(e, PublishFrom.APPLICATION_MANAGER)
            except Exception as e:
                # 未知错误，记录异常并发布错误信息
                logger.exception("Unknown Error when generating")
                queue_manager.publish_error(e, PublishFrom.APPLICATION_MANAGER)
            finally:
                # 关闭数据库会话
                db.session.close()

<<<<<<< HEAD
    def _handle_advanced_chat_response(self, application_generate_entity: AdvancedChatAppGenerateEntity,
                                        workflow: Workflow,
                                        queue_manager: AppQueueManager,
                                        conversation: Conversation,
                                        message: Message,
                                        user: Union[Account, EndUser],
                                        stream: bool = False) \
                -> Union[ChatbotAppBlockingResponse, Generator[ChatbotAppStreamResponse, None, None]]:
=======
    def _handle_advanced_chat_response(
        self,
        *,
        application_generate_entity: AdvancedChatAppGenerateEntity,
        workflow: Workflow,
        queue_manager: AppQueueManager,
        conversation: Conversation,
        message: Message,
        user: Union[Account, EndUser],
        stream: bool = False,
    ) -> Union[ChatbotAppBlockingResponse, Generator[ChatbotAppStreamResponse, None, None]]:
>>>>>>> 3f9720bc
        """
        处理高级聊天响应。
        
        :param application_generate_entity: 应用生成实体，包含聊天应用的生成配置信息。
        :param workflow: 工作流，定义了处理聊天请求的步骤序列。
        :param queue_manager: 队列管理器，用于管理聊天请求的队列。
        :param conversation: 对话，表示用户和聊天机器人之间的一次会话。
        :param message: 消息，用户发送的消息或聊天机器人回复的消息。
        :param user: 账户或终端用户，标识发起聊天请求的用户。
        :param stream: 是否为流式响应，默认为False。如果为True，则响应将以流的形式返回。
        :return: 返回一个聊天应用的阻塞响应或一个生成器，用于逐个返回流式响应。
        """
        # 初始化生成任务管道
        generate_task_pipeline = AdvancedChatAppGenerateTaskPipeline(
            application_generate_entity=application_generate_entity,
            workflow=workflow,
            queue_manager=queue_manager,
            conversation=conversation,
            message=message,
            user=user,
            stream=stream,
        )

        try:
            # 处理生成任务，并返回结果
            return generate_task_pipeline.process()
        except ValueError as e:
            # 忽略"文件被关闭"的错误
            if e.args[0] == "I/O operation on closed file.":  
                raise GenerateTaskStoppedException()
            else:
                # 记录其他异常，并抛出
                logger.exception(e)
                raise e<|MERGE_RESOLUTION|>--- conflicted
+++ resolved
@@ -235,9 +235,6 @@
             message_id=message.id
         )
 
-<<<<<<< HEAD
-        # 启动工作线程
-=======
         # Init conversation variables
         stmt = select(ConversationVariable).where(
             ConversationVariable.app_id == conversation.app_id, ConversationVariable.conversation_id == conversation.id
@@ -295,7 +292,6 @@
         contexts.workflow_variable_pool.set(variable_pool)
 
         # new thread
->>>>>>> 3f9720bc
         worker_thread = threading.Thread(target=self._generate_worker, kwargs={
             'flask_app': current_app._get_current_object(),
             'application_generate_entity': application_generate_entity,
@@ -386,16 +382,6 @@
                 # 关闭数据库会话
                 db.session.close()
 
-<<<<<<< HEAD
-    def _handle_advanced_chat_response(self, application_generate_entity: AdvancedChatAppGenerateEntity,
-                                        workflow: Workflow,
-                                        queue_manager: AppQueueManager,
-                                        conversation: Conversation,
-                                        message: Message,
-                                        user: Union[Account, EndUser],
-                                        stream: bool = False) \
-                -> Union[ChatbotAppBlockingResponse, Generator[ChatbotAppStreamResponse, None, None]]:
-=======
     def _handle_advanced_chat_response(
         self,
         *,
@@ -407,7 +393,6 @@
         user: Union[Account, EndUser],
         stream: bool = False,
     ) -> Union[ChatbotAppBlockingResponse, Generator[ChatbotAppStreamResponse, None, None]]:
->>>>>>> 3f9720bc
         """
         处理高级聊天响应。
         
