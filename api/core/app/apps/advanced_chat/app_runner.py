--- conflicted
+++ resolved
@@ -85,20 +85,11 @@
         # 关闭数据库会话
         db.session.close()
 
-<<<<<<< HEAD
-        workflow_callbacks: list[WorkflowCallback] = [WorkflowEventTriggerCallback(
-            queue_manager=queue_manager,
-            workflow=workflow
-        )]
-        # 如果处于调试模式，添加日志回调
-        if bool(os.environ.get("DEBUG", 'False').lower() == 'true'):
-=======
         workflow_callbacks: list[WorkflowCallback] = [
             WorkflowEventTriggerCallback(queue_manager=queue_manager, workflow=workflow)
         ]
 
         if bool(os.environ.get('DEBUG', 'False').lower() == 'true'):
->>>>>>> 3f9720bc
             workflow_callbacks.append(WorkflowLoggingCallback())
 
         # 执行工作流
@@ -236,16 +227,9 @@
 
         return False
 
-<<<<<<< HEAD
-    def _stream_output(self, queue_manager: AppQueueManager,
-                    text: str,
-                    stream: bool,
-                    stopped_by: QueueStopEvent.StopBy) -> None:
-=======
     def _stream_output(
         self, queue_manager: AppQueueManager, text: str, stream: bool, stopped_by: QueueStopEvent.StopBy
     ) -> None:
->>>>>>> 3f9720bc
         """
         直接输出文本到指定流中。
         
@@ -265,12 +249,4 @@
         else:
             queue_manager.publish(QueueTextChunkEvent(text=text), PublishFrom.APPLICATION_MANAGER)
 
-<<<<<<< HEAD
-        # 发布停止事件，通知相关实体输出已结束
-        queue_manager.publish(
-            QueueStopEvent(stopped_by=stopped_by),
-            PublishFrom.APPLICATION_MANAGER
-        )
-=======
-        queue_manager.publish(QueueStopEvent(stopped_by=stopped_by), PublishFrom.APPLICATION_MANAGER)
->>>>>>> 3f9720bc
+        queue_manager.publish(QueueStopEvent(stopped_by=stopped_by), PublishFrom.APPLICATION_MANAGER)