--- conflicted
+++ resolved
@@ -172,16 +172,6 @@
             message_id: str
     ) -> bool:
         """
-<<<<<<< HEAD
-        处理输入审核。
-        
-        :param queue_manager: 应用队列管理器，用于管理应用相关的队列操作。
-        :param app_record: 应用记录，包含应用的基本信息。
-        :param app_generate_entity: 应用生成实体，包含应用的配置和生成的相关实体。
-        :param inputs: 输入参数，待审核的用户输入。
-        :param query: 查询字符串，用户发起的查询内容。
-        :return: 审核结果，如果审核通过返回False，否则返回True。
-=======
         Handle input moderation
         :param queue_manager: application queue manager
         :param app_record: app record
@@ -190,7 +180,6 @@
         :param query: query
         :param message_id: message id
         :return:
->>>>>>> 57729823
         """
         try:
             # 对输入进行敏感词规避处理
@@ -279,9 +268,6 @@
                     ), PublishFrom.APPLICATION_MANAGER
                 )
                 index += 1
-<<<<<<< HEAD
-                time.sleep(0.01)  # 每发布一个文本块后暂停0.01秒，模拟流式传输的延迟
-=======
                 time.sleep(0.01)
         else:
             queue_manager.publish(
@@ -289,7 +275,6 @@
                     text=text
                 ), PublishFrom.APPLICATION_MANAGER
             )
->>>>>>> 57729823
 
         # 发布停止事件，通知相关实体输出已结束
         queue_manager.publish(
