import json
import logging
import time
from collections.abc import Generator
from typing import Any, Optional, Union, cast

from core.app.apps.base_app_queue_manager import AppQueueManager, PublishFrom
from core.app.entities.app_invoke_entities import (
    AdvancedChatAppGenerateEntity,
)
from core.app.entities.queue_entities import (
    QueueAdvancedChatMessageEndEvent,
    QueueAnnotationReplyEvent,
    QueueErrorEvent,
    QueueMessageReplaceEvent,
    QueueNodeFailedEvent,
    QueueNodeStartedEvent,
    QueueNodeSucceededEvent,
    QueuePingEvent,
    QueueRetrieverResourcesEvent,
    QueueStopEvent,
    QueueTextChunkEvent,
    QueueWorkflowFailedEvent,
    QueueWorkflowStartedEvent,
    QueueWorkflowSucceededEvent,
)
from core.app.entities.task_entities import (
    AdvancedChatTaskState,
    ChatbotAppBlockingResponse,
    ChatbotAppStreamResponse,
    ChatflowStreamGenerateRoute,
    ErrorStreamResponse,
    MessageEndStreamResponse,
    StreamResponse,
)
from core.app.task_pipeline.based_generate_task_pipeline import BasedGenerateTaskPipeline
from core.app.task_pipeline.message_cycle_manage import MessageCycleManage
from core.app.task_pipeline.workflow_cycle_manage import WorkflowCycleManage
from core.file.file_obj import FileVar
from core.model_runtime.entities.llm_entities import LLMUsage
from core.model_runtime.utils.encoders import jsonable_encoder
from core.workflow.entities.node_entities import NodeType, SystemVariable
from core.workflow.nodes.answer.answer_node import AnswerNode
from core.workflow.nodes.answer.entities import TextGenerateRouteChunk, VarGenerateRouteChunk
from events.message_event import message_was_created
from extensions.ext_database import db
from models.account import Account
from models.model import Conversation, EndUser, Message
from models.workflow import (
    Workflow,
    WorkflowNodeExecution,
    WorkflowRunStatus,
)

logger = logging.getLogger(__name__)


class AdvancedChatAppGenerateTaskPipeline(BasedGenerateTaskPipeline, WorkflowCycleManage, MessageCycleManage):
    """
    AdvancedChatAppGenerateTaskPipeline 类负责为应用生成流式输出和状态管理。
    """
    _task_state: AdvancedChatTaskState  # 任务状态
    _application_generate_entity: AdvancedChatAppGenerateEntity  # 应用生成实体
    _workflow: Workflow  # 工作流
    _user: Union[Account, EndUser]  # 用户，可以是账户或终端用户
    _workflow_system_variables: dict[SystemVariable, Any]  # 工作流系统变量

    def __init__(self, application_generate_entity: AdvancedChatAppGenerateEntity,
                 workflow: Workflow,
                 queue_manager: AppQueueManager,
                 conversation: Conversation,
                 message: Message,
                 user: Union[Account, EndUser],
                 stream: bool) -> None:
        """
        初始化 AdvancedChatAppGenerateTaskPipeline。
        :param application_generate_entity: 应用生成实体，包含生成任务所需的基本信息。
        :param workflow: 工作流，定义了任务处理的流程。
        :param queue_manager: 队列管理器，用于管理任务队列。
        :param conversation: 会话，标识了当前的会话上下文。
        :param message: 消息，包含了用户输入的消息内容。
        :param user: 用户，执行任务的用户。
        :param stream: 流式标志，指示是否开启流式生成。
        """
        super().__init__(application_generate_entity, queue_manager, user, stream)

        if isinstance(self._user, EndUser):
            user_id = self._user.session_id
        else:
            user_id = self._user.id

        self._workflow = workflow
        self._conversation = conversation
        self._message = message
        # 初始化工作流系统变量，如查询内容、文件和会话ID
        self._workflow_system_variables = {
            SystemVariable.QUERY: message.query,
            SystemVariable.FILES: application_generate_entity.files,
            SystemVariable.CONVERSATION_ID: conversation.id,
            SystemVariable.USER_ID: user_id
        }

        # 初始化任务状态
        self._task_state = AdvancedChatTaskState(
            usage=LLMUsage.empty_usage()
        )

        # 配置流式生成路由
        self._stream_generate_routes = self._get_stream_generate_routes()
        self._conversation_name_generate_thread = None

    def process(self) -> Union[ChatbotAppBlockingResponse, Generator[ChatbotAppStreamResponse, None, None]]:
        """
        处理生成任务流水线。
        
        :return: 返回聊天机器人应用的响应，可能是阻塞响应（ChatbotAppBlockingResponse），
                 也可能是流式响应（Generator[ChatbotAppStreamResponse, None, None]）。
        """
        # 刷新工作流和用户信息的数据库会话，并关闭数据库会话
        db.session.refresh(self._workflow)
        db.session.refresh(self._user)
        db.session.close()

        # start generate conversation name thread
        self._conversation_name_generate_thread = self._generate_conversation_name(
            self._conversation,
            self._application_generate_entity.query
        )

        generator = self._process_stream_response()
        if self._stream:
            # 如果设置为流式响应，则转换并返回流式响应
            return self._to_stream_response(generator)
        else:
            # 否则，转换并返回阻塞响应
            return self._to_blocking_response(generator)

    def _to_blocking_response(self, generator: Generator[StreamResponse, None, None]) \
            -> ChatbotAppBlockingResponse:
        """
        处理阻塞响应。
        :param generator: 一个生成器，产生StreamResponse类型的对象。
        :return: 返回一个ChatbotAppBlockingResponse对象。
        """
        for stream_response in generator:
            if isinstance(stream_response, ErrorStreamResponse):
                # 如果遇到错误响应，抛出错误
                raise stream_response.err
            elif isinstance(stream_response, MessageEndStreamResponse):
                # 如果遇到消息结束响应，构造并返回ChatbotAppBlockingResponse对象
                extras = {}  # 用于存放额外信息的字典
                if stream_response.metadata:
                    extras['metadata'] = stream_response.metadata

                return ChatbotAppBlockingResponse(
                    task_id=stream_response.task_id,
                    data=ChatbotAppBlockingResponse.Data(
                        id=self._message.id,
                        mode=self._conversation.mode,
                        conversation_id=self._conversation.id,
                        message_id=self._message.id,
                        answer=self._task_state.answer,
                        created_at=int(self._message.created_at.timestamp()),
                        **extras
                    )
                )
            else:
                # 如果是其他类型的响应，继续迭代下一个
                continue

        # 如果生成器提前终止，抛出异常
        raise Exception('Queue listening stopped unexpectedly.')

    def _to_stream_response(self, generator: Generator[StreamResponse, None, None]) \
            -> Generator[ChatbotAppStreamResponse, None, None]:
        """
        将生成器中的流响应转换为特定的ChatbotAppStreamResponse格式。
        
        :param generator: 一个生成器，产生StreamResponse类型的对象。
        :return: 一个生成器，产生ChatbotAppStreamResponse类型的对象，包含了会话ID、消息ID和创建时间等额外信息。
        """
        for stream_response in generator:
            # 为每个流响应生成并yield一个包装后的ChatbotAppStreamResponse对象
            yield ChatbotAppStreamResponse(
                conversation_id=self._conversation.id,
                message_id=self._message.id,
                created_at=int(self._message.created_at.timestamp()),
                stream_response=stream_response
            )

    def _process_stream_response(self) -> Generator[StreamResponse, None, None]:
        """
        处理流式响应。
        :return: 生成器，返回流式响应对象
        """
        for message in self._queue_manager.listen():
            event = message.event

            # 处理队列错误事件
            if isinstance(event, QueueErrorEvent):
                err = self._handle_error(event, self._message)
                yield self._error_to_stream_response(err)
                break
            # 处理工作流开始事件
            elif isinstance(event, QueueWorkflowStartedEvent):
                workflow_run = self._handle_workflow_start()

                # 更新数据库中的消息对象，设置工作流运行ID
                self._message = db.session.query(Message).filter(Message.id == self._message.id).first()
                self._message.workflow_run_id = workflow_run.id

                db.session.commit()
                db.session.refresh(self._message)
                db.session.close()

                yield self._workflow_start_to_stream_response(
                    task_id=self._application_generate_entity.task_id,
                    workflow_run=workflow_run
                )
            # 处理节点开始事件
            elif isinstance(event, QueueNodeStartedEvent):
                workflow_node_execution = self._handle_node_start(event)

                # 如果节点是流生成的起点，则更新当前流生成状态
                if not self._task_state.current_stream_generate_state and event.node_id in self._stream_generate_routes:
                    self._task_state.current_stream_generate_state = self._stream_generate_routes[event.node_id]

                    # 节点开始时生成流输出
                    yield from self._generate_stream_outputs_when_node_started()

                yield self._workflow_node_start_to_stream_response(
                    event=event,
                    task_id=self._application_generate_entity.task_id,
                    workflow_node_execution=workflow_node_execution
                )
            # 处理节点成功或失败事件
            elif isinstance(event, QueueNodeSucceededEvent | QueueNodeFailedEvent):
                workflow_node_execution = self._handle_node_finished(event)

                # 节点结束时生成流输出
                generator = self._generate_stream_outputs_when_node_finished()
                if generator:
                    yield from generator

                yield self._workflow_node_finish_to_stream_response(
                    task_id=self._application_generate_entity.task_id,
                    workflow_node_execution=workflow_node_execution
                )
            # 处理工作流结束、停止或失败事件
            elif isinstance(event, QueueStopEvent | QueueWorkflowSucceededEvent | QueueWorkflowFailedEvent):
                workflow_run = self._handle_workflow_finished(event)
                if workflow_run:
                    yield self._workflow_finish_to_stream_response(
                        task_id=self._application_generate_entity.task_id,
                        workflow_run=workflow_run
                    )

                    # 如果工作流失败，则生成错误响应
                    if workflow_run.status == WorkflowRunStatus.FAILED.value:
                        err_event = QueueErrorEvent(error=ValueError(f'Run failed: {workflow_run.error}'))
                        yield self._error_to_stream_response(self._handle_error(err_event, self._message))
                        break

                # 如果是停止事件，则保存消息并生成消息结束响应
                if isinstance(event, QueueStopEvent):
                    self._save_message()

                    yield self._message_end_to_stream_response()
                    break
                else:
                    self._queue_manager.publish(
                        QueueAdvancedChatMessageEndEvent(),
                        PublishFrom.TASK_PIPELINE
                    )
            # 处理输出审核结束事件
            elif isinstance(event, QueueAdvancedChatMessageEndEvent):
                output_moderation_answer = self._handle_output_moderation_when_task_finished(self._task_state.answer)
                if output_moderation_answer:
                    self._task_state.answer = output_moderation_answer
                    yield self._message_replace_to_stream_response(answer=output_moderation_answer)

                # 保存消息并生成消息结束响应
                self._save_message()

                yield self._message_end_to_stream_response()
            # 处理检索资源事件
            elif isinstance(event, QueueRetrieverResourcesEvent):
                self._handle_retriever_resources(event)
            # 处理注解回复事件
            elif isinstance(event, QueueAnnotationReplyEvent):
                self._handle_annotation_reply(event)
            # # 处理消息文件事件（当前注释掉）
            # elif isinstance(event, QueueMessageFileEvent):
            #     response = self._message_file_to_stream_response(event)
            #     if response:
            #         yield response
            # 处理文本块事件
            elif isinstance(event, QueueTextChunkEvent):
                delta_text = event.text
                if delta_text is None:
                    continue

                # 如果不支持流式输出，则跳过
                if not self._is_stream_out_support(
                        event=event
                ):
                    continue

                # 处理输出审核片段
                should_direct_answer = self._handle_output_moderation_chunk(delta_text)
                if should_direct_answer:
                    continue

                self._task_state.answer += delta_text
                yield self._message_to_stream_response(delta_text, self._message.id)
            # 处理消息替换事件
            elif isinstance(event, QueueMessageReplaceEvent):
                yield self._message_replace_to_stream_response(answer=event.text)
            # 处理心跳事件
            elif isinstance(event, QueuePingEvent):
                yield self._ping_stream_response()
            else:
                continue

        if self._conversation_name_generate_thread:
            self._conversation_name_generate_thread.join()

    def _save_message(self) -> None:
        """
        保存消息。
        :return: 无返回值
        """
        # 从数据库中查询当前消息对象
        self._message = db.session.query(Message).filter(Message.id == self._message.id).first()

        # 更新消息内容和响应延迟时间
        self._message.answer = self._task_state.answer
        self._message.provider_response_latency = time.perf_counter() - self._start_at
        # 更新消息元数据，如果存在
        self._message.message_metadata = json.dumps(jsonable_encoder(self._task_state.metadata)) \
            if self._task_state.metadata else None

        # 如果存在使用情况 metadata，则更新消息和回答的令牌数量、单位价格、总价格等
        if self._task_state.metadata and self._task_state.metadata.get('usage'):
            usage = LLMUsage(**self._task_state.metadata['usage'])

            self._message.message_tokens = usage.prompt_tokens
            self._message.message_unit_price = usage.prompt_unit_price
            self._message.message_price_unit = usage.prompt_price_unit
            self._message.answer_tokens = usage.completion_tokens
            self._message.answer_unit_price = usage.completion_unit_price
            self._message.answer_price_unit = usage.completion_price_unit
            self._message.total_price = usage.total_price
            self._message.currency = usage.currency

        # 提交数据库会话，保存更改
        db.session.commit()

        # 发送消息创建事件
        message_was_created.send(
            self._message,
            application_generate_entity=self._application_generate_entity,
            conversation=self._conversation,
            is_first_message=self._application_generate_entity.conversation_id is None,
            extras=self._application_generate_entity.extras
        )

    def _message_end_to_stream_response(self) -> MessageEndStreamResponse:
        """
        将消息结束转换为流响应。
        
        该函数不接受任何参数。
        
        :return: 返回一个MessageEndStreamResponse实例，包含任务ID、消息ID和可能的元数据。
        """
        # 准备额外信息字典，用于存放可能的元数据
        extras = {}
        # 如果任务状态中包含元数据，则将其添加到额外信息中
        if self._task_state.metadata:
            extras['metadata'] = self._task_state.metadata

        # 构造并返回一个MessageEndStreamResponse实例，包含任务ID、消息ID和额外信息
        return MessageEndStreamResponse(
            task_id=self._application_generate_entity.task_id,
            id=self._message.id,
            **extras
        )

    def _get_stream_generate_routes(self) -> dict[str, ChatflowStreamGenerateRoute]:
        """
        获取流生成路由。
        :return: 返回一个字典，键为起始节点ID，值为StreamGenerateRoute对象，该对象包含答案节点ID和生成路由信息。
        """
        # 查找所有答案节点
        graph = self._workflow.graph_dict
        answer_node_configs = [
            node for node in graph['nodes']
            if node.get('data', {}).get('type') == NodeType.ANSWER.value
        ]

        # 解析答案节点的流输出节点值选择器
        stream_generate_routes = {}
        for node_config in answer_node_configs:
            # 为流输出获取生成路由
            answer_node_id = node_config['id']
            generate_route = AnswerNode.extract_generate_route_selectors(node_config)
            start_node_ids = self._get_answer_start_at_node_ids(graph, answer_node_id)
            if not start_node_ids:
                continue

            for start_node_id in start_node_ids:
                stream_generate_routes[start_node_id] = ChatflowStreamGenerateRoute(
                    answer_node_id=answer_node_id,
                    generate_route=generate_route
                )

        return stream_generate_routes

    def _get_answer_start_at_node_ids(self, graph: dict, target_node_id: str) \
            -> list[str]:
        """
        获取从特定节点开始的答案路径的起始节点ID列表。
        :param graph: 表示图结构的数据字典，包含节点和边的信息。
        :param target_node_id: 目标节点ID，函数将从该节点开始回溯寻找答案路径的起始节点。
        :return: 包含所有答案路径起始节点ID的列表。如果没有找到答案路径起始节点，则返回空列表。
        """
        nodes = graph.get('nodes')  # 获取图中的节点列表
        edges = graph.get('edges')  # 获取图中的边列表

        # 从目标节点收集所有指向它的入边
        ingoing_edges = []
        for edge in edges:
            if edge.get('target') == target_node_id:
                ingoing_edges.append(edge)

        if not ingoing_edges:
            return []  # 如果目标节点没有入边，则直接返回空列表

        start_node_ids = []
        for ingoing_edge in ingoing_edges:
            source_node_id = ingoing_edge.get('source')
            source_node = next((node for node in nodes if node.get('id') == source_node_id), None)
            if not source_node:
                continue  # 如果找不到源节点，则跳过当前入边

            node_type = source_node.get('data', {}).get('type')
            # 根据节点类型，决定是否将当前节点或其上游节点加入起始节点列表
            if node_type in [
                NodeType.ANSWER.value,
                NodeType.IF_ELSE.value,
                NodeType.QUESTION_CLASSIFIER.value
            ]:
                start_node_id = target_node_id
                start_node_ids.append(start_node_id)
            elif node_type == NodeType.START.value:
                start_node_id = source_node_id
                start_node_ids.append(start_node_id)
            else:
                # 递归寻找当前节点上游的起始节点，并将其加入列表
                sub_start_node_ids = self._get_answer_start_at_node_ids(graph, source_node_id)
                if sub_start_node_ids:
                    start_node_ids.extend(sub_start_node_ids)

        return start_node_ids

    def _generate_stream_outputs_when_node_started(self) -> Generator:
        """
        当节点启动时生成流输出。
        
        :return: 一个生成器，用于逐个产生流的输出。
        """
        # 检查当前是否处于流生成状态
        if self._task_state.current_stream_generate_state:
            # 获取当前路由位置之后的所有路由块
            route_chunks = self._task_state.current_stream_generate_state.generate_route[
                        self._task_state.current_stream_generate_state.current_route_position:]

            for route_chunk in route_chunks:
                # 处理文本类型的路由块
                if route_chunk.type == 'text':
                    route_chunk = cast(TextGenerateRouteChunk, route_chunk)
<<<<<<< HEAD
                    for token in route_chunk.text:
                        # 处理输出审核块
                        should_direct_answer = self._handle_output_moderation_chunk(token)
                        if should_direct_answer:
                            continue  # 直接回答，跳过当前token的处理

                        self._task_state.answer += token
                        yield self._message_to_stream_response(token, self._message.id)  # 将token转换为流响应并yield
                        time.sleep(0.01)  # 为每个token添加一个小的延迟

=======

                    # handle output moderation chunk
                    should_direct_answer = self._handle_output_moderation_chunk(route_chunk.text)
                    if should_direct_answer:
                        continue

                    self._task_state.answer += route_chunk.text
                    yield self._message_to_stream_response(route_chunk.text, self._message.id)
>>>>>>> 51a9e678
                else:
                    break  # 如果遇到非文本类型的路由块，终止循环

                # 更新当前路由位置，准备处理下一个路由块
                self._task_state.current_stream_generate_state.current_route_position += 1

            # 如果所有路由块都已处理完毕，则重置当前流生成状态
            if self._task_state.current_stream_generate_state.current_route_position == len(
                    self._task_state.current_stream_generate_state.generate_route):
                self._task_state.current_stream_generate_state = None

    def _generate_stream_outputs_when_node_finished(self) -> Optional[Generator]:
        """
        生成流式输出。
        :return: 返回一个生成器，用于逐个生成流式输出的消息。
        """
        # 如果当前没有流生成状态，则直接返回None
        if not self._task_state.current_stream_generate_state:
            return None

        # 获取当前路由位置之后的所有路由块
        route_chunks = self._task_state.current_stream_generate_state.generate_route[
                    self._task_state.current_stream_generate_state.current_route_position:]

        for route_chunk in route_chunks:
            # 处理文本类型的路由块
            if route_chunk.type == 'text':
                route_chunk = cast(TextGenerateRouteChunk, route_chunk)
                self._task_state.answer += route_chunk.text
                yield self._message_to_stream_response(route_chunk.text, self._message.id)
            else:
                route_chunk = cast(VarGenerateRouteChunk, route_chunk)
                value_selector = route_chunk.value_selector
                # 如果没有值选择器，则跳过当前路由块，继续处理下一个
                if not value_selector:
                    self._task_state.current_stream_generate_state.current_route_position += 1
                    continue

                route_chunk_node_id = value_selector[0]

                # 根据路由块节点ID获取值
                if route_chunk_node_id == 'sys':
                    # 系统变量
                    value = self._workflow_system_variables.get(SystemVariable.value_of(value_selector[1]))
                else:
                    # 检查路由块节点ID是否在已执行的节点信息中
                    if route_chunk_node_id not in self._task_state.ran_node_execution_infos:
                        break

                    latest_node_execution_info = self._task_state.latest_node_execution_info

                    # 获取路由块节点的执行信息
                    route_chunk_node_execution_info = self._task_state.ran_node_execution_infos[route_chunk_node_id]
                    # 判断是否仅支持LLM类型的节点进行流式输出
                    if (route_chunk_node_execution_info.node_type == NodeType.LLM
                            and latest_node_execution_info.node_type == NodeType.LLM):
                        self._task_state.current_stream_generate_state.current_route_position += 1
                        continue

                    # 获取路由块节点的执行情况
                    route_chunk_node_execution = db.session.query(WorkflowNodeExecution).filter(
                        WorkflowNodeExecution.id == route_chunk_node_execution_info.workflow_node_execution_id).first()

                    outputs = route_chunk_node_execution.outputs_dict

                    # 从输出中获取值
                    value = None
                    for key in value_selector[1:]:
                        if not value:
                            value = outputs.get(key) if outputs else None
                        else:
                            value = value.get(key)

                # 根据获取的值生成文本
                if value:
                    text = ''
                    if isinstance(value, str | int | float):
                        text = str(value)
                    elif isinstance(value, FileVar):
                        # 将文件变量转换为markdown格式
                        text = value.to_markdown()
                    elif isinstance(value, dict):
                        # 处理文件变量和其他类型
                        file_vars = self._fetch_files_from_variable_value(value)
                        if file_vars:
                            file_var = file_vars[0]
                            try:
                                file_var_obj = FileVar(**file_var)

                                # 转换文件为markdown格式
                                text = file_var_obj.to_markdown()
                            except Exception as e:
                                logger.error(f'Error creating file var: {e}')

                        if not text:
                            # 其他类型，转为JSON字符串
                            text = json.dumps(value, ensure_ascii=False)
                    elif isinstance(value, list):
                        # 处理文件变量和其他类型
                        file_vars = self._fetch_files_from_variable_value(value)
                        for file_var in file_vars:
                            try:
                                file_var_obj = FileVar(**file_var)
                            except Exception as e:
                                logger.error(f'Error creating file var: {e}')
                                continue

                            # 将文件变量转换为markdown格式
                            text = file_var_obj.to_markdown() + ' '

                        text = text.strip()

                        if not text and value:
                            # 其他类型，转为JSON字符串
                            text = json.dumps(value, ensure_ascii=False)

                    if text:
                        self._task_state.answer += text
                        yield self._message_to_stream_response(text, self._message.id)

            # 更新当前路由位置，准备处理下一个路由块
            self._task_state.current_stream_generate_state.current_route_position += 1

        # 所有路由块都处理完毕后，重置当前流生成状态
        if self._task_state.current_stream_generate_state.current_route_position == len(
                self._task_state.current_stream_generate_state.generate_route):
            self._task_state.current_stream_generate_state = None

    def _is_stream_out_support(self, event: QueueTextChunkEvent) -> bool:
        """
        判断是否支持流式输出。
        :param event: 队列文本块事件，包含元数据信息，用于判断是否支持流式输出。
        :return: 布尔值，如果支持流式输出则返回 True，否则返回 False。
        """
        # 如果事件元数据不存在，认为支持流式输出
        if not event.metadata:
            return True

        # 如果元数据中没有 node_id 字段，也认为支持流式输出
        if 'node_id' not in event.metadata:
            return True

        # 从元数据中获取节点类型和值选择器
        node_type = event.metadata.get('node_type')
        stream_output_value_selector = event.metadata.get('value_selector')
        # 如果没有值选择器，则不支持流式输出
        if not stream_output_value_selector:
            return False

        # 如果当前没有流生成状态，则不支持流式输出
        if not self._task_state.current_stream_generate_state:
            return False

        # 获取当前路由位置的块
        route_chunk = self._task_state.current_stream_generate_state.generate_route[
            self._task_state.current_stream_generate_state.current_route_position]

        # 如果块类型不是 'var'，则不支持流式输出
        if route_chunk.type != 'var':
            return False

        # 只有 LLM 节点类型支持块流式输出
        if node_type != NodeType.LLM:
            return False

        # 断言 route_chunk 的类型，并获取值选择器
        route_chunk = cast(VarGenerateRouteChunk, route_chunk)
        value_selector = route_chunk.value_selector

        # 检查块的节点 ID 是否在当前节点 ID 之前或相等
        if value_selector != stream_output_value_selector:
            return False

        # 所有检查通过，支持流式输出
        return True

    def _handle_output_moderation_chunk(self, text: str) -> bool:
        """
        处理输出审查片段。
        :param text: 待审查的文本
        :return: 如果输出审查应该指导输出，则返回True，否则返回False
        """
        if self._output_moderation_handler:  # 如果存在输出审查处理器
            if self._output_moderation_handler.should_direct_output():
                # 当输出审查决定指导输出时，停止订阅新令牌
                self._task_state.answer = self._output_moderation_handler.get_final_output()
                # 向队列管理器发布最终输出文本
                self._queue_manager.publish(
                    QueueTextChunkEvent(
                        text=self._task_state.answer
                    ), PublishFrom.TASK_PIPELINE
                )

                # 向队列管理器发布停止事件，表示由于输出审查的原因停止处理
                self._queue_manager.publish(
                    QueueStopEvent(stopped_by=QueueStopEvent.StopBy.OUTPUT_MODERATION),
                    PublishFrom.TASK_PIPELINE
                )
                return True
            else:
                # 如果当前不需指导输出，则将文本追加到审查处理器中
                self._output_moderation_handler.append_new_token(text)

        return False<|MERGE_RESOLUTION|>--- conflicted
+++ resolved
@@ -479,18 +479,6 @@
                 # 处理文本类型的路由块
                 if route_chunk.type == 'text':
                     route_chunk = cast(TextGenerateRouteChunk, route_chunk)
-<<<<<<< HEAD
-                    for token in route_chunk.text:
-                        # 处理输出审核块
-                        should_direct_answer = self._handle_output_moderation_chunk(token)
-                        if should_direct_answer:
-                            continue  # 直接回答，跳过当前token的处理
-
-                        self._task_state.answer += token
-                        yield self._message_to_stream_response(token, self._message.id)  # 将token转换为流响应并yield
-                        time.sleep(0.01)  # 为每个token添加一个小的延迟
-
-=======
 
                     # handle output moderation chunk
                     should_direct_answer = self._handle_output_moderation_chunk(route_chunk.text)
@@ -499,7 +487,6 @@
 
                     self._task_state.answer += route_chunk.text
                     yield self._message_to_stream_response(route_chunk.text, self._message.id)
->>>>>>> 51a9e678
                 else:
                     break  # 如果遇到非文本类型的路由块，终止循环
 
