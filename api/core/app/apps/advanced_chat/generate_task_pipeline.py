--- conflicted
+++ resolved
@@ -106,11 +106,7 @@
         self._workflow = workflow
         self._conversation = conversation
         self._message = message
-<<<<<<< HEAD
-        # 初始化工作流系统变量，如查询内容、文件和会话ID
-=======
         # Deprecated
->>>>>>> 3f9720bc
         self._workflow_system_variables = {
             SystemVariable.QUERY: message.query,
             SystemVariable.FILES: application_generate_entity.files,
@@ -669,15 +665,10 @@
 
                 # 根据路由块节点ID获取值
                 if route_chunk_node_id == 'sys':
-<<<<<<< HEAD
-                    # 系统变量
-                    value = self._workflow_system_variables.get(SystemVariable.value_of(value_selector[1]))
-=======
                     # system variable
                     value = contexts.workflow_variable_pool.get().get(value_selector)
                     if value:
                         value = value.text
->>>>>>> 3f9720bc
                 elif route_chunk_node_id in self._iteration_nested_relations:
                     # it's a iteration variable
                     if not self._iteration_state or route_chunk_node_id not in self._iteration_state.current_iterations:
