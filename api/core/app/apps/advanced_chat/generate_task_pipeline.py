--- conflicted
+++ resolved
@@ -62,20 +62,12 @@
     """
     AdvancedChatAppGenerateTaskPipeline 类负责为应用生成流式输出和状态管理。
     """
-<<<<<<< HEAD
-    _task_state: AdvancedChatTaskState  # 任务状态
-    _application_generate_entity: AdvancedChatAppGenerateEntity  # 应用生成实体
-    _workflow: Workflow  # 工作流
-    _user: Union[Account, EndUser]  # 用户，可以是账户或终端用户
-    _workflow_system_variables: dict[SystemVariable, Any]  # 工作流系统变量
-=======
     _task_state: AdvancedChatTaskState
     _application_generate_entity: AdvancedChatAppGenerateEntity
     _workflow: Workflow
     _user: Union[Account, EndUser]
     _workflow_system_variables: dict[SystemVariable, Any]
     _iteration_nested_relations: dict[str, list[str]]
->>>>>>> 1b2d8629
 
     def __init__(self, application_generate_entity: AdvancedChatAppGenerateEntity,
                  workflow: Workflow,
@@ -261,9 +253,6 @@
                     task_id=self._application_generate_entity.task_id,
                     workflow_node_execution=workflow_node_execution
                 )
-<<<<<<< HEAD
-            # 处理工作流结束、停止或失败事件
-=======
 
                 if isinstance(event, QueueNodeFailedEvent):
                     yield from self._handle_iteration_exception(
@@ -280,7 +269,6 @@
 
                 yield self._handle_iteration_to_stream_response(self._application_generate_entity.task_id, event)
                 self._handle_iteration_operation(event)
->>>>>>> 1b2d8629
             elif isinstance(event, QueueStopEvent | QueueWorkflowSucceededEvent | QueueWorkflowFailedEvent):
                 workflow_run = self._handle_workflow_finished(event)
                 if workflow_run:
@@ -323,15 +311,6 @@
             # 处理注解回复事件
             elif isinstance(event, QueueAnnotationReplyEvent):
                 self._handle_annotation_reply(event)
-<<<<<<< HEAD
-            # # 处理消息文件事件（当前注释掉）
-            # elif isinstance(event, QueueMessageFileEvent):
-            #     response = self._message_file_to_stream_response(event)
-            #     if response:
-            #         yield response
-            # 处理文本块事件
-=======
->>>>>>> 1b2d8629
             elif isinstance(event, QueueTextChunkEvent):
                 delta_text = event.text
                 if delta_text is None:
@@ -481,16 +460,12 @@
                 continue  # 如果找不到源节点，则跳过当前入边
 
             node_type = source_node.get('data', {}).get('type')
-<<<<<<< HEAD
-            # 根据节点类型，决定是否将当前节点或其上游节点加入起始节点列表
-=======
             node_iteration_id = source_node.get('data', {}).get('iteration_id')
             iteration_start_node_id = None
             if node_iteration_id:
                 iteration_node = next((node for node in nodes if node.get('id') == node_iteration_id), None)
                 iteration_start_node_id = iteration_node.get('data', {}).get('start_node_id')
 
->>>>>>> 1b2d8629
             if node_type in [
                 NodeType.ANSWER.value,
                 NodeType.IF_ELSE.value,
@@ -542,12 +517,8 @@
         if self._task_state.current_stream_generate_state:
             # 获取当前路由位置之后的所有路由块
             route_chunks = self._task_state.current_stream_generate_state.generate_route[
-<<<<<<< HEAD
-                        self._task_state.current_stream_generate_state.current_route_position:]
-=======
                 self._task_state.current_stream_generate_state.current_route_position:
             ]
->>>>>>> 1b2d8629
 
             for route_chunk in route_chunks:
                 # 处理文本类型的路由块
@@ -583,13 +554,8 @@
 
         # 获取当前路由位置之后的所有路由块
         route_chunks = self._task_state.current_stream_generate_state.generate_route[
-<<<<<<< HEAD
-                    self._task_state.current_stream_generate_state.current_route_position:]
-
-=======
                        self._task_state.current_stream_generate_state.current_route_position:]
         
->>>>>>> 1b2d8629
         for route_chunk in route_chunks:
             # 处理文本类型的路由块
             if route_chunk.type == 'text':
