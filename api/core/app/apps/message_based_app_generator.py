--- conflicted
+++ resolved
@@ -35,29 +35,13 @@
 
 class MessageBasedAppGenerator(BaseAppGenerator):
 
-<<<<<<< HEAD
-    def _handle_response(self, application_generate_entity: Union[
-=======
     def _handle_response(
         self, application_generate_entity: Union[
->>>>>>> 57729823
             ChatAppGenerateEntity,
             CompletionAppGenerateEntity,
             AgentChatAppGenerateEntity,
             AdvancedChatAppGenerateEntity
         ],
-<<<<<<< HEAD
-                        queue_manager: AppQueueManager,
-                        conversation: Conversation,
-                        message: Message,
-                        user: Union[Account, EndUser],
-                        stream: bool = False) \
-            -> Union[
-                ChatbotAppBlockingResponse,
-                CompletionAppBlockingResponse,
-                Generator[Union[ChatbotAppStreamResponse, CompletionAppStreamResponse], None, None]
-            ]:
-=======
         queue_manager: AppQueueManager,
         conversation: Conversation,
         message: Message,
@@ -68,7 +52,6 @@
         CompletionAppBlockingResponse,
         Generator[Union[ChatbotAppStreamResponse, CompletionAppStreamResponse], None, None]
     ]:
->>>>>>> 57729823
         """
         处理响应。
         
