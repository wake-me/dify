import json
import logging
from collections.abc import Generator
from datetime import datetime, timezone
from typing import Optional, Union

from sqlalchemy import and_

from core.app.app_config.entities import EasyUIBasedAppModelConfigFrom
from core.app.apps.base_app_generator import BaseAppGenerator
from core.app.apps.base_app_queue_manager import AppQueueManager, GenerateTaskStoppedException
from core.app.entities.app_invoke_entities import (
    AdvancedChatAppGenerateEntity,
    AgentChatAppGenerateEntity,
    AppGenerateEntity,
    ChatAppGenerateEntity,
    CompletionAppGenerateEntity,
    InvokeFrom,
)
from core.app.entities.task_entities import (
    ChatbotAppBlockingResponse,
    ChatbotAppStreamResponse,
    CompletionAppBlockingResponse,
    CompletionAppStreamResponse,
)
from core.app.task_pipeline.easy_ui_based_generate_task_pipeline import EasyUIBasedGenerateTaskPipeline
from core.prompt.utils.prompt_template_parser import PromptTemplateParser
from extensions.ext_database import db
from models.account import Account
from models.model import App, AppMode, AppModelConfig, Conversation, EndUser, Message, MessageFile
from services.errors.app_model_config import AppModelConfigBrokenError
from services.errors.conversation import ConversationCompletedError, ConversationNotExistsError

logger = logging.getLogger(__name__)


class MessageBasedAppGenerator(BaseAppGenerator):

    def _handle_response(
            self, application_generate_entity: Union[
                ChatAppGenerateEntity,
                CompletionAppGenerateEntity,
                AgentChatAppGenerateEntity,
                AdvancedChatAppGenerateEntity
            ],
            queue_manager: AppQueueManager,
            conversation: Conversation,
            message: Message,
            user: Union[Account, EndUser],
            stream: bool = False,
    ) -> Union[
        ChatbotAppBlockingResponse,
        CompletionAppBlockingResponse,
        Generator[Union[ChatbotAppStreamResponse, CompletionAppStreamResponse], None, None]
    ]:
        """
        处理响应。
        
        :param application_generate_entity: 应用生成实体，代表不同类型的对话应用生成的实体。
        :param queue_manager: 队列管理器，用于管理应用生成实体的队列。
        :param conversation: 对话上下文，包含对话的相关信息。
        :param message: 消息对象，代表用户发送的消息或系统消息。
        :param user: 用户对象，可以是账户信息或终端用户信息。
        :param stream: 是否为流式响应，默认为False。如果为True，则响应将以流的形式返回。
        :return: 根据流式参数stream的不同，返回不同的响应类型。要么是阻塞响应，要么是生成器形式的流式响应。
        """
        # 初始化生成任务管道
        generate_task_pipeline = EasyUIBasedGenerateTaskPipeline(
            application_generate_entity=application_generate_entity,
            queue_manager=queue_manager,
            conversation=conversation,
            message=message,
            user=user,
            stream=stream
        )

        try:
            # 处理生成任务，并返回响应
            return generate_task_pipeline.process()
        except ValueError as e:
            # 忽略"文件被关闭"的错误，其它错误记录日志并抛出
            if e.args[0] == "I/O operation on closed file.":  # 忽略该错误
                raise GenerateTaskStoppedException()
            else:
                logger.exception(e)
                raise e

    def _get_conversation_by_user(self, app_model: App, conversation_id: str,
                                user: Union[Account, EndUser]) -> Conversation:
        """
        根据用户和对话ID获取对话对象。
        
        :param app_model: 应用模型，表示特定的应用。
        :param conversation_id: 对话的唯一标识符。
        :param user: 参与对话的用户，可以是Account（后台账户）或EndUser（终端用户）。
        :return: 返回匹配的Conversation对象。
        """
        # 构建对话查询条件
        conversation_filter = [
            Conversation.id == conversation_id,
            Conversation.app_id == app_model.id,
            Conversation.status == 'normal'
        ]

        # 根据用户类型添加查询条件
        if isinstance(user, Account):
            conversation_filter.append(Conversation.from_account_id == user.id)
        else:
            conversation_filter.append(Conversation.from_end_user_id == user.id if user else None)

        # 执行数据库查询
        conversation = db.session.query(Conversation).filter(and_(*conversation_filter)).first()

        # 查询结果为空时抛出对话不存在异常
        if not conversation:
            raise ConversationNotExistsError()

        # 对话状态不为'normal'时抛出对话已完成异常
        if conversation.status != 'normal':
            raise ConversationCompletedError()

        return conversation

    def _get_app_model_config(self, app_model: App,
                            conversation: Optional[Conversation] = None) \
            -> AppModelConfig:
        """
        获取应用模型的配置信息。
        
        :param app_model: App模型对象，代表一个具体的应用。
        :param conversation: 可选的对话对象。如果提供，将尝试从对话中获取应用模型配置。
        :return: 返回一个AppModelConfig对象，代表应用模型的配置。
        """
        if conversation:
            # 如果提供了对话对象，尝试从数据库中查询对应的配置
            app_model_config = db.session.query(AppModelConfig).filter(
                AppModelConfig.id == conversation.app_model_config_id,
                AppModelConfig.app_id == app_model.id
            ).first()

            if not app_model_config:
                # 如果查询不到配置，抛出异常
                raise AppModelConfigBrokenError()
        else:
            # 如果没有提供对话对象，从app_model中直接获取配置
            if app_model.app_model_config_id is None:
                # 如果app_model中没有配置ID，抛出异常
                raise AppModelConfigBrokenError()

            app_model_config = app_model.app_model_config

            if not app_model_config:
                # 如果app_model中配置为空，抛出异常
                raise AppModelConfigBrokenError()

        return app_model_config

    def _init_generate_records(self,
                                application_generate_entity: Union[
                                    ChatAppGenerateEntity,
                                    CompletionAppGenerateEntity,
                                    AgentChatAppGenerateEntity,
                                    AdvancedChatAppGenerateEntity
                                ],
                                conversation: Optional[Conversation] = None) \
                -> tuple[Conversation, Message]:
        """
<<<<<<< HEAD
        初始化生成记录
        :param application_generate_entity: 应用生成实体，包含应用配置和用户信息等
        :return: 返回一个元组，包含对话和消息实体
=======
        Initialize generate records
        :param application_generate_entity: application generate entity
        :conversation conversation
        :return:
>>>>>>> b035c02f
        """
        # 获取应用配置
        app_config = application_generate_entity.app_config

        # 根据调用来源设置用户ID和账号ID
        end_user_id = None
        account_id = None
        if application_generate_entity.invoke_from in [InvokeFrom.WEB_APP, InvokeFrom.SERVICE_API]:
            from_source = 'api'
            end_user_id = application_generate_entity.user_id
        else:
            from_source = 'console'
            account_id = application_generate_entity.user_id

        # 根据应用生成实体类型获取模型配置信息
        if isinstance(application_generate_entity, AdvancedChatAppGenerateEntity):
            app_model_config_id = None
            override_model_configs = None
            model_provider = None
            model_id = None
        else:
            app_model_config_id = app_config.app_model_config_id
            model_provider = application_generate_entity.model_conf.provider
            model_id = application_generate_entity.model_conf.model
            override_model_configs = None
            if app_config.app_model_config_from == EasyUIBasedAppModelConfigFrom.ARGS \
                    and app_config.app_mode in [AppMode.AGENT_CHAT, AppMode.CHAT, AppMode.COMPLETION]:
                override_model_configs = app_config.app_model_config_dict

        # 获取对话介绍
        introduction = self._get_conversation_introduction(application_generate_entity)

        # 如果对话实体未提供，则创建新的对话实体并保存到数据库
        if not conversation:
            conversation = Conversation(
                # 对话相关字段初始化
                app_id=app_config.app_id,
                app_model_config_id=app_model_config_id,
                model_provider=model_provider,
                model_id=model_id,
                override_model_configs=json.dumps(override_model_configs) if override_model_configs else None,
                mode=app_config.app_mode.value,
                name='New conversation',
                inputs=application_generate_entity.inputs,
                introduction=introduction,
                system_instruction="",
                system_instruction_tokens=0,
                status='normal',
                invoke_from=application_generate_entity.invoke_from.value,
                from_source=from_source,
                from_end_user_id=end_user_id,
                from_account_id=account_id,
            )

            db.session.add(conversation)
            db.session.commit()
            db.session.refresh(conversation)
        else:
            conversation.updated_at = datetime.now(timezone.utc).replace(tzinfo=None)
            db.session.commit()

        # 创建消息实体并保存到数据库
        message = Message(
            # 消息相关字段初始化
            app_id=app_config.app_id,
            model_provider=model_provider,
            model_id=model_id,
            override_model_configs=json.dumps(override_model_configs) if override_model_configs else None,
            conversation_id=conversation.id,
            inputs=application_generate_entity.inputs,
            query=application_generate_entity.query or "",
            message="",
            message_tokens=0,
            message_unit_price=0,
            message_price_unit=0,
            answer="",
            answer_tokens=0,
            answer_unit_price=0,
            answer_price_unit=0,
            provider_response_latency=0,
            total_price=0,
            currency='USD',
            invoke_from=application_generate_entity.invoke_from.value,
            from_source=from_source,
            from_end_user_id=end_user_id,
            from_account_id=account_id
        )

        db.session.add(message)
        db.session.commit()
        db.session.refresh(message)

        # 如果存在文件信息，则为消息添加文件附件
        for file in application_generate_entity.files:
            message_file = MessageFile(
                message_id=message.id,
                type=file.type.value,
                transfer_method=file.transfer_method.value,
                belongs_to='user',
                url=file.url,
                upload_file_id=file.related_id,
                created_by_role=('account' if account_id else 'end_user'),
                created_by=account_id or end_user_id,
            )
            db.session.add(message_file)
            db.session.commit()

        return conversation, message

    def _get_conversation_introduction(self, application_generate_entity: AppGenerateEntity) -> str:
        """
        获取对话介绍
        :param application_generate_entity: 应用生成实体，包含应用配置和输入信息
        :return: 对话介绍文本
        """
        # 获取应用配置
        app_config = application_generate_entity.app_config
        # 尝试从应用配置的额外特性中获取开场白
        introduction = app_config.additional_features.opening_statement

        if introduction:
            try:
                # 获取输入参数
                inputs = application_generate_entity.inputs
                # 解析开场白模板
                prompt_template = PromptTemplateParser(template=introduction)
                # 根据模板提取需要的输入参数
                prompt_inputs = {k: inputs[k] for k in prompt_template.variable_keys if k in inputs}
                # 格式化开场白，替换参数
                introduction = prompt_template.format(prompt_inputs)
            except KeyError:
                # 如果缺少参数，则不进行格式化，保持原样
                pass

        return introduction

    def _get_conversation(self, conversation_id: str):
        """
        通过对话id获取对话信息
        :param conversation_id: 对话的唯一标识符
        :return: 对话对象
        """
        # 从数据库中查询与给定对话id匹配的对话记录
        conversation = (
            db.session.query(Conversation)
            .filter(Conversation.id == conversation_id)
            .first()
        )

        if not conversation:
            raise ConversationNotExistsError()

        return conversation

    def _get_message(self, message_id: str) -> Message:
        """
        根据消息ID获取消息对象
        :param message_id: 消息的唯一标识符
        :return: 返回与指定消息ID匹配的消息对象
        """
        # 从数据库中查询与消息ID匹配的第一条消息
        message = (
            db.session.query(Message)
            .filter(Message.id == message_id)
            .first()
        )

        return message<|MERGE_RESOLUTION|>--- conflicted
+++ resolved
@@ -165,16 +165,10 @@
                                 conversation: Optional[Conversation] = None) \
                 -> tuple[Conversation, Message]:
         """
-<<<<<<< HEAD
-        初始化生成记录
-        :param application_generate_entity: 应用生成实体，包含应用配置和用户信息等
-        :return: 返回一个元组，包含对话和消息实体
-=======
         Initialize generate records
         :param application_generate_entity: application generate entity
         :conversation conversation
         :return:
->>>>>>> b035c02f
         """
         # 获取应用配置
         app_config = application_generate_entity.app_config
