import logging
import os
import threading
import uuid
from collections.abc import Generator
from typing import Union

from flask import Flask, current_app
from pydantic import ValidationError

from core.app.app_config.features.file_upload.manager import FileUploadConfigManager
from core.app.apps.base_app_generator import BaseAppGenerator
from core.app.apps.base_app_queue_manager import AppQueueManager, GenerateTaskStoppedException, PublishFrom
from core.app.apps.workflow.app_config_manager import WorkflowAppConfigManager
from core.app.apps.workflow.app_queue_manager import WorkflowAppQueueManager
from core.app.apps.workflow.app_runner import WorkflowAppRunner
from core.app.apps.workflow.generate_response_converter import WorkflowAppGenerateResponseConverter
from core.app.apps.workflow.generate_task_pipeline import WorkflowAppGenerateTaskPipeline
from core.app.entities.app_invoke_entities import InvokeFrom, WorkflowAppGenerateEntity
from core.app.entities.task_entities import WorkflowAppBlockingResponse, WorkflowAppStreamResponse
from core.file.message_file_parser import MessageFileParser
from core.model_runtime.errors.invoke import InvokeAuthorizationError, InvokeError
from extensions.ext_database import db
from models.account import Account
from models.model import App, EndUser
from models.workflow import Workflow

logger = logging.getLogger(__name__)


class WorkflowAppGenerator(BaseAppGenerator):
    def generate(self, app_model: App,
<<<<<<< HEAD
                workflow: Workflow,
                user: Union[Account, EndUser],
                args: dict,
                invoke_from: InvokeFrom,
                stream: bool = True) \
=======
                 workflow: Workflow,
                 user: Union[Account, EndUser],
                 args: dict,
                 invoke_from: InvokeFrom,
                 stream: bool = True,
                 call_depth: int = 0) \
>>>>>>> 1b2d8629
            -> Union[dict, Generator[dict, None, None]]:
        """
        生成App响应。

        :param app_model: App模型，代表一个应用。
        :param workflow: 工作流，定义了应用的处理流程。
        :param user: 账户或终端用户，执行操作的用户。
        :param args: 请求参数。
        :param invoke_from: 调用来源。
        :param stream: 是否流式返回结果，默认为True。
        :return: 返回一个字典或生成器，包含应用的响应信息。
        """
        # 解析输入参数
        inputs = args['inputs']

<<<<<<< HEAD
        # 解析文件参数
        files = args['files'] if 'files' in args and args['files'] else []
=======
        # parse files
        files = args['files'] if args.get('files') else []
>>>>>>> 1b2d8629
        message_file_parser = MessageFileParser(tenant_id=app_model.tenant_id, app_id=app_model.id)
        file_extra_config = FileUploadConfigManager.convert(workflow.features_dict, is_vision=False)
        if file_extra_config:
            file_objs = message_file_parser.validate_and_transform_files_arg(
                files,
                file_extra_config,
                user
            )
        else:
            file_objs = []

        # 转换为应用配置
        app_config = WorkflowAppConfigManager.get_app_config(
            app_model=app_model,
            workflow=workflow
        )

        # 初始化应用生成实体
        application_generate_entity = WorkflowAppGenerateEntity(
            task_id=str(uuid.uuid4()),
            app_config=app_config,
            inputs=self._get_cleaned_inputs(inputs, app_config),
            files=file_objs,
            user_id=user.id,
            stream=stream,
            invoke_from=invoke_from,
            call_depth=call_depth
        )

        return self._generate(
            app_model=app_model,
            workflow=workflow,
            user=user,
            application_generate_entity=application_generate_entity,
            invoke_from=invoke_from,
            stream=stream,
            call_depth=call_depth
        )

<<<<<<< HEAD
        # 初始化队列管理器
=======
    def _generate(self, app_model: App,
                 workflow: Workflow,
                 user: Union[Account, EndUser],
                 application_generate_entity: WorkflowAppGenerateEntity,
                 invoke_from: InvokeFrom,
                 stream: bool = True,
                 call_depth: int = 0) \
            -> Union[dict, Generator[dict, None, None]]:
        """
        Generate App response.

        :param app_model: App
        :param workflow: Workflow
        :param user: account or end user
        :param application_generate_entity: application generate entity
        :param invoke_from: invoke from source
        :param stream: is stream
        """
        # init queue manager
>>>>>>> 1b2d8629
        queue_manager = WorkflowAppQueueManager(
            task_id=application_generate_entity.task_id,
            user_id=application_generate_entity.user_id,
            invoke_from=application_generate_entity.invoke_from,
            app_mode=app_model.mode
        )

        # 在新线程中执行工作
        worker_thread = threading.Thread(target=self._generate_worker, kwargs={
            'flask_app': current_app._get_current_object(),
            'application_generate_entity': application_generate_entity,
            'queue_manager': queue_manager
        })
        worker_thread.start()

        # 处理响应或返回流式生成器
        response = self._handle_response(
            application_generate_entity=application_generate_entity,
            workflow=workflow,
            queue_manager=queue_manager,
            user=user,
            stream=stream
        )

        # 转换响应格式
        return WorkflowAppGenerateResponseConverter.convert(
            response=response,
            invoke_from=invoke_from
        )

    def single_iteration_generate(self, app_model: App,
                                  workflow: Workflow,
                                  node_id: str,
                                  user: Account,
                                  args: dict,
                                  stream: bool = True) \
            -> Union[dict, Generator[dict, None, None]]:
        """
        Generate App response.

        :param app_model: App
        :param workflow: Workflow
        :param user: account or end user
        :param args: request args
        :param invoke_from: invoke from source
        :param stream: is stream
        """
        if not node_id:
            raise ValueError('node_id is required')
        
        if args.get('inputs') is None:
            raise ValueError('inputs is required')
        
        extras = {
            "auto_generate_conversation_name": False
        }

        # convert to app config
        app_config = WorkflowAppConfigManager.get_app_config(
            app_model=app_model,
            workflow=workflow
        )

        # init application generate entity
        application_generate_entity = WorkflowAppGenerateEntity(
            task_id=str(uuid.uuid4()),
            app_config=app_config,
            inputs={},
            files=[],
            user_id=user.id,
            stream=stream,
            invoke_from=InvokeFrom.DEBUGGER,
            extras=extras,
            single_iteration_run=WorkflowAppGenerateEntity.SingleIterationRunEntity(
                node_id=node_id,
                inputs=args['inputs']
            )
        )

        return self._generate(
            app_model=app_model,
            workflow=workflow,
            user=user,
            invoke_from=InvokeFrom.DEBUGGER,
            application_generate_entity=application_generate_entity,
            stream=stream
        )

    def _generate_worker(self, flask_app: Flask,
                         application_generate_entity: WorkflowAppGenerateEntity,
                         queue_manager: AppQueueManager) -> None:
        """
        在新线程中生成worker。
        :param flask_app: Flask应用实例，用于提供应用上下文。
        :param application_generate_entity: 用于工作流应用生成的实体对象。
        :param queue_manager: 队列管理器，用于任务的发布和管理。
        :return: 无返回值。
        """
        with flask_app.app_context():
            try:
                # 初始化工作流应用运行器并执行生成任务
                runner = WorkflowAppRunner()
                if application_generate_entity.single_iteration_run:
                    single_iteration_run = application_generate_entity.single_iteration_run
                    runner.single_iteration_run(
                        app_id=application_generate_entity.app_config.app_id,
                        workflow_id=application_generate_entity.app_config.workflow_id,
                        queue_manager=queue_manager,
                        inputs=single_iteration_run.inputs,
                        node_id=single_iteration_run.node_id,
                        user_id=application_generate_entity.user_id
                    )
                else:
                    runner.run(
                        application_generate_entity=application_generate_entity,
                        queue_manager=queue_manager
                    )
            except GenerateTaskStoppedException:
                # 生成任务被停止，直接跳过处理
                pass
            except InvokeAuthorizationError:
                # 授权错误，发布错误信息到队列
                queue_manager.publish_error(
                    InvokeAuthorizationError('Incorrect API key provided'),
                    PublishFrom.APPLICATION_MANAGER
                )
            except ValidationError as e:
                # 验证错误，发布错误信息到队列
                logger.exception("Validation Error when generating")
                queue_manager.publish_error(e, PublishFrom.APPLICATION_MANAGER)
            except (ValueError, InvokeError) as e:
                if os.environ.get("DEBUG") and os.environ.get("DEBUG").lower() == 'true':
                    logger.exception("Error when generating")
                queue_manager.publish_error(e, PublishFrom.APPLICATION_MANAGER)
            except Exception as e:
                # 未知错误，记录异常并发布错误信息到队列
                logger.exception("Unknown Error when generating")
                queue_manager.publish_error(e, PublishFrom.APPLICATION_MANAGER)
            finally:
                # 清理数据库会话
                db.session.remove()

    def _handle_response(self, application_generate_entity: WorkflowAppGenerateEntity,
                        workflow: Workflow,
                        queue_manager: AppQueueManager,
                        user: Union[Account, EndUser],
                        stream: bool = False) -> Union[
            WorkflowAppBlockingResponse,
            Generator[WorkflowAppStreamResponse, None, None]
        ]:
            """
            处理响应。
            :param application_generate_entity: 用于工作流应用生成的实体
            :param workflow: 工作流实例
            :param queue_manager: 队列管理器，用于管理任务队列
            :param user: 账户或终端用户，标识请求的发起者
            :param stream: 是否采用流式处理，默认为False
            :return: 根据流式处理标志返回不同的响应类型，如果stream为True，则返回一个生成器对象；否则返回一个阻塞响应对象
            """
            # 初始化生成任务管道
            generate_task_pipeline = WorkflowAppGenerateTaskPipeline(
                application_generate_entity=application_generate_entity,
                workflow=workflow,
                queue_manager=queue_manager,
                user=user,
                stream=stream
            )

            try:
                # 处理生成任务，并返回响应
                return generate_task_pipeline.process()
            except ValueError as e:
                # 忽略"文件被关闭"的错误，其它错误记录日志并抛出
                if e.args[0] == "I/O operation on closed file.":  # 忽略此错误
                    raise GenerateTaskStoppedException()
                else:
                    logger.exception(e)
                    raise e<|MERGE_RESOLUTION|>--- conflicted
+++ resolved
@@ -30,20 +30,12 @@
 
 class WorkflowAppGenerator(BaseAppGenerator):
     def generate(self, app_model: App,
-<<<<<<< HEAD
-                workflow: Workflow,
-                user: Union[Account, EndUser],
-                args: dict,
-                invoke_from: InvokeFrom,
-                stream: bool = True) \
-=======
                  workflow: Workflow,
                  user: Union[Account, EndUser],
                  args: dict,
                  invoke_from: InvokeFrom,
                  stream: bool = True,
                  call_depth: int = 0) \
->>>>>>> 1b2d8629
             -> Union[dict, Generator[dict, None, None]]:
         """
         生成App响应。
@@ -59,13 +51,8 @@
         # 解析输入参数
         inputs = args['inputs']
 
-<<<<<<< HEAD
-        # 解析文件参数
-        files = args['files'] if 'files' in args and args['files'] else []
-=======
         # parse files
         files = args['files'] if args.get('files') else []
->>>>>>> 1b2d8629
         message_file_parser = MessageFileParser(tenant_id=app_model.tenant_id, app_id=app_model.id)
         file_extra_config = FileUploadConfigManager.convert(workflow.features_dict, is_vision=False)
         if file_extra_config:
@@ -105,9 +92,6 @@
             call_depth=call_depth
         )
 
-<<<<<<< HEAD
-        # 初始化队列管理器
-=======
     def _generate(self, app_model: App,
                  workflow: Workflow,
                  user: Union[Account, EndUser],
@@ -127,7 +111,6 @@
         :param stream: is stream
         """
         # init queue manager
->>>>>>> 1b2d8629
         queue_manager = WorkflowAppQueueManager(
             task_id=application_generate_entity.task_id,
             user_id=application_generate_entity.user_id,
