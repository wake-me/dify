--- conflicted
+++ resolved
@@ -42,15 +42,6 @@
         """
         生成App响应。
 
-<<<<<<< HEAD
-        :param app_model: App模型，代表一个应用。
-        :param workflow: 工作流，定义了应用的处理流程。
-        :param user: 账户或终端用户，执行操作的用户。
-        :param args: 请求参数。
-        :param invoke_from: 调用来源。
-        :param stream: 是否流式返回结果，默认为True。
-        :return: 返回一个字典或生成器，包含应用的响应信息。
-=======
         :param app_model: App
         :param workflow: Workflow
         :param user: account or end user
@@ -58,7 +49,6 @@
         :param invoke_from: invoke from source
         :param stream: is stream
         :param call_depth: call depth
->>>>>>> 57729823
         """
         # 解析输入参数
         inputs = args['inputs']
@@ -82,14 +72,10 @@
             workflow=workflow
         )
 
-<<<<<<< HEAD
-        # 初始化应用生成实体
-=======
         # get tracing instance
         trace_manager = TraceQueueManager(app_model.id)
 
         # init application generate entity
->>>>>>> 57729823
         application_generate_entity = WorkflowAppGenerateEntity(
             task_id=str(uuid.uuid4()),
             app_config=app_config,
