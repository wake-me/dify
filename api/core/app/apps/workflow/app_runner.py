--- conflicted
+++ resolved
@@ -48,20 +48,12 @@
 
         app_record = db.session.query(App).filter(App.id == app_config.app_id).first()
         if not app_record:
-<<<<<<< HEAD
-            raise ValueError("App not found")  # 如果应用记录不存在，则抛出异常
-=======
             raise ValueError('App not found')
->>>>>>> 3f9720bc
 
         # 获取工作流实例
         workflow = self.get_workflow(app_model=app_record, workflow_id=app_config.workflow_id)
         if not workflow:
-<<<<<<< HEAD
-            raise ValueError("Workflow not initialized")  # 如果工作流未初始化，则抛出异常
-=======
             raise ValueError('Workflow not initialized')
->>>>>>> 3f9720bc
 
         # 准备工作流输入参数和文件
         inputs = application_generate_entity.inputs
@@ -70,18 +62,6 @@
         # 关闭数据库会话
         db.session.close()
 
-<<<<<<< HEAD
-        workflow_callbacks: list[WorkflowCallback] = [WorkflowEventTriggerCallback(
-            queue_manager=queue_manager,
-            workflow=workflow
-        )]
-        
-        # 如果处于调试模式，添加日志回调
-        if bool(os.environ.get("DEBUG", 'False').lower() == 'true'):
-            workflow_callbacks.append(WorkflowLoggingCallback())
-
-        # 执行工作流
-=======
         workflow_callbacks: list[WorkflowCallback] = [
             WorkflowEventTriggerCallback(queue_manager=queue_manager, workflow=workflow)
         ]
@@ -102,7 +82,6 @@
         )
 
         # RUN WORKFLOW
->>>>>>> 3f9720bc
         workflow_engine_manager = WorkflowEngineManager()
         workflow_engine_manager.run_workflow(
             workflow=workflow,
@@ -151,17 +130,6 @@
         返回值:
         - Workflow 类型或 None，如果找到指定的工作流则返回Workflow对象，否则返回None
         """
-<<<<<<< HEAD
-        
-        # 根据 workflow_id 从数据库中查询工作流
-        workflow = db.session.query(Workflow).filter(
-            Workflow.tenant_id == app_model.tenant_id,  # 租户ID匹配
-            Workflow.app_id == app_model.id,  # 应用ID匹配
-            Workflow.id == workflow_id  # 工作流ID匹配
-        ).first()
-        
-        # 返回查询到的工作流
-=======
         # fetch workflow by workflow_id
         workflow = (
             db.session.query(Workflow)
@@ -172,5 +140,4 @@
         )
 
         # return workflow
->>>>>>> 3f9720bc
         return workflow