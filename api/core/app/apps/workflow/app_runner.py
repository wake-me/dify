import logging
import os
from typing import Optional, cast

from core.app.apps.base_app_queue_manager import AppQueueManager
from core.app.apps.workflow.app_config_manager import WorkflowAppConfig
from core.app.apps.workflow.workflow_event_trigger_callback import WorkflowEventTriggerCallback
from core.app.apps.workflow_logging_callback import WorkflowLoggingCallback
from core.app.entities.app_invoke_entities import (
    InvokeFrom,
    WorkflowAppGenerateEntity,
)
from core.workflow.entities.node_entities import SystemVariable
from core.workflow.nodes.base_node import UserFrom
from core.workflow.workflow_engine_manager import WorkflowEngineManager
from extensions.ext_database import db
from models.model import App, EndUser
from models.workflow import Workflow

logger = logging.getLogger(__name__)


class WorkflowAppRunner:
    """
    Workflow Application Runner
    """

    def run(self, application_generate_entity: WorkflowAppGenerateEntity,
            queue_manager: AppQueueManager) -> None:
        """
        运行应用程序
        :param application_generate_entity: 应用生成实体，包含应用配置和输入等信息
        :param queue_manager: 应用队列管理器，用于管理任务队列
        :return: 无返回值
        """
        # 获取并转换应用配置
        app_config = application_generate_entity.app_config
        app_config = cast(WorkflowAppConfig, app_config)

<<<<<<< HEAD
        # 从数据库查询应用记录
=======
        user_id = None
        if application_generate_entity.invoke_from in [InvokeFrom.WEB_APP, InvokeFrom.SERVICE_API]:
            end_user = db.session.query(EndUser).filter(EndUser.id == application_generate_entity.user_id).first()
            if end_user:
                user_id = end_user.session_id
        else:
            user_id = application_generate_entity.user_id

>>>>>>> d36b7280
        app_record = db.session.query(App).filter(App.id == app_config.app_id).first()
        if not app_record:
            raise ValueError("App not found")  # 如果应用记录不存在，则抛出异常

        # 获取工作流实例
        workflow = self.get_workflow(app_model=app_record, workflow_id=app_config.workflow_id)
        if not workflow:
            raise ValueError("Workflow not initialized")  # 如果工作流未初始化，则抛出异常

        # 准备工作流输入参数和文件
        inputs = application_generate_entity.inputs
        files = application_generate_entity.files

        # 关闭数据库会话
        db.session.close()

        # 设置工作流回调，用于处理工作流事件
        workflow_callbacks = [WorkflowEventTriggerCallback(
            queue_manager=queue_manager,
            workflow=workflow
        )]
        
        # 如果处于调试模式，添加日志回调
        if bool(os.environ.get("DEBUG", 'False').lower() == 'true'):
            workflow_callbacks.append(WorkflowLoggingCallback())

        # 执行工作流
        workflow_engine_manager = WorkflowEngineManager()
        workflow_engine_manager.run_workflow(
            workflow=workflow,
            user_id=application_generate_entity.user_id,
            user_from=UserFrom.ACCOUNT
            if application_generate_entity.invoke_from in [InvokeFrom.EXPLORE, InvokeFrom.DEBUGGER]
            else UserFrom.END_USER,
            user_inputs=inputs,
            system_inputs={
                SystemVariable.FILES: files,
                SystemVariable.USER_ID: user_id
            },
            callbacks=workflow_callbacks
        )

    def get_workflow(self, app_model: App, workflow_id: str) -> Optional[Workflow]:
        """
        获取工作流
        
        参数:
        - app_model: App 类型，代表一个应用程序模型
        - workflow_id: 字符串类型，指定的工作流ID
        
        返回值:
        - Workflow 类型或 None，如果找到指定的工作流则返回Workflow对象，否则返回None
        """
        
        # 根据 workflow_id 从数据库中查询工作流
        workflow = db.session.query(Workflow).filter(
            Workflow.tenant_id == app_model.tenant_id,  # 租户ID匹配
            Workflow.app_id == app_model.id,  # 应用ID匹配
            Workflow.id == workflow_id  # 工作流ID匹配
        ).first()
        
        # 返回查询到的工作流
        return workflow<|MERGE_RESOLUTION|>--- conflicted
+++ resolved
@@ -37,9 +37,6 @@
         app_config = application_generate_entity.app_config
         app_config = cast(WorkflowAppConfig, app_config)
 
-<<<<<<< HEAD
-        # 从数据库查询应用记录
-=======
         user_id = None
         if application_generate_entity.invoke_from in [InvokeFrom.WEB_APP, InvokeFrom.SERVICE_API]:
             end_user = db.session.query(EndUser).filter(EndUser.id == application_generate_entity.user_id).first()
@@ -48,7 +45,6 @@
         else:
             user_id = application_generate_entity.user_id
 
->>>>>>> d36b7280
         app_record = db.session.query(App).filter(App.id == app_config.app_id).first()
         if not app_record:
             raise ValueError("App not found")  # 如果应用记录不存在，则抛出异常
