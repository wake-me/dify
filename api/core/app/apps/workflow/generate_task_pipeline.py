--- conflicted
+++ resolved
@@ -56,20 +56,12 @@
     """
     WorkflowAppGenerateTaskPipeline 是一个为应用程序生成流输出和状态管理的类。
     """
-<<<<<<< HEAD
-    _workflow: Workflow  # 工作流实例
-    _user: Union[Account, EndUser]  # 用户账户
-    _task_state: WorkflowTaskState  # 工作流任务状态
-    _application_generate_entity: WorkflowAppGenerateEntity  # 应用生成实体
-    _workflow_system_variables: dict[SystemVariable, Any]  # 工作流系统变量
-=======
     _workflow: Workflow
     _user: Union[Account, EndUser]
     _task_state: WorkflowTaskState
     _application_generate_entity: WorkflowAppGenerateEntity
     _workflow_system_variables: dict[SystemVariable, Any]
     _iteration_nested_relations: dict[str, list[str]]
->>>>>>> 1b2d8629
 
     def __init__(self, application_generate_entity: WorkflowAppGenerateEntity,
                  workflow: Workflow,
@@ -209,9 +201,6 @@
                     task_id=self._application_generate_entity.task_id,
                     workflow_node_execution=workflow_node_execution
                 )
-<<<<<<< HEAD
-            # 处理工作流完成事件
-=======
 
                 if isinstance(event, QueueNodeFailedEvent):
                     yield from self._handle_iteration_exception(
@@ -228,7 +217,6 @@
 
                 yield self._handle_iteration_to_stream_response(self._application_generate_entity.task_id, event)
                 self._handle_iteration_operation(event)
->>>>>>> 1b2d8629
             elif isinstance(event, QueueStopEvent | QueueWorkflowSucceededEvent | QueueWorkflowFailedEvent):
                 workflow_run = self._handle_workflow_finished(event)
 
