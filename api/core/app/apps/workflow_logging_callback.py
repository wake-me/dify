from typing import Optional

from core.app.entities.queue_entities import AppQueueEvent
from core.model_runtime.utils.encoders import jsonable_encoder
from core.workflow.callbacks.base_workflow_callback import WorkflowCallback
from core.workflow.entities.base_node_data_entities import BaseNodeData
from core.workflow.entities.node_entities import NodeType

# 颜色文本映射
# 该字典映射了不同颜色名称到其对应的ANSI转义序列，用于在终端中显示带颜色的文本。
# 键是颜色的名称，值是表示该颜色的ANSI转义序列。转义序列由颜色代码和高亮标志组成。
_TEXT_COLOR_MAPPING = {
    "blue": "36;1",      # 蓝色，高亮
    "yellow": "33;1",    # 黄色，高亮
    "pink": "38;5;200",  # 粉色，高亮
    "green": "32;1",     # 绿色，高亮
    "red": "31;1",       # 红色，高亮
}

<<<<<<< HEAD
class WorkflowLoggingCallback(BaseWorkflowCallback):
    """
    WorkflowLoggingCallback 类负责在工作流执行的不同阶段打印日志信息。
    """
=======

class WorkflowLoggingCallback(WorkflowCallback):
>>>>>>> 5b32f2e0

    def __init__(self) -> None:
        """
        初始化WorkflowLoggingCallback实例。
        """
        self.current_node_id = None  # 当前执行节点的ID

    def on_workflow_run_started(self) -> None:
        """
        工作流执行开始时的回调函数。
        """
        self.print_text("\n[on_workflow_run_started]", color='pink')

    def on_workflow_run_succeeded(self) -> None:
        """
        工作流执行成功时的回调函数。
        """
        self.print_text("\n[on_workflow_run_succeeded]", color='green')

    def on_workflow_run_failed(self, error: str) -> None:
        """
        工作流执行失败时的回调函数。

        参数:
        - error: 错误信息字符串。
        """
        self.print_text("\n[on_workflow_run_failed]", color='red')

    def on_workflow_node_execute_started(self, node_id: str,
                                         node_type: NodeType,
                                         node_data: BaseNodeData,
                                         node_run_index: int = 1,
                                         predecessor_node_id: Optional[str] = None) -> None:
        """
        工作流节点执行开始时的回调函数。

        参数:
        - node_id: 节点ID字符串。
        - node_type: 节点类型枚举。
        - node_data: 节点数据实例。
        - node_run_index: 节点执行索引，默认值为1。
        - predecessor_node_id: 前驱节点ID，可为None。
        """
        self.print_text("\n[on_workflow_node_execute_started]", color='yellow')
        self.print_node_details(node_id, node_type, node_run_index, predecessor_node_id)

    def on_workflow_node_execute_succeeded(self, node_id: str,
                                           node_type: NodeType,
                                           node_data: BaseNodeData,
                                           inputs: Optional[dict] = None,
                                           process_data: Optional[dict] = None,
                                           outputs: Optional[dict] = None,
                                           execution_metadata: Optional[dict] = None) -> None:
        """
        工作流节点执行成功时的回调函数。

        参数:
        - node_id: 节点ID字符串。
        - node_type: 节点类型枚举。
        - node_data: 节点数据实例。
        - inputs: 输入数据字典，可为None。
        - process_data: 处理数据字典，可为None。
        - outputs: 输出数据字典，可为None。
        - execution_metadata: 执行元数据字典，可为None。
        """
        self.print_text("\n[on_workflow_node_execute_succeeded]", color='green')
        self.print_node_details(node_id, node_type)
        self.print_additional_details(inputs, process_data, outputs, execution_metadata)

    def on_workflow_node_execute_failed(self, node_id: str,
                                        node_type: NodeType,
                                        node_data: BaseNodeData,
                                        error: str,
                                        inputs: Optional[dict] = None,
                                        outputs: Optional[dict] = None,
                                        process_data: Optional[dict] = None) -> None:
        """
        工作流节点执行失败时的回调函数。

        参数:
        - node_id: 节点ID字符串。
        - node_type: 节点类型枚举。
        - node_data: 节点数据实例。
        - error: 错误信息字符串。
        - inputs: 输入数据字典，可为None。
        - outputs: 输出数据字典，可为None。
        - process_data: 处理数据字典，可为None。
        """
        self.print_text("\n[on_workflow_node_execute_failed]", color='red')
        self.print_node_details(node_id, node_type)
        self.print_additional_details(inputs, process_data, outputs, error)

    def on_node_text_chunk(self, node_id: str, text: str, metadata: Optional[dict] = None) -> None:
        """
        发布文本块的回调函数。

        参数:
        - node_id: 节点ID字符串。
        - text: 要发布的文本字符串。
        - metadata: 元数据字典，可为None。
        """
        if not self.current_node_id or self.current_node_id != node_id:
            self.current_node_id = node_id
            self.print_text('\n[on_node_text_chunk]')
            self.print_node_metadata(node_id, metadata)

        self.print_text(text, color="pink", end="")

    def on_workflow_iteration_started(self, 
                                      node_id: str,
                                      node_type: NodeType,
                                      node_run_index: int = 1,
                                      node_data: Optional[BaseNodeData] = None,
                                      inputs: dict = None,
                                      predecessor_node_id: Optional[str] = None,
                                      metadata: Optional[dict] = None) -> None:
        """
        Publish iteration started
        """
        self.print_text("\n[on_workflow_iteration_started]", color='blue')
        self.print_text(f"Node ID: {node_id}", color='blue')

    def on_workflow_iteration_next(self, node_id: str, 
                                   node_type: NodeType,
                                   index: int, 
                                   node_run_index: int,
                                   output: Optional[dict]) -> None:
        """
        Publish iteration next
        """
        self.print_text("\n[on_workflow_iteration_next]", color='blue')

    def on_workflow_iteration_completed(self, node_id: str, 
                                        node_type: NodeType,
                                        node_run_index: int,
                                        outputs: dict) -> None:
        """
        Publish iteration completed
        """
        self.print_text("\n[on_workflow_iteration_completed]", color='blue')

    def on_event(self, event: AppQueueEvent) -> None:
        """
        发布事件的回调函数。

        参数:
        - event: 应用队列事件实例。
        """
        self.print_text("\n[on_workflow_event]", color='blue')
        self.print_text(f"Event: {jsonable_encoder(event)}", color='blue')

    def print_text(
            self, text: str, color: Optional[str] = None, end: str = "\n"
    ) -> None:
        """
        打印带高亮和无结束字符的文本。

        参数:
        - text: 要打印的文本字符串。
        - color: 文本颜色，可为None。
        - end: 文本结束字符，默认为换行符。
        """
        text_to_print = self._get_colored_text(text, color) if color else text
        print(f'{text_to_print}', end=end)

    def _get_colored_text(self, text: str, color: str) -> str:
        """
        获取带颜色的文本。

        参数:
        - text: 要着色的文本字符串。
        - color: 文本颜色。

        返回:
        - 带有颜色代码的文本字符串。
        """
        color_str = _TEXT_COLOR_MAPPING[color]
        return f"\u001b[{color_str}m\033[1;3m{text}\u001b[0m"<|MERGE_RESOLUTION|>--- conflicted
+++ resolved
@@ -17,15 +17,7 @@
     "red": "31;1",       # 红色，高亮
 }
 
-<<<<<<< HEAD
-class WorkflowLoggingCallback(BaseWorkflowCallback):
-    """
-    WorkflowLoggingCallback 类负责在工作流执行的不同阶段打印日志信息。
-    """
-=======
-
 class WorkflowLoggingCallback(WorkflowCallback):
->>>>>>> 5b32f2e0
 
     def __init__(self) -> None:
         """
