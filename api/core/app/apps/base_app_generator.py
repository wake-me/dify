from core.app.app_config.entities import AppConfig, VariableEntity


class BaseAppGenerator:
    def _get_cleaned_inputs(self, user_inputs: dict, app_config: AppConfig):
        """
        清洗用户输入的数据，根据应用配置（app_config）来验证和处理输入值。
        
        参数:
        - user_inputs: dict, 用户提供的输入数据字典。
        - app_config: AppConfig, 应用的配置对象，包含变量配置信息。
        
        返回值:
        - filtered_inputs: dict, 清洗后的用户输入数据字典，移除了无效或不满足条件的输入。
        
        抛出:
        - ValueError: 如果某个必需的字段未提供，或者字段值类型不匹配、超出最大长度、不是预期的选项之一，则抛出此异常。
        """
        if user_inputs is None:
            user_inputs = {}

        filtered_inputs = {}

        # 根据表单配置过滤输入变量，处理必填字段、默认值和选项值
        variables = app_config.variables
        for variable_config in variables:
            variable = variable_config.variable

<<<<<<< HEAD
            # 处理用户未提供或为空的输入字段
            if variable not in user_inputs or not user_inputs[variable]:
=======
            if (variable not in user_inputs
                    or user_inputs[variable] is None
                    or (isinstance(user_inputs[variable], str) and user_inputs[variable] == '')):
>>>>>>> 487ce7c8
                if variable_config.required:
                    raise ValueError(f"{variable} is required in input form")
                else:
                    filtered_inputs[variable] = variable_config.default if variable_config.default is not None else ""
                    continue

            value = user_inputs[variable]

<<<<<<< HEAD
            # 验证字段值是否为字符串类型
            if value:
=======
            if value is not None:
>>>>>>> 487ce7c8
                if variable_config.type != VariableEntity.Type.NUMBER and not isinstance(value, str):
                    raise ValueError(f"{variable} in input form must be a string")
                elif variable_config.type == VariableEntity.Type.NUMBER and isinstance(value, str):
                    if '.' in value:
                        value = float(value)
                    else:
                        value = int(value)

            # 处理选择类型字段的选项验证
            if variable_config.type == VariableEntity.Type.SELECT:
                options = variable_config.options if variable_config.options is not None else []
                if value not in options:
                    raise ValueError(f"{variable} in input form must be one of the following: {options}")
            elif variable_config.type in [VariableEntity.Type.TEXT_INPUT, VariableEntity.Type.PARAGRAPH]:
                if variable_config.max_length is not None:
                    max_length = variable_config.max_length
                    if len(value) > max_length:
                        raise ValueError(f'{variable} in input form must be less than {max_length} characters')

            if value and isinstance(value, str):
                filtered_inputs[variable] = value.replace('\x00', '')
            else:
                filtered_inputs[variable] = value if value is not None else None

        return filtered_inputs<|MERGE_RESOLUTION|>--- conflicted
+++ resolved
@@ -26,14 +26,9 @@
         for variable_config in variables:
             variable = variable_config.variable
 
-<<<<<<< HEAD
-            # 处理用户未提供或为空的输入字段
-            if variable not in user_inputs or not user_inputs[variable]:
-=======
             if (variable not in user_inputs
                     or user_inputs[variable] is None
                     or (isinstance(user_inputs[variable], str) and user_inputs[variable] == '')):
->>>>>>> 487ce7c8
                 if variable_config.required:
                     raise ValueError(f"{variable} is required in input form")
                 else:
@@ -42,12 +37,7 @@
 
             value = user_inputs[variable]
 
-<<<<<<< HEAD
-            # 验证字段值是否为字符串类型
-            if value:
-=======
             if value is not None:
->>>>>>> 487ce7c8
                 if variable_config.type != VariableEntity.Type.NUMBER and not isinstance(value, str):
                     raise ValueError(f"{variable} in input form must be a string")
                 elif variable_config.type == VariableEntity.Type.NUMBER and isinstance(value, str):
