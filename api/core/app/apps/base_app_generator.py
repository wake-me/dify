from collections.abc import Mapping
from typing import Any, Optional

from core.app.app_config.entities import AppConfig, VariableEntity


class BaseAppGenerator:
<<<<<<< HEAD
    def _get_cleaned_inputs(self, user_inputs: dict, app_config: AppConfig):
        """
        清洗用户输入的数据，根据应用配置（app_config）来验证和处理输入值。
        
        参数:
        - user_inputs: dict, 用户提供的输入数据字典。
        - app_config: AppConfig, 应用的配置对象，包含变量配置信息。
        
        返回值:
        - filtered_inputs: dict, 清洗后的用户输入数据字典，移除了无效或不满足条件的输入。
        
        抛出:
        - ValueError: 如果某个必需的字段未提供，或者字段值类型不匹配、超出最大长度、不是预期的选项之一，则抛出此异常。
        """
        if user_inputs is None:
            user_inputs = {}

        filtered_inputs = {}

        # 根据表单配置过滤输入变量，处理必填字段、默认值和选项值
=======
    def _get_cleaned_inputs(self, user_inputs: Optional[Mapping[str, Any]], app_config: AppConfig) -> Mapping[str, Any]:
        user_inputs = user_inputs or {}
        # Filter input variables from form configuration, handle required fields, default values, and option values
>>>>>>> 57729823
        variables = app_config.variables
        filtered_inputs = {var.name: self._validate_input(inputs=user_inputs, var=var) for var in variables}
        filtered_inputs = {k: self._sanitize_value(v) for k, v in filtered_inputs.items()}
        return filtered_inputs

    def _validate_input(self, *, inputs: Mapping[str, Any], var: VariableEntity):
        user_input_value = inputs.get(var.name)
        if var.required and not user_input_value:
            raise ValueError(f'{var.name} is required in input form')
        if not var.required and not user_input_value:
            # TODO: should we return None here if the default value is None?
            return var.default or ''
        if (
            var.type
            in (
                VariableEntity.Type.TEXT_INPUT,
                VariableEntity.Type.SELECT,
                VariableEntity.Type.PARAGRAPH,
            )
            and user_input_value
            and not isinstance(user_input_value, str)
        ):
            raise ValueError(f"(type '{var.type}') {var.name} in input form must be a string")
        if var.type == VariableEntity.Type.NUMBER and isinstance(user_input_value, str):
            # may raise ValueError if user_input_value is not a valid number
            try:
                if '.' in user_input_value:
                    return float(user_input_value)
                else:
<<<<<<< HEAD
                    filtered_inputs[variable] = variable_config.default if variable_config.default is not None else ""
                    continue

            value = user_inputs[variable]

            if value is not None:
                if variable_config.type != VariableEntity.Type.NUMBER and not isinstance(value, str):
                    raise ValueError(f"{variable} in input form must be a string")
                elif variable_config.type == VariableEntity.Type.NUMBER and isinstance(value, str):
                    if '.' in value:
                        value = float(value)
                    else:
                        value = int(value)

            # 处理选择类型字段的选项验证
            if variable_config.type == VariableEntity.Type.SELECT:
                options = variable_config.options if variable_config.options is not None else []
                if value not in options:
                    raise ValueError(f"{variable} in input form must be one of the following: {options}")
            elif variable_config.type in [VariableEntity.Type.TEXT_INPUT, VariableEntity.Type.PARAGRAPH]:
                if variable_config.max_length is not None:
                    max_length = variable_config.max_length
                    if len(value) > max_length:
                        raise ValueError(f'{variable} in input form must be less than {max_length} characters')

            if value and isinstance(value, str):
                filtered_inputs[variable] = value.replace('\x00', '')
            else:
                filtered_inputs[variable] = value if value is not None else None

        return filtered_inputs
=======
                    return int(user_input_value)
            except ValueError:
                raise ValueError(f"{var.name} in input form must be a valid number")
        if var.type == VariableEntity.Type.SELECT:
            options = var.options or []
            if user_input_value not in options:
                raise ValueError(f'{var.name} in input form must be one of the following: {options}')
        elif var.type in (VariableEntity.Type.TEXT_INPUT, VariableEntity.Type.PARAGRAPH):
            if var.max_length and user_input_value and len(user_input_value) > var.max_length:
                raise ValueError(f'{var.name} in input form must be less than {var.max_length} characters')

        return user_input_value

    def _sanitize_value(self, value: Any) -> Any:
        if isinstance(value, str):
            return value.replace('\x00', '')
        return value
>>>>>>> 57729823
<|MERGE_RESOLUTION|>--- conflicted
+++ resolved
@@ -5,32 +5,9 @@
 
 
 class BaseAppGenerator:
-<<<<<<< HEAD
-    def _get_cleaned_inputs(self, user_inputs: dict, app_config: AppConfig):
-        """
-        清洗用户输入的数据，根据应用配置（app_config）来验证和处理输入值。
-        
-        参数:
-        - user_inputs: dict, 用户提供的输入数据字典。
-        - app_config: AppConfig, 应用的配置对象，包含变量配置信息。
-        
-        返回值:
-        - filtered_inputs: dict, 清洗后的用户输入数据字典，移除了无效或不满足条件的输入。
-        
-        抛出:
-        - ValueError: 如果某个必需的字段未提供，或者字段值类型不匹配、超出最大长度、不是预期的选项之一，则抛出此异常。
-        """
-        if user_inputs is None:
-            user_inputs = {}
-
-        filtered_inputs = {}
-
-        # 根据表单配置过滤输入变量，处理必填字段、默认值和选项值
-=======
     def _get_cleaned_inputs(self, user_inputs: Optional[Mapping[str, Any]], app_config: AppConfig) -> Mapping[str, Any]:
         user_inputs = user_inputs or {}
         # Filter input variables from form configuration, handle required fields, default values, and option values
->>>>>>> 57729823
         variables = app_config.variables
         filtered_inputs = {var.name: self._validate_input(inputs=user_inputs, var=var) for var in variables}
         filtered_inputs = {k: self._sanitize_value(v) for k, v in filtered_inputs.items()}
@@ -60,39 +37,6 @@
                 if '.' in user_input_value:
                     return float(user_input_value)
                 else:
-<<<<<<< HEAD
-                    filtered_inputs[variable] = variable_config.default if variable_config.default is not None else ""
-                    continue
-
-            value = user_inputs[variable]
-
-            if value is not None:
-                if variable_config.type != VariableEntity.Type.NUMBER and not isinstance(value, str):
-                    raise ValueError(f"{variable} in input form must be a string")
-                elif variable_config.type == VariableEntity.Type.NUMBER and isinstance(value, str):
-                    if '.' in value:
-                        value = float(value)
-                    else:
-                        value = int(value)
-
-            # 处理选择类型字段的选项验证
-            if variable_config.type == VariableEntity.Type.SELECT:
-                options = variable_config.options if variable_config.options is not None else []
-                if value not in options:
-                    raise ValueError(f"{variable} in input form must be one of the following: {options}")
-            elif variable_config.type in [VariableEntity.Type.TEXT_INPUT, VariableEntity.Type.PARAGRAPH]:
-                if variable_config.max_length is not None:
-                    max_length = variable_config.max_length
-                    if len(value) > max_length:
-                        raise ValueError(f'{variable} in input form must be less than {max_length} characters')
-
-            if value and isinstance(value, str):
-                filtered_inputs[variable] = value.replace('\x00', '')
-            else:
-                filtered_inputs[variable] = value if value is not None else None
-
-        return filtered_inputs
-=======
                     return int(user_input_value)
             except ValueError:
                 raise ValueError(f"{var.name} in input form must be a valid number")
@@ -109,5 +53,4 @@
     def _sanitize_value(self, value: Any) -> Any:
         if isinstance(value, str):
             return value.replace('\x00', '')
-        return value
->>>>>>> 57729823
+        return value