from core.app.app_config.entities import AppConfig, VariableEntity


class BaseAppGenerator:
    def _get_cleaned_inputs(self, user_inputs: dict, app_config: AppConfig):
        """
        清洗用户输入的数据，根据应用配置（app_config）来验证和处理输入值。
        
        参数:
        - user_inputs: dict, 用户提供的输入数据字典。
        - app_config: AppConfig, 应用的配置对象，包含变量配置信息。
        
        返回值:
        - filtered_inputs: dict, 清洗后的用户输入数据字典，移除了无效或不满足条件的输入。
        
        抛出:
        - ValueError: 如果某个必需的字段未提供，或者字段值类型不匹配、超出最大长度、不是预期的选项之一，则抛出此异常。
        """
        if user_inputs is None:
            user_inputs = {}

        filtered_inputs = {}

        # 根据表单配置过滤输入变量，处理必填字段、默认值和选项值
        variables = app_config.variables
        for variable_config in variables:
            variable = variable_config.variable

            # 处理用户未提供或为空的输入字段
            if variable not in user_inputs or not user_inputs[variable]:
                if variable_config.required:
                    raise ValueError(f"{variable} is required in input form")
                else:
                    filtered_inputs[variable] = variable_config.default if variable_config.default is not None else ""
                    continue

            value = user_inputs[variable]

            # 验证字段值是否为字符串类型
            if value:
                if variable_config.type != VariableEntity.Type.NUMBER and not isinstance(value, str):
                    raise ValueError(f"{variable} in input form must be a string")
                elif variable_config.type == VariableEntity.Type.NUMBER and isinstance(value, str):
                    if '.' in value:
                        value = float(value)
                    else:
                        value = int(value)

            # 处理选择类型字段的选项验证
            if variable_config.type == VariableEntity.Type.SELECT:
                options = variable_config.options if variable_config.options is not None else []
                if value not in options:
                    raise ValueError(f"{variable} in input form must be one of the following: {options}")
<<<<<<< HEAD
            else:
                # 验证字段值长度是否符合最大长度限制
=======
            elif variable_config.type in [VariableEntity.Type.TEXT_INPUT, VariableEntity.Type.PARAGRAPH]:
>>>>>>> d36b7280
                if variable_config.max_length is not None:
                    max_length = variable_config.max_length
                    if len(value) > max_length:
                        raise ValueError(f'{variable} in input form must be less than {max_length} characters')

<<<<<<< HEAD
            # 移除字符串中的空字符，并将空字符串置为None
            filtered_inputs[variable] = value.replace('\x00', '') if value else None
=======
            if value and isinstance(value, str):
                filtered_inputs[variable] = value.replace('\x00', '')
            else:
                filtered_inputs[variable] = value if value else None
>>>>>>> d36b7280

        return filtered_inputs<|MERGE_RESOLUTION|>--- conflicted
+++ resolved
@@ -51,25 +51,15 @@
                 options = variable_config.options if variable_config.options is not None else []
                 if value not in options:
                     raise ValueError(f"{variable} in input form must be one of the following: {options}")
-<<<<<<< HEAD
-            else:
-                # 验证字段值长度是否符合最大长度限制
-=======
             elif variable_config.type in [VariableEntity.Type.TEXT_INPUT, VariableEntity.Type.PARAGRAPH]:
->>>>>>> d36b7280
                 if variable_config.max_length is not None:
                     max_length = variable_config.max_length
                     if len(value) > max_length:
                         raise ValueError(f'{variable} in input form must be less than {max_length} characters')
 
-<<<<<<< HEAD
-            # 移除字符串中的空字符，并将空字符串置为None
-            filtered_inputs[variable] = value.replace('\x00', '') if value else None
-=======
             if value and isinstance(value, str):
                 filtered_inputs[variable] = value.replace('\x00', '')
             else:
                 filtered_inputs[variable] = value if value else None
->>>>>>> d36b7280
 
         return filtered_inputs