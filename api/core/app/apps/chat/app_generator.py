import logging
import os
import threading
import uuid
from collections.abc import Generator
from typing import Any, Union

from flask import Flask, current_app
from pydantic import ValidationError

from core.app.app_config.easy_ui_based_app.model_config.converter import ModelConfigConverter
from core.app.app_config.features.file_upload.manager import FileUploadConfigManager
from core.app.apps.base_app_queue_manager import AppQueueManager, GenerateTaskStoppedException, PublishFrom
from core.app.apps.chat.app_config_manager import ChatAppConfigManager
from core.app.apps.chat.app_runner import ChatAppRunner
from core.app.apps.chat.generate_response_converter import ChatAppGenerateResponseConverter
from core.app.apps.message_based_app_generator import MessageBasedAppGenerator
from core.app.apps.message_based_app_queue_manager import MessageBasedAppQueueManager
from core.app.entities.app_invoke_entities import ChatAppGenerateEntity, InvokeFrom
from core.file.message_file_parser import MessageFileParser
from core.model_runtime.errors.invoke import InvokeAuthorizationError, InvokeError
from core.ops.ops_trace_manager import TraceQueueManager
from extensions.ext_database import db
from models.account import Account
from models.model import App, EndUser

logger = logging.getLogger(__name__)


class ChatAppGenerator(MessageBasedAppGenerator):
<<<<<<< HEAD
    def generate(self, app_model: App,
                user: Union[Account, EndUser],
                args: Any,
                invoke_from: InvokeFrom,
                stream: bool = True) \
            -> Union[dict, Generator[dict, None, None]]:
=======
    def generate(
        self, app_model: App,
        user: Union[Account, EndUser],
        args: Any,
        invoke_from: InvokeFrom,
        stream: bool = True,
    ) -> Union[dict, Generator[dict, None, None]]:
>>>>>>> 57729823
        """
        生成App响应。

        :param app_model: App模型，代表一个应用。
        :param user: 账户或终端用户，标识请求的发起者。
        :param args: 请求参数，包括查询内容和输入等。
        :param invoke_from: 调用来源，标识请求是从哪里发起的。
        :param stream: 是否流式返回结果，默认为True。
        :return: 根据请求设置，可能返回字典或生成器，其中包含App的响应信息。
        """
        # 校验查询参数
        if not args.get('query'):
            raise ValueError('query is required')

        query = args['query']
        if not isinstance(query, str):
            raise ValueError('query must be a string')

        query = query.replace('\x00', '')
        inputs = args['inputs']

        # 准备额外信息，如会话名称生成策略
        extras = {
            "auto_generate_conversation_name": args.get('auto_generate_name', True)
        }

        # 尝试根据会话ID获取会话
        conversation = None
        if args.get('conversation_id'):
            conversation = self._get_conversation_by_user(app_model, args.get('conversation_id'), user)

        # 获取应用模型配置
        app_model_config = self._get_app_model_config(
            app_model=app_model,
            conversation=conversation
        )

        # 验证并处理覆盖模型配置的参数
        override_model_config_dict = None
        if args.get('model_config'):
            if invoke_from != InvokeFrom.DEBUGGER:
                raise ValueError('Only in App debug mode can override model config')

            # 验证配置
            override_model_config_dict = ChatAppConfigManager.config_validate(
                tenant_id=app_model.tenant_id,
                config=args.get('model_config')
            )

            # always enable retriever resource in debugger mode
            override_model_config_dict["retriever_resource"] = {
                "enabled": True
            }

        # parse files
        files = args['files'] if args.get('files') else []
        message_file_parser = MessageFileParser(tenant_id=app_model.tenant_id, app_id=app_model.id)
        file_extra_config = FileUploadConfigManager.convert(override_model_config_dict or app_model_config.to_dict())
        if file_extra_config:
            file_objs = message_file_parser.validate_and_transform_files_arg(
                files,
                file_extra_config,
                user
            )
        else:
            file_objs = []

        # 转换为应用配置
        app_config = ChatAppConfigManager.get_app_config(
            app_model=app_model,
            app_model_config=app_model_config,
            conversation=conversation,
            override_config_dict=override_model_config_dict
        )

<<<<<<< HEAD
        # 初始化应用生成实体
=======
        # get tracing instance
        trace_manager = TraceQueueManager(app_model.id)

        # init application generate entity
>>>>>>> 57729823
        application_generate_entity = ChatAppGenerateEntity(
            task_id=str(uuid.uuid4()),
            app_config=app_config,
            model_conf=ModelConfigConverter.convert(app_config),
            conversation_id=conversation.id if conversation else None,
            inputs=conversation.inputs if conversation else self._get_cleaned_inputs(inputs, app_config),
            query=query,
            files=file_objs,
            user_id=user.id,
            stream=stream,
            invoke_from=invoke_from,
            extras=extras,
            trace_manager=trace_manager
        )

        # 初始化生成记录
        (
            conversation,
            message
        ) = self._init_generate_records(application_generate_entity, conversation)

        # 初始化队列管理器
        queue_manager = MessageBasedAppQueueManager(
            task_id=application_generate_entity.task_id,
            user_id=application_generate_entity.user_id,
            invoke_from=application_generate_entity.invoke_from,
            conversation_id=conversation.id,
            app_mode=conversation.mode,
            message_id=message.id
        )

        # 启动工作线程处理生成任务
        worker_thread = threading.Thread(target=self._generate_worker, kwargs={
            'flask_app': current_app._get_current_object(),
            'application_generate_entity': application_generate_entity,
            'queue_manager': queue_manager,
            'conversation_id': conversation.id,
            'message_id': message.id,
        })
        worker_thread.start()

        # 根据流式返回设置处理响应
        response = self._handle_response(
            application_generate_entity=application_generate_entity,
            queue_manager=queue_manager,
            conversation=conversation,
            message=message,
            user=user,
            stream=stream,
        )

        # 转换响应格式后返回
        return ChatAppGenerateResponseConverter.convert(
            response=response,
            invoke_from=invoke_from
        )

    def _generate_worker(self, flask_app: Flask,
                         application_generate_entity: ChatAppGenerateEntity,
                         queue_manager: AppQueueManager,
                         conversation_id: str,
                         message_id: str) -> None:
        """
        在新线程中生成工作器。
        :param flask_app: Flask应用实例
        :param application_generate_entity: 应用生成实体，包含生成任务所需的数据和逻辑
        :param queue_manager: 队列管理器，用于任务的发布和管理
        :param conversation_id: 会话ID
        :param message_id: 消息ID
        :return: 无返回值
        """
        with flask_app.app_context():
            try:
                # 获取会话和消息
                conversation = self._get_conversation(conversation_id)
                message = self._get_message(message_id)

                # 实例化并运行聊天应用
                runner = ChatAppRunner()
                runner.run(
                    application_generate_entity=application_generate_entity,
                    queue_manager=queue_manager,
                    conversation=conversation,
                    message=message
                )
            except GenerateTaskStoppedException:
                # 生成任务被停止，直接跳过
                pass
            except InvokeAuthorizationError:
                # 调用授权错误，发布错误信息
                queue_manager.publish_error(
                    InvokeAuthorizationError('Incorrect API key provided'),
                    PublishFrom.APPLICATION_MANAGER
                )
            except ValidationError as e:
                # 验证错误，记录异常并发布错误信息
                logger.exception("Validation Error when generating")
                queue_manager.publish_error(e, PublishFrom.APPLICATION_MANAGER)
            except (ValueError, InvokeError) as e:
                if os.environ.get("DEBUG") and os.environ.get("DEBUG").lower() == 'true':
                    logger.exception("Error when generating")
                queue_manager.publish_error(e, PublishFrom.APPLICATION_MANAGER)
            except Exception as e:
                # 未知错误，记录异常并发布错误信息
                logger.exception("Unknown Error when generating")
                queue_manager.publish_error(e, PublishFrom.APPLICATION_MANAGER)
            finally:
                # 关闭数据库会话
                db.session.close()<|MERGE_RESOLUTION|>--- conflicted
+++ resolved
@@ -28,14 +28,6 @@
 
 
 class ChatAppGenerator(MessageBasedAppGenerator):
-<<<<<<< HEAD
-    def generate(self, app_model: App,
-                user: Union[Account, EndUser],
-                args: Any,
-                invoke_from: InvokeFrom,
-                stream: bool = True) \
-            -> Union[dict, Generator[dict, None, None]]:
-=======
     def generate(
         self, app_model: App,
         user: Union[Account, EndUser],
@@ -43,7 +35,6 @@
         invoke_from: InvokeFrom,
         stream: bool = True,
     ) -> Union[dict, Generator[dict, None, None]]:
->>>>>>> 57729823
         """
         生成App响应。
 
@@ -119,14 +110,10 @@
             override_config_dict=override_model_config_dict
         )
 
-<<<<<<< HEAD
-        # 初始化应用生成实体
-=======
         # get tracing instance
         trace_manager = TraceQueueManager(app_model.id)
 
         # init application generate entity
->>>>>>> 57729823
         application_generate_entity = ChatAppGenerateEntity(
             task_id=str(uuid.uuid4()),
             app_config=app_config,
