--- conflicted
+++ resolved
@@ -45,17 +45,11 @@
         :param query: 查询字符串（可选）
         :return: 剩余令牌数。如果无法确定剩余令牌数，返回-1；如果请求的令牌数超过模型允许的最大值，抛出异常。
         """
-<<<<<<< HEAD
-        # 获取模型类型实例，并断言为LargeLanguageModel类型
-        model_type_instance = model_config.provider_model_bundle.model_type_instance
-        model_type_instance = cast(LargeLanguageModel, model_type_instance)
-=======
         # Invoke model
         model_instance = ModelInstance(
             provider_model_bundle=model_config.provider_model_bundle,
             model=model_config.model
         )
->>>>>>> 3d276f4a
 
         # 尝试从模型属性中获取上下文大小
         model_context_tokens = model_config.model_schema.model_properties.get(ModelPropertyKey.CONTEXT_SIZE)
@@ -86,14 +80,7 @@
             query=query
         )
 
-<<<<<<< HEAD
-        # 计算提示消息的令牌数
-        prompt_tokens = model_type_instance.get_num_tokens(
-            model_config.model,
-            model_config.credentials,
-=======
         prompt_tokens = model_instance.get_llm_num_tokens(
->>>>>>> 3d276f4a
             prompt_messages
         )
 
@@ -107,31 +94,12 @@
         return rest_tokens
 
     def recalc_llm_max_tokens(self, model_config: ModelConfigWithCredentialsEntity,
-<<<<<<< HEAD
-                            prompt_messages: list[PromptMessage]):
-        """
-        重新计算最大令牌数（max_tokens）。
-        如果提示消息和最大令牌数的总和超过模型的令牌限制，则调整最大令牌数。
-
-        参数:
-        - model_config: ModelConfigWithCredentialsEntity，包含模型配置和认证信息的对象。
-        - prompt_messages: list[PromptMessage]，一个提示消息列表，每个提示消息都是PromptMessage类型。
-
-        返回值:
-        - int，如果无法计算或不需要调整，则返回-1；否则返回调整后的最大令牌数。
-        """
-
-        # 获取模型实例，并断言其类型为LargeLanguageModel
-        model_type_instance = model_config.provider_model_bundle.model_type_instance
-        model_type_instance = cast(LargeLanguageModel, model_type_instance)
-=======
                               prompt_messages: list[PromptMessage]):
         # recalc max_tokens if sum(prompt_token +  max_tokens) over model token limit
         model_instance = ModelInstance(
             provider_model_bundle=model_config.provider_model_bundle,
             model=model_config.model
         )
->>>>>>> 3d276f4a
 
         # 尝试获取模型的上下文令牌数
         model_context_tokens = model_config.model_schema.model_properties.get(ModelPropertyKey.CONTEXT_SIZE)
@@ -152,14 +120,7 @@
         if max_tokens is None:
             max_tokens = 0
 
-<<<<<<< HEAD
-        # 计算提示消息的总令牌数
-        prompt_tokens = model_type_instance.get_num_tokens(
-            model_config.model,
-            model_config.credentials,
-=======
         prompt_tokens = model_instance.get_llm_num_tokens(
->>>>>>> 3d276f4a
             prompt_messages
         )
 
