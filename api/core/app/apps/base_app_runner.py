import time
from collections.abc import Generator
from typing import TYPE_CHECKING, Optional, Union

from core.app.app_config.entities import ExternalDataVariableEntity, PromptTemplateEntity
from core.app.apps.base_app_queue_manager import AppQueueManager, PublishFrom
from core.app.entities.app_invoke_entities import (
    AppGenerateEntity,
    EasyUIBasedAppGenerateEntity,
    InvokeFrom,
    ModelConfigWithCredentialsEntity,
)
from core.app.entities.queue_entities import QueueAgentMessageEvent, QueueLLMChunkEvent, QueueMessageEndEvent
from core.app.features.annotation_reply.annotation_reply import AnnotationReplyFeature
from core.app.features.hosting_moderation.hosting_moderation import HostingModerationFeature
from core.external_data_tool.external_data_fetch import ExternalDataFetch
from core.memory.token_buffer_memory import TokenBufferMemory
from core.model_manager import ModelInstance
from core.model_runtime.entities.llm_entities import LLMResult, LLMResultChunk, LLMResultChunkDelta, LLMUsage
from core.model_runtime.entities.message_entities import AssistantPromptMessage, PromptMessage
from core.model_runtime.entities.model_entities import ModelPropertyKey
from core.model_runtime.errors.invoke import InvokeBadRequestError
from core.moderation.input_moderation import InputModeration
from core.prompt.advanced_prompt_transform import AdvancedPromptTransform
from core.prompt.entities.advanced_prompt_entities import ChatModelMessage, CompletionModelPromptTemplate, MemoryConfig
from core.prompt.simple_prompt_transform import ModelMode, SimplePromptTransform
from models.model import App, AppMode, Message, MessageAnnotation

if TYPE_CHECKING:
    from core.file.file_obj import FileVar


class AppRunner:
    def get_pre_calculate_rest_tokens(self, app_record: App,
                                      model_config: ModelConfigWithCredentialsEntity,
                                      prompt_template_entity: PromptTemplateEntity,
                                      inputs: dict[str, str],
                                      files: list["FileVar"],
                                      query: Optional[str] = None) -> int:
        """
        获取预计算剩余令牌数
        :param app_record: 应用记录
        :param model_config: 模型配置实体
        :param prompt_template_entity: 提示模板实体
        :param inputs: 输入参数
        :param files: 文件列表
        :param query: 查询字符串（可选）
        :return: 剩余令牌数。如果无法确定剩余令牌数，返回-1；如果请求的令牌数超过模型允许的最大值，抛出异常。
        """
        # Invoke model
        model_instance = ModelInstance(
            provider_model_bundle=model_config.provider_model_bundle,
            model=model_config.model
        )

        # 尝试从模型属性中获取上下文大小
        model_context_tokens = model_config.model_schema.model_properties.get(ModelPropertyKey.CONTEXT_SIZE)

        # 遍历参数规则，获取最大令牌数配置
        max_tokens = 0
        for parameter_rule in model_config.model_schema.parameter_rules:
            if (parameter_rule.name == 'max_tokens'
                    or (parameter_rule.use_template and parameter_rule.use_template == 'max_tokens')):
                max_tokens = (model_config.parameters.get(parameter_rule.name)
                              or model_config.parameters.get(parameter_rule.use_template)) or 0

        # 如果未配置上下文大小，返回-1
        if model_context_tokens is None:
            return -1

        # 如果未配置最大令牌数，将最大令牌数设为0
        if max_tokens is None:
            max_tokens = 0

        # 组织提示消息，不包括记忆和上下文
        prompt_messages, stop = self.organize_prompt_messages(
            app_record=app_record,
            model_config=model_config,
            prompt_template_entity=prompt_template_entity,
            inputs=inputs,
            files=files,
            query=query
        )

        prompt_tokens = model_instance.get_llm_num_tokens(
            prompt_messages
        )

        # 计算剩余令牌数
        rest_tokens = model_context_tokens - max_tokens - prompt_tokens
        if rest_tokens < 0:
            # 如果剩余令牌数小于0，表示请求的查询或前缀提示过长，抛出异常
            raise InvokeBadRequestError("Query or prefix prompt is too long, you can reduce the prefix prompt, "
                                        "or shrink the max token, or switch to a llm with a larger token limit size.")

        return rest_tokens

    def recalc_llm_max_tokens(self, model_config: ModelConfigWithCredentialsEntity,
                              prompt_messages: list[PromptMessage]):
        # recalc max_tokens if sum(prompt_token +  max_tokens) over model token limit
        model_instance = ModelInstance(
            provider_model_bundle=model_config.provider_model_bundle,
            model=model_config.model
        )

        # 尝试获取模型的上下文令牌数
        model_context_tokens = model_config.model_schema.model_properties.get(ModelPropertyKey.CONTEXT_SIZE)

        # 统计所有参数规则中名为'max_tokens'或使用模板为'max_tokens'的规则的最大令牌数
        max_tokens = 0
        for parameter_rule in model_config.model_schema.parameter_rules:
            if (parameter_rule.name == 'max_tokens'
                    or (parameter_rule.use_template and parameter_rule.use_template == 'max_tokens')):
                max_tokens = (model_config.parameters.get(parameter_rule.name)
                            or model_config.parameters.get(parameter_rule.use_template)) or 0

        # 如果没有获取到上下文令牌数，直接返回-1
        if model_context_tokens is None:
            return -1

        # 如果没有指定最大令牌数，则默认为0
        if max_tokens is None:
            max_tokens = 0

        prompt_tokens = model_instance.get_llm_num_tokens(
            prompt_messages
        )

        # 如果提示消息和最大令牌数的总和超过模型的上下文令牌数，调整最大令牌数
        if prompt_tokens + max_tokens > model_context_tokens:
            max_tokens = max(model_context_tokens - prompt_tokens, 16)

            # 更新模型配置中的最大令牌数参数
            for parameter_rule in model_config.model_schema.parameter_rules:
                if (parameter_rule.name == 'max_tokens'
                        or (parameter_rule.use_template and parameter_rule.use_template == 'max_tokens')):
                    model_config.parameters[parameter_rule.name] = max_tokens

    def organize_prompt_messages(self, app_record: App,
<<<<<<< HEAD
                                model_config: ModelConfigWithCredentialsEntity,
                                prompt_template_entity: PromptTemplateEntity,
                                inputs: dict[str, str],
                                files: list[FileVar],
                                query: Optional[str] = None,
                                context: Optional[str] = None,
                                memory: Optional[TokenBufferMemory] = None) \
=======
                                 model_config: ModelConfigWithCredentialsEntity,
                                 prompt_template_entity: PromptTemplateEntity,
                                 inputs: dict[str, str],
                                 files: list["FileVar"],
                                 query: Optional[str] = None,
                                 context: Optional[str] = None,
                                 memory: Optional[TokenBufferMemory] = None) \
>>>>>>> 3f9720bc
            -> tuple[list[PromptMessage], Optional[list[str]]]:
        """
        组织提示消息
        :param context: 上下文信息
        :param app_record: 应用记录
        :param model_config: 模型配置实体
        :param prompt_template_entity: 提示模板实体
        :param inputs: 输入信息
        :param files: 文件信息
        :param query: 查询信息
        :param memory: 内存（TokenBufferMemory）
        :return: 返回提示消息列表和停止标志（可选）
        """
        # 根据提示模板类型获取提示消息，不考虑内存和上下文
        if prompt_template_entity.prompt_type == PromptTemplateEntity.PromptType.SIMPLE:
            prompt_transform = SimplePromptTransform()
            prompt_messages, stop = prompt_transform.get_prompt(
                app_mode=AppMode.value_of(app_record.mode),
                prompt_template_entity=prompt_template_entity,
                inputs=inputs,
                query=query if query else '',
                files=files,
                context=context,
                memory=memory,
                model_config=model_config
            )
        else:
            # 高级提示配置，禁用内存窗口
            memory_config = MemoryConfig(
                window=MemoryConfig.WindowConfig(
                    enabled=False
                )
            )

            model_mode = ModelMode.value_of(model_config.mode)
            if model_mode == ModelMode.COMPLETION:
                # 完成式提示模板配置
                advanced_completion_prompt_template = prompt_template_entity.advanced_completion_prompt_template
                prompt_template = CompletionModelPromptTemplate(
                    text=advanced_completion_prompt_template.prompt
                )

                if advanced_completion_prompt_template.role_prefix:
                    # 角色前缀配置
                    memory_config.role_prefix = MemoryConfig.RolePrefix(
                        user=advanced_completion_prompt_template.role_prefix.user,
                        assistant=advanced_completion_prompt_template.role_prefix.assistant
                    )
            else:
                # 聊天式提示模板配置
                prompt_template = []
                for message in prompt_template_entity.advanced_chat_prompt_template.messages:
                    prompt_template.append(ChatModelMessage(
                        text=message.text,
                        role=message.role
                    ))

            prompt_transform = AdvancedPromptTransform()
            prompt_messages = prompt_transform.get_prompt(
                prompt_template=prompt_template,
                inputs=inputs,
                query=query if query else '',
                files=files,
                context=context,
                memory_config=memory_config,
                memory=memory,
                model_config=model_config
            )
            stop = model_config.stop

        return prompt_messages, stop

    def direct_output(self, queue_manager: AppQueueManager,
                    app_generate_entity: EasyUIBasedAppGenerateEntity,
                    prompt_messages: list,
                    text: str,
                    stream: bool,
                    usage: Optional[LLMUsage] = None) -> None:
        """
        直接输出功能。
        
        :param queue_manager: 应用队列管理器，用于消息的发布。
        :param app_generate_entity: 应用生成实体，包含应用相关的配置信息。
        :param prompt_messages: 提示信息列表，用于上下文提示。
        :param text: 需要输出的文本内容。
        :param stream: 是否流式输出，如果为True，则将文本内容拆分并逐个发送。
        :param usage: 使用情况，用于记录该操作的使用情况，如果未提供，则默认为空使用情况。
        :return: 无返回值。
        """
        # 如果是流式输出，则将文本按字符逐个发送
        if stream:
            index = 0  # 用于追踪当前发送到哪个字符
            for token in text:  # 拆分文本为单个字符
                chunk = LLMResultChunk(
                    model=app_generate_entity.model_conf.model,
                    prompt_messages=prompt_messages,
                    delta=LLMResultChunkDelta(
                        index=index,  # 当前字符位置
                        message=AssistantPromptMessage(content=token)  # 当前字符内容
                    )
                )

                queue_manager.publish(
                    QueueLLMChunkEvent(
                        chunk=chunk
                    ), PublishFrom.APPLICATION_MANAGER
                )  # 发布到队列
                index += 1
                time.sleep(0.01)  # 为避免发送太频繁，添加短暂停顿

        # 发送文本输出的结束消息，包含完整的文本内容和使用情况
        queue_manager.publish(
            QueueMessageEndEvent(
                llm_result=LLMResult(
                    model=app_generate_entity.model_conf.model,
                    prompt_messages=prompt_messages,
                    message=AssistantPromptMessage(content=text),
                    usage=usage if usage else LLMUsage.empty_usage()  # 如果提供了使用情况则使用，否则使用空使用情况
                ),
            ), PublishFrom.APPLICATION_MANAGER
        )

    def _handle_invoke_result(self, invoke_result: Union[LLMResult, Generator],
                            queue_manager: AppQueueManager,
                            stream: bool,
                            agent: bool = False) -> None:
        """
        处理调用结果。
        
        :param invoke_result: 调用结果，可以是LLMResult类型或Generator类型。
        :param queue_manager: 应用程序队列管理器，用于管理消息队列。
        :param stream: 布尔值，指示结果是否以流的形式返回。
        :param agent: 布尔值，标识是否为代理调用，默认为False。
        :return: 无返回值。
        """
        # 根据结果是否以流的形式返回，选择不同的处理方法
        if not stream:
            self._handle_invoke_result_direct(
                invoke_result=invoke_result,
                queue_manager=queue_manager,
                agent=agent
            )
        else:
            self._handle_invoke_result_stream(
                invoke_result=invoke_result,
                queue_manager=queue_manager,
                agent=agent
            )

    def _handle_invoke_result_direct(self, invoke_result: LLMResult,
                                        queue_manager: AppQueueManager,
                                        agent: bool) -> None:
        """
        处理直接调用结果
        :param invoke_result: 调用结果
        :param queue_manager: 应用程序队列管理器
        :return: 无返回值
        """
        # 向队列管理器发布调用结果结束事件
        queue_manager.publish(
            QueueMessageEndEvent(
                llm_result=invoke_result,
            ), PublishFrom.APPLICATION_MANAGER
        )

    def _handle_invoke_result_stream(self, invoke_result: Generator,
                                    queue_manager: AppQueueManager,
                                    agent: bool) -> None:
        """
        处理调用结果流。
        :param invoke_result: 调用结果，是一个生成器，逐个返回调用结果项。
        :param queue_manager: 应用队列管理器，用于发布消息到不同的队列。
        :param agent: 布尔值，指示是否是代理调用。
        :return: 无返回值。
        """
        # 初始化变量
        model = None
        prompt_messages = []
        text = ''
        usage = None

        # 遍历调用结果，发布消息并累积文本、模型信息等
        for result in invoke_result:
            # 根据是否是代理调用，发布不同类型的事件消息
            if not agent:
                queue_manager.publish(
                    QueueLLMChunkEvent(
                        chunk=result
                    ), PublishFrom.APPLICATION_MANAGER
                )
            else:
                queue_manager.publish(
                    QueueAgentMessageEvent(
                        chunk=result
                    ), PublishFrom.APPLICATION_MANAGER
                )

            # 累加响应文本
            text += result.delta.message.content

            # 初始化或更新模型、提示消息、使用信息
            if not model:
                model = result.model

            if not prompt_messages:
                prompt_messages = result.prompt_messages

            if not usage and result.delta.usage:
                usage = result.delta.usage

        # 如果未获取到使用信息，则创建一个空的使用信息
        if not usage:
            usage = LLMUsage.empty_usage()

        # 构建最终的LLM结果，并发布到队列
        llm_result = LLMResult(
            model=model,
            prompt_messages=prompt_messages,
            message=AssistantPromptMessage(content=text),
            usage=usage
        )

        queue_manager.publish(
            QueueMessageEndEvent(
                llm_result=llm_result,
            ), PublishFrom.APPLICATION_MANAGER
        )

    def moderation_for_inputs(
            self, app_id: str,
            tenant_id: str,
            app_generate_entity: AppGenerateEntity,
            inputs: dict,
            query: str,
            message_id: str,
    ) -> tuple[bool, dict, str]:
        """
        Process sensitive_word_avoidance.
        :param app_id: app id
        :param tenant_id: tenant id
        :param app_generate_entity: app generate entity
        :param inputs: inputs
        :param query: query
        :param message_id: message id
        :return:
        """
        # 初始化输入审查特性对象
        moderation_feature = InputModeration()
        # 执行审查检查
        return moderation_feature.check(
            app_id=app_id,
            tenant_id=tenant_id,
            app_config=app_generate_entity.app_config,
            inputs=inputs,
            query=query if query else '',
            message_id=message_id,
            trace_manager=app_generate_entity.trace_manager
        )

    def check_hosting_moderation(self, application_generate_entity: EasyUIBasedAppGenerateEntity,
                                    queue_manager: AppQueueManager,
                                    prompt_messages: list[PromptMessage]) -> bool:
        """
        检查宿主审核
        :param application_generate_entity: 应用生成实体，包含应用的详细信息
        :param queue_manager: 队列管理器，用于管理审核队列
        :param prompt_messages: 提示消息列表，用于记录和输出过程中的提示信息
        :return: 布尔值，表示审核是否通过
        """
        # 初始化宿主审核特性对象
        hosting_moderation_feature = HostingModerationFeature()
        # 执行审核检查
        moderation_result = hosting_moderation_feature.check(
            application_generate_entity=application_generate_entity,
            prompt_messages=prompt_messages
        )

        # 如果审核不通过，则向用户输出特定消息
        if moderation_result:
            self.direct_output(
                queue_manager=queue_manager,
                app_generate_entity=application_generate_entity,
                prompt_messages=prompt_messages,
                text="I apologize for any confusion, " \
                    "but I'm an AI assistant to be helpful, harmless, and honest.",
                stream=application_generate_entity.stream
            )

        return moderation_result

    def fill_in_inputs_from_external_data_tools(self, tenant_id: str,
                                                    app_id: str,
                                                    external_data_tools: list[ExternalDataVariableEntity],
                                                    inputs: dict,
                                                    query: str) -> dict:
        """
        如果存在，从外部数据工具填充变量输入。

        :param tenant_id: 工作空间id
        :param app_id: 应用id
        :param external_data_tools: 外部数据工具配置
        :param inputs: 输入参数
        :param query: 查询语句
        :return: 填充后的输入参数
        """
        # 初始化外部数据获取特性
        external_data_fetch_feature = ExternalDataFetch()
        # 调用外部数据获取特性进行数据填充
        return external_data_fetch_feature.fetch(
            tenant_id=tenant_id,
            app_id=app_id,
            external_data_tools=external_data_tools,
            inputs=inputs,
            query=query
        )
<<<<<<< HEAD
        
=======

>>>>>>> 3f9720bc
    def query_app_annotations_to_reply(self, app_record: App,
                                        message: Message,
                                        query: str,
                                        user_id: str,
                                        invoke_from: InvokeFrom) -> Optional[MessageAnnotation]:
        """
        查询应用注解以回复
        :param app_record: 应用记录
        :param message: 消息
        :param query: 查询内容
        :param user_id: 用户ID
        :param invoke_from: 调用来源
        :return: 返回查询到的消息注解，可能为None
        """
        # 初始化注解回复特性对象
        annotation_reply_feature = AnnotationReplyFeature()
        # 执行查询，并返回查询结果
        return annotation_reply_feature.query(
            app_record=app_record,
            message=message,
            query=query,
            user_id=user_id,
            invoke_from=invoke_from
        )<|MERGE_RESOLUTION|>--- conflicted
+++ resolved
@@ -137,15 +137,6 @@
                     model_config.parameters[parameter_rule.name] = max_tokens
 
     def organize_prompt_messages(self, app_record: App,
-<<<<<<< HEAD
-                                model_config: ModelConfigWithCredentialsEntity,
-                                prompt_template_entity: PromptTemplateEntity,
-                                inputs: dict[str, str],
-                                files: list[FileVar],
-                                query: Optional[str] = None,
-                                context: Optional[str] = None,
-                                memory: Optional[TokenBufferMemory] = None) \
-=======
                                  model_config: ModelConfigWithCredentialsEntity,
                                  prompt_template_entity: PromptTemplateEntity,
                                  inputs: dict[str, str],
@@ -153,7 +144,6 @@
                                  query: Optional[str] = None,
                                  context: Optional[str] = None,
                                  memory: Optional[TokenBufferMemory] = None) \
->>>>>>> 3f9720bc
             -> tuple[list[PromptMessage], Optional[list[str]]]:
         """
         组织提示消息
@@ -469,11 +459,7 @@
             inputs=inputs,
             query=query
         )
-<<<<<<< HEAD
-        
-=======
-
->>>>>>> 3f9720bc
+
     def query_app_annotations_to_reply(self, app_record: App,
                                         message: Message,
                                         query: str,
