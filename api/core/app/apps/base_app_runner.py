import time
from collections.abc import Generator
from typing import Optional, Union

from core.app.app_config.entities import ExternalDataVariableEntity, PromptTemplateEntity
from core.app.apps.base_app_queue_manager import AppQueueManager, PublishFrom
from core.app.entities.app_invoke_entities import (
    AppGenerateEntity,
    EasyUIBasedAppGenerateEntity,
    InvokeFrom,
    ModelConfigWithCredentialsEntity,
)
from core.app.entities.queue_entities import QueueAgentMessageEvent, QueueLLMChunkEvent, QueueMessageEndEvent
from core.app.features.annotation_reply.annotation_reply import AnnotationReplyFeature
from core.app.features.hosting_moderation.hosting_moderation import HostingModerationFeature
from core.external_data_tool.external_data_fetch import ExternalDataFetch
from core.file.file_obj import FileVar
from core.memory.token_buffer_memory import TokenBufferMemory
from core.model_manager import ModelInstance
from core.model_runtime.entities.llm_entities import LLMResult, LLMResultChunk, LLMResultChunkDelta, LLMUsage
from core.model_runtime.entities.message_entities import AssistantPromptMessage, PromptMessage
from core.model_runtime.entities.model_entities import ModelPropertyKey
from core.model_runtime.errors.invoke import InvokeBadRequestError
from core.moderation.input_moderation import InputModeration
from core.prompt.advanced_prompt_transform import AdvancedPromptTransform
from core.prompt.entities.advanced_prompt_entities import ChatModelMessage, CompletionModelPromptTemplate, MemoryConfig
from core.prompt.simple_prompt_transform import ModelMode, SimplePromptTransform
from models.model import App, AppMode, Message, MessageAnnotation


class AppRunner:
    def get_pre_calculate_rest_tokens(self, app_record: App,
                                      model_config: ModelConfigWithCredentialsEntity,
                                      prompt_template_entity: PromptTemplateEntity,
                                      inputs: dict[str, str],
                                      files: list[FileVar],
                                      query: Optional[str] = None) -> int:
        """
        获取预计算剩余令牌数
        :param app_record: 应用记录
        :param model_config: 模型配置实体
        :param prompt_template_entity: 提示模板实体
        :param inputs: 输入参数
        :param files: 文件列表
        :param query: 查询字符串（可选）
        :return: 剩余令牌数。如果无法确定剩余令牌数，返回-1；如果请求的令牌数超过模型允许的最大值，抛出异常。
        """
        # Invoke model
        model_instance = ModelInstance(
            provider_model_bundle=model_config.provider_model_bundle,
            model=model_config.model
        )

        # 尝试从模型属性中获取上下文大小
        model_context_tokens = model_config.model_schema.model_properties.get(ModelPropertyKey.CONTEXT_SIZE)

        # 遍历参数规则，获取最大令牌数配置
        max_tokens = 0
        for parameter_rule in model_config.model_schema.parameter_rules:
            if (parameter_rule.name == 'max_tokens'
                    or (parameter_rule.use_template and parameter_rule.use_template == 'max_tokens')):
                max_tokens = (model_config.parameters.get(parameter_rule.name)
                              or model_config.parameters.get(parameter_rule.use_template)) or 0

        # 如果未配置上下文大小，返回-1
        if model_context_tokens is None:
            return -1

        # 如果未配置最大令牌数，将最大令牌数设为0
        if max_tokens is None:
            max_tokens = 0

        # 组织提示消息，不包括记忆和上下文
        prompt_messages, stop = self.organize_prompt_messages(
            app_record=app_record,
            model_config=model_config,
            prompt_template_entity=prompt_template_entity,
            inputs=inputs,
            files=files,
            query=query
        )

        prompt_tokens = model_instance.get_llm_num_tokens(
            prompt_messages
        )

        # 计算剩余令牌数
        rest_tokens = model_context_tokens - max_tokens - prompt_tokens
        if rest_tokens < 0:
            # 如果剩余令牌数小于0，表示请求的查询或前缀提示过长，抛出异常
            raise InvokeBadRequestError("Query or prefix prompt is too long, you can reduce the prefix prompt, "
                                        "or shrink the max token, or switch to a llm with a larger token limit size.")

        return rest_tokens

    def recalc_llm_max_tokens(self, model_config: ModelConfigWithCredentialsEntity,
                              prompt_messages: list[PromptMessage]):
        # recalc max_tokens if sum(prompt_token +  max_tokens) over model token limit
        model_instance = ModelInstance(
            provider_model_bundle=model_config.provider_model_bundle,
            model=model_config.model
        )

        # 尝试获取模型的上下文令牌数
        model_context_tokens = model_config.model_schema.model_properties.get(ModelPropertyKey.CONTEXT_SIZE)

        # 统计所有参数规则中名为'max_tokens'或使用模板为'max_tokens'的规则的最大令牌数
        max_tokens = 0
        for parameter_rule in model_config.model_schema.parameter_rules:
            if (parameter_rule.name == 'max_tokens'
                    or (parameter_rule.use_template and parameter_rule.use_template == 'max_tokens')):
                max_tokens = (model_config.parameters.get(parameter_rule.name)
                            or model_config.parameters.get(parameter_rule.use_template)) or 0

        # 如果没有获取到上下文令牌数，直接返回-1
        if model_context_tokens is None:
            return -1

        # 如果没有指定最大令牌数，则默认为0
        if max_tokens is None:
            max_tokens = 0

        prompt_tokens = model_instance.get_llm_num_tokens(
            prompt_messages
        )

        # 如果提示消息和最大令牌数的总和超过模型的上下文令牌数，调整最大令牌数
        if prompt_tokens + max_tokens > model_context_tokens:
            max_tokens = max(model_context_tokens - prompt_tokens, 16)

            # 更新模型配置中的最大令牌数参数
            for parameter_rule in model_config.model_schema.parameter_rules:
                if (parameter_rule.name == 'max_tokens'
                        or (parameter_rule.use_template and parameter_rule.use_template == 'max_tokens')):
                    model_config.parameters[parameter_rule.name] = max_tokens

    def organize_prompt_messages(self, app_record: App,
                                model_config: ModelConfigWithCredentialsEntity,
                                prompt_template_entity: PromptTemplateEntity,
                                inputs: dict[str, str],
                                files: list[FileVar],
                                query: Optional[str] = None,
                                context: Optional[str] = None,
                                memory: Optional[TokenBufferMemory] = None) \
            -> tuple[list[PromptMessage], Optional[list[str]]]:
        """
        组织提示消息
        :param context: 上下文信息
        :param app_record: 应用记录
        :param model_config: 模型配置实体
        :param prompt_template_entity: 提示模板实体
        :param inputs: 输入信息
        :param files: 文件信息
        :param query: 查询信息
        :param memory: 内存（TokenBufferMemory）
        :return: 返回提示消息列表和停止标志（可选）
        """
        # 根据提示模板类型获取提示消息，不考虑内存和上下文
        if prompt_template_entity.prompt_type == PromptTemplateEntity.PromptType.SIMPLE:
            prompt_transform = SimplePromptTransform()
            prompt_messages, stop = prompt_transform.get_prompt(
                app_mode=AppMode.value_of(app_record.mode),
                prompt_template_entity=prompt_template_entity,
                inputs=inputs,
                query=query if query else '',
                files=files,
                context=context,
                memory=memory,
                model_config=model_config
            )
        else:
            # 高级提示配置，禁用内存窗口
            memory_config = MemoryConfig(
                window=MemoryConfig.WindowConfig(
                    enabled=False
                )
            )

            model_mode = ModelMode.value_of(model_config.mode)
            if model_mode == ModelMode.COMPLETION:
                # 完成式提示模板配置
                advanced_completion_prompt_template = prompt_template_entity.advanced_completion_prompt_template
                prompt_template = CompletionModelPromptTemplate(
                    text=advanced_completion_prompt_template.prompt
                )

                if advanced_completion_prompt_template.role_prefix:
                    # 角色前缀配置
                    memory_config.role_prefix = MemoryConfig.RolePrefix(
                        user=advanced_completion_prompt_template.role_prefix.user,
                        assistant=advanced_completion_prompt_template.role_prefix.assistant
                    )
            else:
                # 聊天式提示模板配置
                prompt_template = []
                for message in prompt_template_entity.advanced_chat_prompt_template.messages:
                    prompt_template.append(ChatModelMessage(
                        text=message.text,
                        role=message.role
                    ))

            prompt_transform = AdvancedPromptTransform()
            prompt_messages = prompt_transform.get_prompt(
                prompt_template=prompt_template,
                inputs=inputs,
                query=query if query else '',
                files=files,
                context=context,
                memory_config=memory_config,
                memory=memory,
                model_config=model_config
            )
            stop = model_config.stop

        return prompt_messages, stop

    def direct_output(self, queue_manager: AppQueueManager,
                    app_generate_entity: EasyUIBasedAppGenerateEntity,
                    prompt_messages: list,
                    text: str,
                    stream: bool,
                    usage: Optional[LLMUsage] = None) -> None:
        """
        直接输出功能。
        
        :param queue_manager: 应用队列管理器，用于消息的发布。
        :param app_generate_entity: 应用生成实体，包含应用相关的配置信息。
        :param prompt_messages: 提示信息列表，用于上下文提示。
        :param text: 需要输出的文本内容。
        :param stream: 是否流式输出，如果为True，则将文本内容拆分并逐个发送。
        :param usage: 使用情况，用于记录该操作的使用情况，如果未提供，则默认为空使用情况。
        :return: 无返回值。
        """
        # 如果是流式输出，则将文本按字符逐个发送
        if stream:
            index = 0  # 用于追踪当前发送到哪个字符
            for token in text:  # 拆分文本为单个字符
                chunk = LLMResultChunk(
                    model=app_generate_entity.model_conf.model,
                    prompt_messages=prompt_messages,
                    delta=LLMResultChunkDelta(
                        index=index,  # 当前字符位置
                        message=AssistantPromptMessage(content=token)  # 当前字符内容
                    )
                )

                queue_manager.publish(
                    QueueLLMChunkEvent(
                        chunk=chunk
                    ), PublishFrom.APPLICATION_MANAGER
                )  # 发布到队列
                index += 1
                time.sleep(0.01)  # 为避免发送太频繁，添加短暂停顿

        # 发送文本输出的结束消息，包含完整的文本内容和使用情况
        queue_manager.publish(
            QueueMessageEndEvent(
                llm_result=LLMResult(
                    model=app_generate_entity.model_conf.model,
                    prompt_messages=prompt_messages,
                    message=AssistantPromptMessage(content=text),
                    usage=usage if usage else LLMUsage.empty_usage()  # 如果提供了使用情况则使用，否则使用空使用情况
                ),
            ), PublishFrom.APPLICATION_MANAGER
        )

    def _handle_invoke_result(self, invoke_result: Union[LLMResult, Generator],
                            queue_manager: AppQueueManager,
                            stream: bool,
                            agent: bool = False) -> None:
        """
        处理调用结果。
        
        :param invoke_result: 调用结果，可以是LLMResult类型或Generator类型。
        :param queue_manager: 应用程序队列管理器，用于管理消息队列。
        :param stream: 布尔值，指示结果是否以流的形式返回。
        :param agent: 布尔值，标识是否为代理调用，默认为False。
        :return: 无返回值。
        """
        # 根据结果是否以流的形式返回，选择不同的处理方法
        if not stream:
            self._handle_invoke_result_direct(
                invoke_result=invoke_result,
                queue_manager=queue_manager,
                agent=agent
            )
        else:
            self._handle_invoke_result_stream(
                invoke_result=invoke_result,
                queue_manager=queue_manager,
                agent=agent
            )

    def _handle_invoke_result_direct(self, invoke_result: LLMResult,
                                        queue_manager: AppQueueManager,
                                        agent: bool) -> None:
        """
        处理直接调用结果
        :param invoke_result: 调用结果
        :param queue_manager: 应用程序队列管理器
        :return: 无返回值
        """
        # 向队列管理器发布调用结果结束事件
        queue_manager.publish(
            QueueMessageEndEvent(
                llm_result=invoke_result,
            ), PublishFrom.APPLICATION_MANAGER
        )

    def _handle_invoke_result_stream(self, invoke_result: Generator,
                                    queue_manager: AppQueueManager,
                                    agent: bool) -> None:
        """
        处理调用结果流。
        :param invoke_result: 调用结果，是一个生成器，逐个返回调用结果项。
        :param queue_manager: 应用队列管理器，用于发布消息到不同的队列。
        :param agent: 布尔值，指示是否是代理调用。
        :return: 无返回值。
        """
        # 初始化变量
        model = None
        prompt_messages = []
        text = ''
        usage = None

        # 遍历调用结果，发布消息并累积文本、模型信息等
        for result in invoke_result:
            # 根据是否是代理调用，发布不同类型的事件消息
            if not agent:
                queue_manager.publish(
                    QueueLLMChunkEvent(
                        chunk=result
                    ), PublishFrom.APPLICATION_MANAGER
                )
            else:
                queue_manager.publish(
                    QueueAgentMessageEvent(
                        chunk=result
                    ), PublishFrom.APPLICATION_MANAGER
                )

            # 累加响应文本
            text += result.delta.message.content

            # 初始化或更新模型、提示消息、使用信息
            if not model:
                model = result.model

            if not prompt_messages:
                prompt_messages = result.prompt_messages

            if not usage and result.delta.usage:
                usage = result.delta.usage

        # 如果未获取到使用信息，则创建一个空的使用信息
        if not usage:
            usage = LLMUsage.empty_usage()

        # 构建最终的LLM结果，并发布到队列
        llm_result = LLMResult(
            model=model,
            prompt_messages=prompt_messages,
            message=AssistantPromptMessage(content=text),
            usage=usage
        )

        queue_manager.publish(
            QueueMessageEndEvent(
                llm_result=llm_result,
            ), PublishFrom.APPLICATION_MANAGER
        )

<<<<<<< HEAD
    def moderation_for_inputs(self, app_id: str,
                            tenant_id: str,
                            app_generate_entity: AppGenerateEntity,
                            inputs: dict,
                            query: str) -> tuple[bool, dict, str]:
        """
        处理输入内容的审查流程。
        
        :param app_id: 应用ID
        :param tenant_id: 租户ID
        :param app_generate_entity: 应用生成实体，包含应用配置等信息
        :param inputs: 输入的内容字典
        :param query: 查询字符串，可能为空
        :return: 返回一个元组，包含审查结果（布尔值，是否通过审查）、审查详细信息（字典）和查询字符串（字符串）
=======
    def moderation_for_inputs(
            self, app_id: str,
            tenant_id: str,
            app_generate_entity: AppGenerateEntity,
            inputs: dict,
            query: str,
            message_id: str,
    ) -> tuple[bool, dict, str]:
        """
        Process sensitive_word_avoidance.
        :param app_id: app id
        :param tenant_id: tenant id
        :param app_generate_entity: app generate entity
        :param inputs: inputs
        :param query: query
        :param message_id: message id
        :return:
>>>>>>> 57729823
        """
        # 初始化输入审查特性对象
        moderation_feature = InputModeration()
        # 执行审查检查
        return moderation_feature.check(
            app_id=app_id,
            tenant_id=tenant_id,
            app_config=app_generate_entity.app_config,
            inputs=inputs,
            query=query if query else '',
            message_id=message_id,
            trace_manager=app_generate_entity.trace_manager
        )
    
    def check_hosting_moderation(self, application_generate_entity: EasyUIBasedAppGenerateEntity,
                                    queue_manager: AppQueueManager,
                                    prompt_messages: list[PromptMessage]) -> bool:
        """
        检查宿主审核
        :param application_generate_entity: 应用生成实体，包含应用的详细信息
        :param queue_manager: 队列管理器，用于管理审核队列
        :param prompt_messages: 提示消息列表，用于记录和输出过程中的提示信息
        :return: 布尔值，表示审核是否通过
        """
        # 初始化宿主审核特性对象
        hosting_moderation_feature = HostingModerationFeature()
        # 执行审核检查
        moderation_result = hosting_moderation_feature.check(
            application_generate_entity=application_generate_entity,
            prompt_messages=prompt_messages
        )

        # 如果审核不通过，则向用户输出特定消息
        if moderation_result:
            self.direct_output(
                queue_manager=queue_manager,
                app_generate_entity=application_generate_entity,
                prompt_messages=prompt_messages,
                text="I apologize for any confusion, " \
                    "but I'm an AI assistant to be helpful, harmless, and honest.",
                stream=application_generate_entity.stream
            )

        return moderation_result

    def fill_in_inputs_from_external_data_tools(self, tenant_id: str,
                                                    app_id: str,
                                                    external_data_tools: list[ExternalDataVariableEntity],
                                                    inputs: dict,
                                                    query: str) -> dict:
        """
        如果存在，从外部数据工具填充变量输入。

        :param tenant_id: 工作空间id
        :param app_id: 应用id
        :param external_data_tools: 外部数据工具配置
        :param inputs: 输入参数
        :param query: 查询语句
        :return: 填充后的输入参数
        """
        # 初始化外部数据获取特性
        external_data_fetch_feature = ExternalDataFetch()
        # 调用外部数据获取特性进行数据填充
        return external_data_fetch_feature.fetch(
            tenant_id=tenant_id,
            app_id=app_id,
            external_data_tools=external_data_tools,
            inputs=inputs,
            query=query
        )
        
    def query_app_annotations_to_reply(self, app_record: App,
                                        message: Message,
                                        query: str,
                                        user_id: str,
                                        invoke_from: InvokeFrom) -> Optional[MessageAnnotation]:
        """
        查询应用注解以回复
        :param app_record: 应用记录
        :param message: 消息
        :param query: 查询内容
        :param user_id: 用户ID
        :param invoke_from: 调用来源
        :return: 返回查询到的消息注解，可能为None
        """
        # 初始化注解回复特性对象
        annotation_reply_feature = AnnotationReplyFeature()
        # 执行查询，并返回查询结果
        return annotation_reply_feature.query(
            app_record=app_record,
            message=message,
            query=query,
            user_id=user_id,
            invoke_from=invoke_from
        )<|MERGE_RESOLUTION|>--- conflicted
+++ resolved
@@ -370,22 +370,6 @@
             ), PublishFrom.APPLICATION_MANAGER
         )
 
-<<<<<<< HEAD
-    def moderation_for_inputs(self, app_id: str,
-                            tenant_id: str,
-                            app_generate_entity: AppGenerateEntity,
-                            inputs: dict,
-                            query: str) -> tuple[bool, dict, str]:
-        """
-        处理输入内容的审查流程。
-        
-        :param app_id: 应用ID
-        :param tenant_id: 租户ID
-        :param app_generate_entity: 应用生成实体，包含应用配置等信息
-        :param inputs: 输入的内容字典
-        :param query: 查询字符串，可能为空
-        :return: 返回一个元组，包含审查结果（布尔值，是否通过审查）、审查详细信息（字典）和查询字符串（字符串）
-=======
     def moderation_for_inputs(
             self, app_id: str,
             tenant_id: str,
@@ -403,7 +387,6 @@
         :param query: query
         :param message_id: message id
         :return:
->>>>>>> 57729823
         """
         # 初始化输入审查特性对象
         moderation_feature = InputModeration()
