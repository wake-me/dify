from collections.abc import Mapping
from typing import Any

from core.app.app_config.entities import AppAdditionalFeatures
from core.app.app_config.features.file_upload.manager import FileUploadConfigManager
from core.app.app_config.features.more_like_this.manager import MoreLikeThisConfigManager
from core.app.app_config.features.opening_statement.manager import OpeningStatementConfigManager
from core.app.app_config.features.retrieval_resource.manager import RetrievalResourceConfigManager
from core.app.app_config.features.speech_to_text.manager import SpeechToTextConfigManager
from core.app.app_config.features.suggested_questions_after_answer.manager import (
    SuggestedQuestionsAfterAnswerConfigManager,
)
from core.app.app_config.features.text_to_speech.manager import TextToSpeechConfigManager
from models.model import AppMode


class BaseAppConfigManager:
<<<<<<< HEAD

    @classmethod
    def convert_to_config_dict(cls, config_from: EasyUIBasedAppModelConfigFrom,
                                app_model_config: Union[AppModelConfig, dict],
                                config_dict: Optional[dict] = None) -> dict:
        """
        将应用模型配置转换为配置字典
        :param config_from: 应用模型配置的来源
        :param app_model_config: 应用模型配置，可以是AppModelConfig实例或其字典表示
        :param config_dict: 应用模型配置字典，如果提供，则将结果存储在此字典中
        :return: 转换后的配置字典
        """
        if config_from != EasyUIBasedAppModelConfigFrom.ARGS:
            # 当配置来源不是命令行参数时，将应用模型配置转换为字典并复制到config_dict中
            app_model_config_dict = app_model_config.to_dict() if isinstance(app_model_config, AppModelConfig) else app_model_config
            config_dict = app_model_config_dict.copy()

        return config_dict

=======
>>>>>>> 5b32f2e0
    @classmethod
    def convert_features(cls, config_dict: Mapping[str, Any], app_mode: AppMode) -> AppAdditionalFeatures:
        """
        将应用配置转换为应用模型配置

        :param config_dict: 应用配置字典
        :param app_mode: 应用模式
        :return: 返回应用附加功能对象，包含各种配置转换后的结果
        """
<<<<<<< HEAD
        # 复制配置字典，以避免原始配置被修改
        config_dict = config_dict.copy()
=======
        config_dict = dict(config_dict.items())
>>>>>>> 5b32f2e0

        # 初始化附加功能对象
        additional_features = AppAdditionalFeatures()
        # 转换检索资源配置
        additional_features.show_retrieve_source = RetrievalResourceConfigManager.convert(
            config=config_dict
        )

        # 根据应用模式，转换文件上传配置
        additional_features.file_upload = FileUploadConfigManager.convert(
            config=config_dict,
            is_vision=app_mode in [AppMode.CHAT, AppMode.COMPLETION, AppMode.AGENT_CHAT]
        )

        # 转换开场白配置
        additional_features.opening_statement, additional_features.suggested_questions = \
            OpeningStatementConfigManager.convert(
                config=config_dict
            )

        # 转换回答后的建议问题配置
        additional_features.suggested_questions_after_answer = SuggestedQuestionsAfterAnswerConfigManager.convert(
            config=config_dict
        )

        # 转换更多类似内容配置
        additional_features.more_like_this = MoreLikeThisConfigManager.convert(
            config=config_dict
        )

        # 转换语音转文本配置
        additional_features.speech_to_text = SpeechToTextConfigManager.convert(
            config=config_dict
        )

        # 转换文本转语音配置
        additional_features.text_to_speech = TextToSpeechConfigManager.convert(
            config=config_dict
        )

        return additional_features<|MERGE_RESOLUTION|>--- conflicted
+++ resolved
@@ -15,28 +15,6 @@
 
 
 class BaseAppConfigManager:
-<<<<<<< HEAD
-
-    @classmethod
-    def convert_to_config_dict(cls, config_from: EasyUIBasedAppModelConfigFrom,
-                                app_model_config: Union[AppModelConfig, dict],
-                                config_dict: Optional[dict] = None) -> dict:
-        """
-        将应用模型配置转换为配置字典
-        :param config_from: 应用模型配置的来源
-        :param app_model_config: 应用模型配置，可以是AppModelConfig实例或其字典表示
-        :param config_dict: 应用模型配置字典，如果提供，则将结果存储在此字典中
-        :return: 转换后的配置字典
-        """
-        if config_from != EasyUIBasedAppModelConfigFrom.ARGS:
-            # 当配置来源不是命令行参数时，将应用模型配置转换为字典并复制到config_dict中
-            app_model_config_dict = app_model_config.to_dict() if isinstance(app_model_config, AppModelConfig) else app_model_config
-            config_dict = app_model_config_dict.copy()
-
-        return config_dict
-
-=======
->>>>>>> 5b32f2e0
     @classmethod
     def convert_features(cls, config_dict: Mapping[str, Any], app_mode: AppMode) -> AppAdditionalFeatures:
         """
@@ -46,12 +24,7 @@
         :param app_mode: 应用模式
         :return: 返回应用附加功能对象，包含各种配置转换后的结果
         """
-<<<<<<< HEAD
-        # 复制配置字典，以避免原始配置被修改
-        config_dict = config_dict.copy()
-=======
         config_dict = dict(config_dict.items())
->>>>>>> 5b32f2e0
 
         # 初始化附加功能对象
         additional_features = AppAdditionalFeatures()
