from typing import Optional

from core.app.app_config.entities import FileExtraConfig


class FileUploadConfigManager:
    @classmethod
    def convert(cls, config: dict, is_vision: bool = True) -> Optional[FileExtraConfig]:
        """
        将模型配置转换为特定于文件上传的额外配置。

        :param config: 模型配置参数
        :param is_vision: 如果为True，则表示特性是视觉特性
        :return: 根据配置生成的FileExtraConfig对象，如果没有相应的配置，则返回None
        """
        # 尝试从配置中获取文件上传字典
        file_upload_dict = config.get('file_upload')
        if file_upload_dict:
<<<<<<< HEAD
            # 检查并处理图像配置
            if 'image' in file_upload_dict and file_upload_dict['image']:
=======
            if file_upload_dict.get('image'):
>>>>>>> 1b2d8629
                if 'enabled' in file_upload_dict['image'] and file_upload_dict['image']['enabled']:
                    # 构建图像配置字典
                    image_config = {
                        'number_limits': file_upload_dict['image']['number_limits'],
                        'transfer_methods': file_upload_dict['image']['transfer_methods']
                    }

                    # 如果是视觉特性，添加详细配置
                    if is_vision:
                        image_config['detail'] = file_upload_dict['image']['detail']

                    # 返回包含图像配置的FileExtraConfig对象
                    return FileExtraConfig(
                        image_config=image_config
                    )

        # 如果没有符合的配置，返回None
        return None

    @classmethod
    def validate_and_set_defaults(cls, config: dict, is_vision: bool = True) -> tuple[dict, list[str]]:
        """
        验证文件上传配置并设置默认值。

        :param config: 应用模型配置参数
        :param is_vision: 如果为True，则表示特性是视觉特性
        :return: 经过验证和设置默认值后的配置字典，以及一个包含已处理配置项名称的列表
        """
        # 检查并确保file_upload配置存在
        if not config.get("file_upload"):
            config["file_upload"] = {}

        # 确保file_upload配置为字典类型
        if not isinstance(config["file_upload"], dict):
            raise ValueError("file_upload must be of dict type")

        # 初始化或校验image配置
        if not config["file_upload"].get("image"):
            config["file_upload"]["image"] = {"enabled": False}

        # 验证并设置图像配置的启用状态、数量限制、详细程度和传输方法
        if config['file_upload']['image']['enabled']:
            number_limits = config['file_upload']['image']['number_limits']
            # 验证数量限制的范围
            if number_limits < 1 or number_limits > 6:
                raise ValueError("number_limits must be in [1, 6]")
            
            # 如果是视觉特性，验证详细程度配置
            if is_vision:
                detail = config['file_upload']['image']['detail']
                if detail not in ['high', 'low']:
                    raise ValueError("detail must be in ['high', 'low']")

            # 验证传输方法配置
            transfer_methods = config['file_upload']['image']['transfer_methods']
            if not isinstance(transfer_methods, list):
                raise ValueError("transfer_methods must be of list type")
            for method in transfer_methods:
                if method not in ['remote_url', 'local_file']:
                    raise ValueError("transfer_methods must be in ['remote_url', 'local_file']")

        # 返回更新后的配置和处理的配置项列表
        return config, ["file_upload"]<|MERGE_RESOLUTION|>--- conflicted
+++ resolved
@@ -16,12 +16,7 @@
         # 尝试从配置中获取文件上传字典
         file_upload_dict = config.get('file_upload')
         if file_upload_dict:
-<<<<<<< HEAD
-            # 检查并处理图像配置
-            if 'image' in file_upload_dict and file_upload_dict['image']:
-=======
             if file_upload_dict.get('image'):
->>>>>>> 1b2d8629
                 if 'enabled' in file_upload_dict['image'] and file_upload_dict['image']['enabled']:
                     # 构建图像配置字典
                     image_config = {
