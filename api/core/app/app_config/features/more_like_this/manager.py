class MoreLikeThisConfigManager:
    @classmethod
    def convert(cls, config: dict) -> bool:
        """
        将模型配置转换为特定的模型配置格式。

        :param config: 模型配置参数字典。
        :return: 布尔值，表示是否启用了"more_like_this"特性。
        """
        more_like_this = False  # 默认不启用"more_like_this"特性
        # 尝试从配置中获取"more_like_this"字典
        more_like_this_dict = config.get('more_like_this')
        if more_like_this_dict:
<<<<<<< HEAD
            # 如果"more_like_this"字典中包含"enabled"且其值为真，则启用"more_like_this"特性
            if 'enabled' in more_like_this_dict and more_like_this_dict['enabled']:
=======
            if more_like_this_dict.get('enabled'):
>>>>>>> 1b2d8629
                more_like_this = True
        return more_like_this

    @classmethod
    def validate_and_set_defaults(cls, config: dict) -> tuple[dict, list[str]]:
        """
        验证并为"more_like_this"特性设置默认值。

        :param config: 应用模型配置参数字典。
        :return: 一个元组，包含校验后的配置字典和被修改的字段列表。
        :raises ValueError: 如果"more_like_this"配置项不是字典类型或"enabled"项不是布尔类型。
        """
        # 如果配置中没有"more_like_this"项，则默认设置为不启用
        if not config.get("more_like_this"):
            config["more_like_this"] = {
                "enabled": False
            }

        # 如果"more_like_this"不是字典类型，则抛出异常
        if not isinstance(config["more_like_this"], dict):
            raise ValueError("more_like_this must be of dict type")

        # 如果"more_like_this"未启用或者"enabled"字段不存在，则默认设置为不启用
        if "enabled" not in config["more_like_this"] or not config["more_like_this"]["enabled"]:
            config["more_like_this"]["enabled"] = False

        # 如果"enabled"字段不是布尔类型，则抛出异常
        if not isinstance(config["more_like_this"]["enabled"], bool):
            raise ValueError("enabled in more_like_this must be of boolean type")

        return config, ["more_like_this"]<|MERGE_RESOLUTION|>--- conflicted
+++ resolved
@@ -11,12 +11,7 @@
         # 尝试从配置中获取"more_like_this"字典
         more_like_this_dict = config.get('more_like_this')
         if more_like_this_dict:
-<<<<<<< HEAD
-            # 如果"more_like_this"字典中包含"enabled"且其值为真，则启用"more_like_this"特性
-            if 'enabled' in more_like_this_dict and more_like_this_dict['enabled']:
-=======
             if more_like_this_dict.get('enabled'):
->>>>>>> 1b2d8629
                 more_like_this = True
         return more_like_this
 
