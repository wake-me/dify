--- conflicted
+++ resolved
@@ -10,13 +10,7 @@
         :param config: 模型配置参数
         :return: 返回是否启用了语音合成的布尔值
         """
-<<<<<<< HEAD
-        # 初始化语音合成标志为False
-        text_to_speech = False
-        # 尝试从配置中获取语音合成字典
-=======
         text_to_speech = None
->>>>>>> 5b32f2e0
         text_to_speech_dict = config.get('text_to_speech')
         # 如果语音合成字典存在且启用标志为真，则启用语音合成
         if text_to_speech_dict:
