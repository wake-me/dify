from typing import Optional

from core.app.app_config.entities import SensitiveWordAvoidanceEntity
from core.moderation.factory import ModerationFactory


class SensitiveWordAvoidanceConfigManager:
    """
    敏感词规避配置管理器类，用于处理敏感词规避相关的配置管理任务。
    """

    @classmethod
    def convert(cls, config: dict) -> Optional[SensitiveWordAvoidanceEntity]:
        """
        将配置字典转换为敏感词规避实体对象。

        :param config: 包含敏感词规避配置的字典。
        :return: 如果配置启用且有效，则返回敏感词规避实体对象；否则返回None。
        """
        # 尝试获取敏感词规避配置
        sensitive_word_avoidance_dict = config.get('sensitive_word_avoidance')
        if not sensitive_word_avoidance_dict:
            return None

<<<<<<< HEAD
        # 检查是否启用了敏感词规避，并构造相应实体对象
        if 'enabled' in sensitive_word_avoidance_dict and sensitive_word_avoidance_dict['enabled']:
=======
        if sensitive_word_avoidance_dict.get('enabled'):
>>>>>>> 1b2d8629
            return SensitiveWordAvoidanceEntity(
                type=sensitive_word_avoidance_dict.get('type'),
                config=sensitive_word_avoidance_dict.get('config'),
            )
        else:
            return None

    @classmethod
    def validate_and_set_defaults(cls, tenant_id, config: dict, only_structure_validate: bool = False) \
            -> tuple[dict, list[str]]:
        """
        验证并设置敏感词规避配置的默认值。

        :param tenant_id: 租户ID，用于验证配置时的上下文标识。
        :param config: 待验证和设置默认值的配置字典。
        :param only_structure_validate: 是否仅进行结构验证，不校验具体配置内容。
        :return: 一个元组，包含校验并更新后的配置字典和一个影响范围列表。
        """
        # 如果配置中没有敏感词规避部分，则初始化为禁用状态
        if not config.get("sensitive_word_avoidance"):
            config["sensitive_word_avoidance"] = {
                "enabled": False
            }

        # 确保敏感词规避配置是字典类型
        if not isinstance(config["sensitive_word_avoidance"], dict):
            raise ValueError("sensitive_word_avoidance must be of dict type")

        # 如果未明确启用敏感词规避，则设置为禁用
        if "enabled" not in config["sensitive_word_avoidance"] or not config["sensitive_word_avoidance"]["enabled"]:
            config["sensitive_word_avoidance"]["enabled"] = False

        # 如果启用了敏感词规避，则进行进一步的验证和设置
        if config["sensitive_word_avoidance"]["enabled"]:
            # 必须指定规避类型
            if not config["sensitive_word_avoidance"].get("type"):
                raise ValueError("sensitive_word_avoidance.type is required")

            # 如果不仅进行结构验证，则对配置内容进行校验
            if not only_structure_validate:
                typ = config["sensitive_word_avoidance"]["type"]
                sensitive_word_avoidance_config = config["sensitive_word_avoidance"]["config"]

                ModerationFactory.validate_config(
                    name=typ,
                    tenant_id=tenant_id,
                    config=sensitive_word_avoidance_config
                )

        return config, ["sensitive_word_avoidance"]<|MERGE_RESOLUTION|>--- conflicted
+++ resolved
@@ -22,12 +22,7 @@
         if not sensitive_word_avoidance_dict:
             return None
 
-<<<<<<< HEAD
-        # 检查是否启用了敏感词规避，并构造相应实体对象
-        if 'enabled' in sensitive_word_avoidance_dict and sensitive_word_avoidance_dict['enabled']:
-=======
         if sensitive_word_avoidance_dict.get('enabled'):
->>>>>>> 1b2d8629
             return SensitiveWordAvoidanceEntity(
                 type=sensitive_word_avoidance_dict.get('type'),
                 config=sensitive_word_avoidance_dict.get('config'),
