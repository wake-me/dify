--- conflicted
+++ resolved
@@ -184,12 +184,6 @@
 
     query_variable: Optional[str] = None  # 仅当应用模式为补全时有效
 
-<<<<<<< HEAD
-    retrieve_strategy: RetrieveStrategy  # 检索策略
-    top_k: Optional[int] = None  # 返回结果的最大数量
-    score_threshold: Optional[float] = None  # 分数阈值，用于过滤结果
-    reranking_model: Optional[dict] = None  # 用于重新排序的模型配置
-=======
     retrieve_strategy: RetrieveStrategy
     top_k: Optional[int] = None
     score_threshold: Optional[float] = .0
@@ -199,7 +193,6 @@
     reranking_enabled: Optional[bool] = True
 
 
->>>>>>> 5b32f2e0
 
 
 class DatasetEntity(BaseModel):
