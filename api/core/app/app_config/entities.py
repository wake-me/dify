--- conflicted
+++ resolved
@@ -246,19 +246,6 @@
     tracing_provider: str
 
 
-<<<<<<< HEAD
-class FileExtraConfig(BaseModel):
-    """
-    文件上传额外配置实体类。
-    该类用于定义文件上传时的额外配置信息。
-    
-    属性:
-    - image_config: 可选的字典，存储关于图片上传的额外配置信息，键值对形式。
-    """
-=======
->>>>>>> 3f9720bc
-
-    image_config: Optional[dict[str, Any]] = None
 
 class AppAdditionalFeatures(BaseModel):
     """
