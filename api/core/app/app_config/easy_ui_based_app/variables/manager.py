import re

from core.app.app_config.entities import ExternalDataVariableEntity, VariableEntity, VariableEntityType
from core.external_data_tool.factory import ExternalDataToolFactory


class BasicVariablesConfigManager:
    @classmethod
    def convert(cls, config: dict) -> tuple[list[VariableEntity], list[ExternalDataVariableEntity]]:
        """
        将模型配置转换为模型配置。

        :param config: 模型配置参数
        :return: 一个元组，包含两个元素：变量列表和外部数据变量列表
        """
<<<<<<< HEAD
        external_data_variables = []  # 外部数据变量列表
        variables = []  # 变量列表
=======
        external_data_variables = []
        variable_entities = []
>>>>>>> b035c02f

        # 处理旧的external_data_tools
        external_data_tools = config.get('external_data_tools', [])
        for external_data_tool in external_data_tools:
            # 如果未启用或者启用标志为False，则跳过
            if 'enabled' not in external_data_tool or not external_data_tool['enabled']:
                continue

            external_data_variables.append(
                ExternalDataVariableEntity(
                    variable=external_data_tool['variable'],
                    type=external_data_tool['type'],
                    config=external_data_tool['config']
                )
            )

<<<<<<< HEAD
        # 处理variables和external_data_tools
        for variable in config.get('user_input_form', []):
            typ = list(variable.keys())[0]
            if typ == 'external_data_tool':
                val = variable[typ]
                # 如果缺少config，则跳过
                if 'config' not in val:
=======
        # variables and external_data_tools
        for variables in config.get('user_input_form', []):
            variable_type = list(variables.keys())[0]
            if variable_type == VariableEntityType.EXTERNAL_DATA_TOOL:
                variable = variables[variable_type]
                if 'config' not in variable:
>>>>>>> b035c02f
                    continue

                external_data_variables.append(
                    ExternalDataVariableEntity(
                        variable=variable['variable'],
                        type=variable['type'],
                        config=variable['config']
                    )
                )
            elif variable_type in [
                VariableEntityType.TEXT_INPUT,
                VariableEntityType.PARAGRAPH,
                VariableEntityType.NUMBER,
                VariableEntityType.SELECT,
            ]:
                variable = variables[variable_type]
                variable_entities.append(
                    VariableEntity(
                        type=variable_type,
                        variable=variable.get('variable'),
                        description=variable.get('description'),
                        label=variable.get('label'),
                        required=variable.get('required', False),
                        max_length=variable.get('max_length'),
                        options=variable.get('options'),
                        default=variable.get('default'),
                    )
                )

        return variable_entities, external_data_variables

    @classmethod
    def validate_and_set_defaults(cls, tenant_id: str, config: dict) -> tuple[dict, list[str]]:
        """
        验证并设置用户输入表单的默认值。

        :param tenant_id: 工作空间ID
        :param config: 应用模型配置参数
        :return: 一个元组，包含两个元素：配置字典和相关配置键列表
        """
        related_config_keys = []
        # 验证并设置变量的默认值
        config, current_related_config_keys = cls.validate_variables_and_set_defaults(config)
        related_config_keys.extend(current_related_config_keys)

        # 验证并设置外部数据工具的默认值
        config, current_related_config_keys = cls.validate_external_data_tools_and_set_defaults(tenant_id, config)
        related_config_keys.extend(current_related_config_keys)

        return config, related_config_keys

    @classmethod
    def validate_variables_and_set_defaults(cls, config: dict) -> tuple[dict, list[str]]:
        """
        验证并设置用户输入表单的默认值。

        :param config: 应用模型配置参数
        :return: 一个元组，包含两个元素：配置字典和相关配置键列表
        """
        if not config.get("user_input_form"):
            config["user_input_form"] = []

        if not isinstance(config["user_input_form"], list):
            raise ValueError("user_input_form must be a list of objects")

        variables = []
        for item in config["user_input_form"]:
            key = list(item.keys())[0]
            # 验证表单项类型
            if key not in ["text-input", "select", "paragraph", "number", "external_data_tool"]:
                raise ValueError("Keys in user_input_form list can only be 'text-input', 'paragraph'  or 'select'")

            form_item = item[key]
            # 验证标签是否存在且为字符串类型
            if 'label' not in form_item:
                raise ValueError("label is required in user_input_form")

            if not isinstance(form_item["label"], str):
                raise ValueError("label in user_input_form must be of string type")

            # 验证变量名是否存在且为字符串类型，且不能以数字开头
            if 'variable' not in form_item:
                raise ValueError("variable is required in user_input_form")

            if not isinstance(form_item["variable"], str):
                raise ValueError("variable in user_input_form must be of string type")

            pattern = re.compile(r"^(?!\d)[\u4e00-\u9fa5A-Za-z0-9_\U0001F300-\U0001F64F\U0001F680-\U0001F6FF]{1,100}$")
            if pattern.match(form_item["variable"]) is None:
                raise ValueError("variable in user_input_form must be a string, "
                                 "and cannot start with a number")

            variables.append(form_item["variable"])

            # 设置required字段的默认值为False
            if 'required' not in form_item or not form_item["required"]:
                form_item["required"] = False

            if not isinstance(form_item["required"], bool):
                raise ValueError("required in user_input_form must be of boolean type")

            # 如果是选择类型，验证options是否存在且为字符串列表，检查default值是否在options中
            if key == "select":
                if 'options' not in form_item or not form_item["options"]:
                    form_item["options"] = []

                if not isinstance(form_item["options"], list):
                    raise ValueError("options in user_input_form must be a list of strings")

                if "default" in form_item and form_item['default'] \
                        and form_item["default"] not in form_item["options"]:
                    raise ValueError("default value in user_input_form must be in the options list")

        return config, ["user_input_form"]

    @classmethod
    def validate_external_data_tools_and_set_defaults(cls, tenant_id: str, config: dict) -> tuple[dict, list[str]]:
        """
        验证并设置外部数据获取功能的默认值。

        :param tenant_id: 工作空间ID
        :param config: 应用模型配置参数
        :return: 一个元组，包含两个元素：配置字典和相关配置键列表
        """
        if not config.get("external_data_tools"):
            config["external_data_tools"] = []

        if not isinstance(config["external_data_tools"], list):
            raise ValueError("external_data_tools must be of list type")

        for tool in config["external_data_tools"]:
            # 设置enabled字段的默认值为False
            if "enabled" not in tool or not tool["enabled"]:
                tool["enabled"] = False

            if not tool["enabled"]:
                continue

            if "type" not in tool or not tool["type"]:
                raise ValueError("external_data_tools[].type is required")

            typ = tool["type"]
            config = tool["config"]

            ExternalDataToolFactory.validate_config(
                name=typ,
                tenant_id=tenant_id,
                config=config
            )

        return config, ["external_data_tools"]<|MERGE_RESOLUTION|>--- conflicted
+++ resolved
@@ -13,13 +13,8 @@
         :param config: 模型配置参数
         :return: 一个元组，包含两个元素：变量列表和外部数据变量列表
         """
-<<<<<<< HEAD
-        external_data_variables = []  # 外部数据变量列表
-        variables = []  # 变量列表
-=======
         external_data_variables = []
         variable_entities = []
->>>>>>> b035c02f
 
         # 处理旧的external_data_tools
         external_data_tools = config.get('external_data_tools', [])
@@ -36,22 +31,12 @@
                 )
             )
 
-<<<<<<< HEAD
-        # 处理variables和external_data_tools
-        for variable in config.get('user_input_form', []):
-            typ = list(variable.keys())[0]
-            if typ == 'external_data_tool':
-                val = variable[typ]
-                # 如果缺少config，则跳过
-                if 'config' not in val:
-=======
         # variables and external_data_tools
         for variables in config.get('user_input_form', []):
             variable_type = list(variables.keys())[0]
             if variable_type == VariableEntityType.EXTERNAL_DATA_TOOL:
                 variable = variables[variable_type]
                 if 'config' not in variable:
->>>>>>> b035c02f
                     continue
 
                 external_data_variables.append(
