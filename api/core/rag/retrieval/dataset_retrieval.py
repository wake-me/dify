import threading
from typing import Optional, cast

from flask import Flask, current_app

from core.app.app_config.entities import DatasetEntity, DatasetRetrieveConfigEntity
from core.app.entities.app_invoke_entities import InvokeFrom, ModelConfigWithCredentialsEntity
from core.callback_handler.index_tool_callback_handler import DatasetIndexToolCallbackHandler
from core.entities.agent_entities import PlanningStrategy
from core.memory.token_buffer_memory import TokenBufferMemory
from core.model_manager import ModelInstance, ModelManager
from core.model_runtime.entities.message_entities import PromptMessageTool
from core.model_runtime.entities.model_entities import ModelFeature, ModelType
from core.model_runtime.model_providers.__base.large_language_model import LargeLanguageModel
from core.rag.datasource.retrieval_service import RetrievalService
from core.rag.models.document import Document
from core.rag.rerank.rerank import RerankRunner
from core.rag.retrieval.router.multi_dataset_function_call_router import FunctionCallMultiDatasetRouter
from core.rag.retrieval.router.multi_dataset_react_route import ReactMultiDatasetRouter
from core.tools.tool.dataset_retriever.dataset_multi_retriever_tool import DatasetMultiRetrieverTool
from core.tools.tool.dataset_retriever.dataset_retriever_base_tool import DatasetRetrieverBaseTool
from core.tools.tool.dataset_retriever.dataset_retriever_tool import DatasetRetrieverTool
from extensions.ext_database import db
from models.dataset import Dataset, DatasetQuery, DocumentSegment
from models.dataset import Document as DatasetDocument

default_retrieval_model = {
    'search_method': 'semantic_search',
    'reranking_enable': False,
    'reranking_model': {
        'reranking_provider_name': '',
        'reranking_model_name': ''
    },
    'top_k': 2,
    'score_threshold_enabled': False
}


class DatasetRetrieval:
    def retrieve(self, app_id: str, user_id: str, tenant_id: str,
                 model_config: ModelConfigWithCredentialsEntity,
                 config: DatasetEntity,
                 query: str,
                 invoke_from: InvokeFrom,
                 show_retrieve_source: bool,
                 hit_callback: DatasetIndexToolCallbackHandler,
                 memory: Optional[TokenBufferMemory] = None) -> Optional[str]:
        """
        从指定的数据集中检索数据。

        :param app_id: 应用ID
        :param user_id: 用户ID
        :param tenant_id: 租户ID
        :param model_config: 包含模型配置和凭证信息的实体
        :param config: 包含数据集配置的实体
        :param query: 检索查询字符串
        :param invoke_from: 调用来源
        :param show_retrieve_source: 是否显示检索数据源信息
        :param hit_callback: 检索命中时的回调处理函数
        :param memory: 用于存储中间状态的内存对象（可选）
        :return: 检索结果的字符串，如果没有可用的数据集或没有检索到数据则返回空字符串

        此方法根据提供的模型配置、数据集配置以及查询字符串，在指定的数据集中进行检索，
        并返回检索结果。根据配置，可能会使用单数据集检索或多数据集检索策略。检索结果中可能包括
        命中的文档内容和/或相关数据源的信息（如果配置为显示）。
        """
        dataset_ids = config.dataset_ids
        if len(dataset_ids) == 0:
            return None
        retrieve_config = config.retrieve_config

        # check model is support tool calling
        model_type_instance = model_config.provider_model_bundle.model_type_instance
        model_type_instance = cast(LargeLanguageModel, model_type_instance)

        model_manager = ModelManager()
        model_instance = model_manager.get_model_instance(
            tenant_id=tenant_id,
            model_type=ModelType.LLM,
            provider=model_config.provider,
            model=model_config.model
        )

        # get model schema
        model_schema = model_type_instance.get_model_schema(
            model=model_config.model,
            credentials=model_config.credentials
        )

        if not model_schema:
            return None

        planning_strategy = PlanningStrategy.REACT_ROUTER
        features = model_schema.features
        if features:
            if ModelFeature.TOOL_CALL in features \
                    or ModelFeature.MULTI_TOOL_CALL in features:
                planning_strategy = PlanningStrategy.ROUTER
        available_datasets = []
        for dataset_id in dataset_ids:
            # get dataset from dataset id
            dataset = db.session.query(Dataset).filter(
                Dataset.tenant_id == tenant_id,
                Dataset.id == dataset_id
            ).first()

            # pass if dataset is not available
            if not dataset:
                continue

            # pass if dataset is not available
            if (dataset and dataset.available_document_count == 0
                    and dataset.available_document_count == 0):
                continue

            available_datasets.append(dataset)
        all_documents = []
        user_from = 'account' if invoke_from in [InvokeFrom.EXPLORE, InvokeFrom.DEBUGGER] else 'end_user'
        if retrieve_config.retrieve_strategy == DatasetRetrieveConfigEntity.RetrieveStrategy.SINGLE:
            all_documents = self.single_retrieve(app_id, tenant_id, user_id, user_from, available_datasets, query,
                                                 model_instance,
                                                 model_config, planning_strategy)
        elif retrieve_config.retrieve_strategy == DatasetRetrieveConfigEntity.RetrieveStrategy.MULTIPLE:
            all_documents = self.multiple_retrieve(app_id, tenant_id, user_id, user_from,
                                                   available_datasets, query, retrieve_config.top_k,
                                                   retrieve_config.score_threshold,
                                                   retrieve_config.reranking_model.get('reranking_provider_name'),
                                                   retrieve_config.reranking_model.get('reranking_model_name'))

        document_score_list = {}
        for item in all_documents:
            if item.metadata.get('score'):
                document_score_list[item.metadata['doc_id']] = item.metadata['score']

        document_context_list = []
        index_node_ids = [document.metadata['doc_id'] for document in all_documents]
        segments = DocumentSegment.query.filter(
            DocumentSegment.dataset_id.in_(dataset_ids),
            DocumentSegment.completed_at.isnot(None),
            DocumentSegment.status == 'completed',
            DocumentSegment.enabled == True,
            DocumentSegment.index_node_id.in_(index_node_ids)
        ).all()

        if segments:
            index_node_id_to_position = {id: position for position, id in enumerate(index_node_ids)}
            sorted_segments = sorted(segments,
                                     key=lambda segment: index_node_id_to_position.get(segment.index_node_id,
                                                                                       float('inf')))
            for segment in sorted_segments:
                if segment.answer:
                    document_context_list.append(f'question:{segment.get_sign_content()} answer:{segment.answer}')
                else:
                    document_context_list.append(segment.get_sign_content())
            if show_retrieve_source:
                context_list = []
                resource_number = 1
                for segment in sorted_segments:
                    dataset = Dataset.query.filter_by(
                        id=segment.dataset_id
                    ).first()
                    document = DatasetDocument.query.filter(DatasetDocument.id == segment.document_id,
                                                            DatasetDocument.enabled == True,
                                                            DatasetDocument.archived == False,
                                                            ).first()
                    if dataset and document:
                        source = {
                            'position': resource_number,
                            'dataset_id': dataset.id,
                            'dataset_name': dataset.name,
                            'document_id': document.id,
                            'document_name': document.name,
                            'data_source_type': document.data_source_type,
                            'segment_id': segment.id,
                            'retriever_from': invoke_from.to_source(),
                            'score': document_score_list.get(segment.index_node_id, None)
                        }

                        if invoke_from.to_source() == 'dev':
                            source['hit_count'] = segment.hit_count
                            source['word_count'] = segment.word_count
                            source['segment_position'] = segment.position
                            source['index_node_hash'] = segment.index_node_hash
                        if segment.answer:
                            source['content'] = f'question:{segment.content} \nanswer:{segment.answer}'
                        else:
                            source['content'] = segment.content
                        context_list.append(source)
                    resource_number += 1
                if hit_callback:
                    hit_callback.return_retriever_resource_info(context_list)

            return str("\n".join(document_context_list))
        return ''

    def single_retrieve(self, app_id: str,
                        tenant_id: str,
                        user_id: str,
                        user_from: str,
                        available_datasets: list,
                        query: str,
                        model_instance: ModelInstance,
                        model_config: ModelConfigWithCredentialsEntity,
                        planning_strategy: PlanningStrategy,
                        ):
        """
        根据提供的参数和策略执行单次数据检索。

        :param app_id: 应用ID
        :param tenant_id: 租户ID
        :param user_id: 用户ID
        :param user_from: 用户来源
        :param available_datasets: 可用的数据集列表
        :param query: 查询字符串
        :param model_instance: 模型实例
        :param model_config: 模型配置，包含认证信息
        :param planning_strategy: 规划策略，决定如何选择数据集进行查询
        :return: 检索结果列表，可能为空
        """
        tools = []
        # 为每个可用数据集生成一个message_tool对象
        for dataset in available_datasets:
            description = dataset.description
            if not description:
                description = 'useful for when you want to answer queries about the ' + dataset.name

            description = description.replace('\n', '').replace('\r', '')
            message_tool = PromptMessageTool(
                name=dataset.id,
                description=description,
                parameters={
                    "type": "object",
                    "properties": {},
                    "required": [],
                }
            )
            tools.append(message_tool)
        
        dataset_id = None
        # 根据规划策略选择数据集和调用相应的路由器
        if planning_strategy == PlanningStrategy.REACT_ROUTER:
            react_multi_dataset_router = ReactMultiDatasetRouter()
            dataset_id = react_multi_dataset_router.invoke(query, tools, model_config, model_instance,
                                                        user_id, tenant_id)

        elif planning_strategy == PlanningStrategy.ROUTER:
            function_call_router = FunctionCallMultiDatasetRouter()
            dataset_id = function_call_router.invoke(query, tools, model_config, model_instance)

        if dataset_id:
            # 根据选定的dataset_id获取检索模型配置
            dataset = db.session.query(Dataset).filter(
                Dataset.id == dataset_id
            ).first()
            if dataset:
                retrieval_model_config = dataset.retrieval_model \
                    if dataset.retrieval_model else default_retrieval_model

                # 获取检索参数
                top_k = retrieval_model_config['top_k']
                # 获取检索方法
                if dataset.indexing_technique == "economy":
                    retrival_method = 'keyword_search'
                else:
                    retrival_method = retrieval_model_config['search_method']
                # 获取重排名模型
                reranking_model = retrieval_model_config['reranking_model'] \
                    if retrieval_model_config['reranking_enable'] else None
                # 获取得分阈值
                score_threshold = .0
                score_threshold_enabled = retrieval_model_config.get("score_threshold_enabled")
                if score_threshold_enabled:
                    score_threshold = retrieval_model_config.get("score_threshold")

                # 执行检索并处理结果
                results = RetrievalService.retrieve(retrival_method=retrival_method, dataset_id=dataset.id,
                                                    query=query,
                                                    top_k=top_k, score_threshold=score_threshold,
                                                    reranking_model=reranking_model)
                self._on_query(query, [dataset_id], app_id, user_from, user_id)
                if results:
                    self._on_retrival_end(results)
                return results
        return []

    def multiple_retrieve(self,
                          app_id: str,
                          tenant_id: str,
                          user_id: str,
                          user_from: str,
                          available_datasets: list,
                          query: str,
                          top_k: int,
                          score_threshold: float,
                          reranking_provider_name: str,
                          reranking_model_name: str):
        """
        多数据集检索并重新排序文档。

        参数:
        - app_id: 应用ID，字符串类型。
        - tenant_id: 租户ID，字符串类型。
        - user_id: 用户ID，字符串类型。
        - user_from: 用户来源，字符串类型。
        - available_datasets: 可用数据集列表，每个数据集包含id等信息。
        - query: 检索查询字符串。
        - top_k: 检索每个多数据集后的文档数量。
        - score_threshold: 重新排序的分数阈值。
        - reranking_provider_name: 重新排序模型的提供者名称。
        - reranking_model_name: 用于重新排序的模型名称。

        返回值:
        - all_documents: 经过重新排序后的所有文档列表。
        """
        threads = []
        all_documents = []
        dataset_ids = [dataset.id for dataset in available_datasets]  # 提取数据集ID列表
        # 并行检索文档
        for dataset in available_datasets:
            retrieval_thread = threading.Thread(target=self._retriever, kwargs={
                'flask_app': current_app._get_current_object(),
                'dataset_id': dataset.id,
                'query': query,
                'top_k': top_k,
                'all_documents': all_documents,
            })
            threads.append(retrieval_thread)
            retrieval_thread.start()
        for thread in threads:
            thread.join()  # 等待所有检索线程完成

        # 对检索结果进行重新排序
        model_manager = ModelManager()
        rerank_model_instance = model_manager.get_model_instance(
            tenant_id=tenant_id,
            provider=reranking_provider_name,
            model_type=ModelType.RERANK,
            model=reranking_model_name
        )

        rerank_runner = RerankRunner(rerank_model_instance)
        all_documents = rerank_runner.run(query, all_documents,
                                        score_threshold,
                                        top_k)
        self._on_query(query, dataset_ids, app_id, user_from, user_id)  # 查询结束后触发的回调
        if all_documents:
            self._on_retrival_end(all_documents)  # 文档检索结束后的回调
        return all_documents

    def _on_retrival_end(self, documents: list[Document]) -> None:
        """
        处理检索结束后的逻辑。
        
        参数:
        - documents: 一个Document类型的列表，表示检索结束后的文档结果集。
        
        返回值:
        - 无
        """
        for document in documents:
            # 根据文档的doc_id查询对应的文档段落
            query = db.session.query(DocumentSegment).filter(
                DocumentSegment.index_node_id == document.metadata['doc_id']
            )

            # 如果文档元数据中包含dataset_id，则进一步筛选
            if 'dataset_id' in document.metadata:
                query = query.filter(DocumentSegment.dataset_id == document.metadata['dataset_id'])

            # 为查询到的文档段落的hit_count加1
            query.update(
                {DocumentSegment.hit_count: DocumentSegment.hit_count + 1},
                synchronize_session=False
            )

            # 提交数据库事务
            db.session.commit()

    def _on_query(self, query: str, dataset_ids: list[str], app_id: str, user_from: str, user_id: str) -> None:
        """
        处理查询请求。
        
        :param query: 用户的查询内容，类型为字符串。
        :param dataset_ids: 查询目标的数据集ID列表，类型为字符串列表。
        :param app_id: 应用的ID，用于标识查询来源的应用。
        :param user_from: 用户身份，表示查询发起者的角色。
        :param user_id: 发起查询的用户ID。
        :return: 无返回值。
        """
        # 如果查询内容为空，则直接返回，不进行后续操作
        if not query:
            return
<<<<<<< HEAD
        # 遍历数据集ID列表，为每个数据集创建一个查询记录
=======
        dataset_queries = []
>>>>>>> 5986841e
        for dataset_id in dataset_ids:
            # 创建数据集查询记录对象，并填充相关信息
            dataset_query = DatasetQuery(
                dataset_id=dataset_id,
                content=query,
                source='app',
                source_app_id=app_id,
                created_by_role=user_from,
                created_by=user_id
            )
<<<<<<< HEAD
            # 将查询记录对象添加到数据库会话中
            db.session.add(dataset_query)
        # 提交数据库会话，将所有添加的查询记录持久化到数据库
=======
            dataset_queries.append(dataset_query)
        if dataset_queries:
            db.session.add_all(dataset_queries)
>>>>>>> 5986841e
        db.session.commit()

    def _retriever(self, flask_app: Flask, dataset_id: str, query: str, top_k: int, all_documents: list):
        """
        从指定数据集中检索与查询字符串相关的文档。
        
        :param flask_app: Flask应用实例，用于提供应用上下文。
        :param dataset_id: 数据集的唯一标识符。
        :param query: 用户的查询字符串。
        :param top_k: 需要检索出的文档数量。
        :param all_documents: 已检索到的文档列表，会在此基础上继续添加新的检索结果。
        :return: 更新后的文档列表。
        """
        with flask_app.app_context():
            # 从数据库中查询指定ID的数据集
            dataset = db.session.query(Dataset).filter(
                Dataset.id == dataset_id
            ).first()

            # 如果数据集不存在，则返回空列表
            if not dataset:
                return []

            # 获取检索模型，如果未设置，则使用默认模型
            retrieval_model = dataset.retrieval_model if dataset.retrieval_model else default_retrieval_model

            if dataset.indexing_technique == "economy":
                # 使用关键字表进行查询
                documents = RetrievalService.retrieve(retrival_method='keyword_search',
                                                    dataset_id=dataset.id,
                                                    query=query,
                                                    top_k=top_k
                                                    )
                if documents:
                    all_documents.extend(documents)
            else:
                if top_k > 0:
                    # 根据指定的检索模型从数据集中检索文档
                    documents = RetrievalService.retrieve(retrival_method=retrieval_model['search_method'],
                                                        dataset_id=dataset.id,
                                                        query=query,
                                                        top_k=top_k,
                                                        score_threshold=retrieval_model['score_threshold']
                                                        if retrieval_model['score_threshold_enabled'] else None,
                                                        reranking_model=retrieval_model['reranking_model']
                                                        if retrieval_model['reranking_enable'] else None
                                                        )

                    all_documents.extend(documents)

    def to_dataset_retriever_tool(self, tenant_id: str,
                                dataset_ids: list[str],
                                retrieve_config: DatasetRetrieveConfigEntity,
                                return_resource: bool,
                                invoke_from: InvokeFrom,
                                hit_callback: DatasetIndexToolCallbackHandler) \
            -> Optional[list[DatasetRetrieverBaseTool]]:
        """
        将给定的参数转换为数据集检索工具。

        :param tenant_id: 租户ID。
        :param dataset_ids: 数据集ID列表。
        :param retrieve_config: 数据集检索配置实体。
        :param return_resource: 是否返回资源。
        :param invoke_from: 调用来源。
        :param hit_callback: 数据集索引工具回调处理器。
        :return: 数据集检索基础工具的可选列表。
        """
        tools = []  # 初始化检索工具列表
        available_datasets = []  # 初始化可用数据集列表

        # 遍历数据集ID以获取可用数据集
        for dataset_id in dataset_ids:
            # 根据数据集ID查询数据集信息
            dataset = db.session.query(Dataset).filter(
                Dataset.tenant_id == tenant_id,
                Dataset.id == dataset_id
            ).first()

            # 如果数据集不可用，则跳过
            if not dataset:
                continue

            # 如果数据集无可用文档，则跳过
            if (dataset and dataset.available_document_count == 0
                    and dataset.available_document_count == 0):
                continue

            available_datasets.append(dataset)  # 将可用数据集添加到列表

        # 根据检索策略配置检索工具
        if retrieve_config.retrieve_strategy == DatasetRetrieveConfigEntity.RetrieveStrategy.SINGLE:
            # 设置默认检索模型配置
            default_retrieval_model = {
                'search_method': 'semantic_search',
                'reranking_enable': False,
                'reranking_model': {
                    'reranking_provider_name': '',
                    'reranking_model_name': ''
                },
                'top_k': 2,
                'score_threshold_enabled': False
            }

            # 遍历可用数据集配置检索工具
            for dataset in available_datasets:
                retrieval_model_config = dataset.retrieval_model \
                    if dataset.retrieval_model else default_retrieval_model

                # 获取top_k值
                top_k = retrieval_model_config['top_k']

                # 获取得分阈值
                score_threshold = None
                score_threshold_enabled = retrieval_model_config.get("score_threshold_enabled")
                if score_threshold_enabled:
                    score_threshold = retrieval_model_config.get("score_threshold")

                # 创建单个数据集检索工具实例
                tool = DatasetRetrieverTool.from_dataset(
                    dataset=dataset,
                    top_k=top_k,
                    score_threshold=score_threshold,
                    hit_callbacks=[hit_callback],
                    return_resource=return_resource,
                    retriever_from=invoke_from.to_source()
                )

                tools.append(tool)  # 将检索工具实例添加到列表
        elif retrieve_config.retrieve_strategy == DatasetRetrieveConfigEntity.RetrieveStrategy.MULTIPLE:
            # 创建多个数据集检索工具实例
            tool = DatasetMultiRetrieverTool.from_dataset(
                dataset_ids=[dataset.id for dataset in available_datasets],
                tenant_id=tenant_id,
                top_k=retrieve_config.top_k or 2,
                score_threshold=retrieve_config.score_threshold,
                hit_callbacks=[hit_callback],
                return_resource=return_resource,
                retriever_from=invoke_from.to_source(),
                reranking_provider_name=retrieve_config.reranking_model.get('reranking_provider_name'),
                reranking_model_name=retrieve_config.reranking_model.get('reranking_model_name')
            )

            tools.append(tool)  # 将多个数据集检索工具实例添加到列表

        return tools  # 返回检索工具列表<|MERGE_RESOLUTION|>--- conflicted
+++ resolved
@@ -390,11 +390,7 @@
         # 如果查询内容为空，则直接返回，不进行后续操作
         if not query:
             return
-<<<<<<< HEAD
-        # 遍历数据集ID列表，为每个数据集创建一个查询记录
-=======
         dataset_queries = []
->>>>>>> 5986841e
         for dataset_id in dataset_ids:
             # 创建数据集查询记录对象，并填充相关信息
             dataset_query = DatasetQuery(
@@ -405,15 +401,9 @@
                 created_by_role=user_from,
                 created_by=user_id
             )
-<<<<<<< HEAD
-            # 将查询记录对象添加到数据库会话中
-            db.session.add(dataset_query)
-        # 提交数据库会话，将所有添加的查询记录持久化到数据库
-=======
             dataset_queries.append(dataset_query)
         if dataset_queries:
             db.session.add_all(dataset_queries)
->>>>>>> 5986841e
         db.session.commit()
 
     def _retriever(self, flask_app: Flask, dataset_id: str, query: str, top_k: int, all_documents: list):
