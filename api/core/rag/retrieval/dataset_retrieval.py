--- conflicted
+++ resolved
@@ -55,25 +55,6 @@
             memory: Optional[TokenBufferMemory] = None,
     ) -> Optional[str]:
         """
-<<<<<<< HEAD
-        从指定的数据集中检索数据。
-
-        :param app_id: 应用ID
-        :param user_id: 用户ID
-        :param tenant_id: 租户ID
-        :param model_config: 包含模型配置和凭证信息的实体
-        :param config: 包含数据集配置的实体
-        :param query: 检索查询字符串
-        :param invoke_from: 调用来源
-        :param show_retrieve_source: 是否显示检索数据源信息
-        :param hit_callback: 检索命中时的回调处理函数
-        :param memory: 用于存储中间状态的内存对象（可选）
-        :return: 检索结果的字符串，如果没有可用的数据集或没有检索到数据则返回空字符串
-
-        此方法根据提供的模型配置、数据集配置以及查询字符串，在指定的数据集中进行检索，
-        并返回检索结果。根据配置，可能会使用单数据集检索或多数据集检索策略。检索结果中可能包括
-        命中的文档内容和/或相关数据源的信息（如果配置为显示）。
-=======
         Retrieve dataset.
         :param app_id: app_id
         :param user_id: user_id
@@ -87,7 +68,6 @@
         :param message_id: message id
         :param memory: memory
         :return:
->>>>>>> 57729823
         """
         dataset_ids = config.dataset_ids
         if len(dataset_ids) == 0:
@@ -223,32 +203,6 @@
             return str("\n".join(document_context_list))
         return ''
 
-<<<<<<< HEAD
-    def single_retrieve(self, app_id: str,
-                        tenant_id: str,
-                        user_id: str,
-                        user_from: str,
-                        available_datasets: list,
-                        query: str,
-                        model_instance: ModelInstance,
-                        model_config: ModelConfigWithCredentialsEntity,
-                        planning_strategy: PlanningStrategy,
-                        ):
-        """
-        根据提供的参数和策略执行单次数据检索。
-
-        :param app_id: 应用ID
-        :param tenant_id: 租户ID
-        :param user_id: 用户ID
-        :param user_from: 用户来源
-        :param available_datasets: 可用的数据集列表
-        :param query: 查询字符串
-        :param model_instance: 模型实例
-        :param model_config: 模型配置，包含认证信息
-        :param planning_strategy: 规划策略，决定如何选择数据集进行查询
-        :return: 检索结果列表，可能为空
-        """
-=======
     def single_retrieve(
             self, app_id: str,
             tenant_id: str,
@@ -261,7 +215,6 @@
             planning_strategy: PlanningStrategy,
             message_id: Optional[str] = None,
     ):
->>>>>>> 57729823
         tools = []
         # 为每个可用数据集生成一个message_tool对象
         for dataset in available_datasets:
@@ -317,13 +270,6 @@
                 if score_threshold_enabled:
                     score_threshold = retrieval_model_config.get("score_threshold")
 
-<<<<<<< HEAD
-                # 执行检索并处理结果
-                results = RetrievalService.retrieve(retrival_method=retrival_method, dataset_id=dataset.id,
-                                                    query=query,
-                                                    top_k=top_k, score_threshold=score_threshold,
-                                                    reranking_model=reranking_model)
-=======
                 with measure_time() as timer:
                     results = RetrievalService.retrieve(
                         retrival_method=retrival_method, dataset_id=dataset.id,
@@ -331,7 +277,6 @@
                         top_k=top_k, score_threshold=score_threshold,
                         reranking_model=reranking_model
                     )
->>>>>>> 57729823
                 self._on_query(query, [dataset_id], app_id, user_from, user_id)
 
                 if results:
@@ -340,37 +285,6 @@
                 return results
         return []
 
-<<<<<<< HEAD
-    def multiple_retrieve(self,
-                          app_id: str,
-                          tenant_id: str,
-                          user_id: str,
-                          user_from: str,
-                          available_datasets: list,
-                          query: str,
-                          top_k: int,
-                          score_threshold: float,
-                          reranking_provider_name: str,
-                          reranking_model_name: str):
-        """
-        多数据集检索并重新排序文档。
-
-        参数:
-        - app_id: 应用ID，字符串类型。
-        - tenant_id: 租户ID，字符串类型。
-        - user_id: 用户ID，字符串类型。
-        - user_from: 用户来源，字符串类型。
-        - available_datasets: 可用数据集列表，每个数据集包含id等信息。
-        - query: 检索查询字符串。
-        - top_k: 检索每个多数据集后的文档数量。
-        - score_threshold: 重新排序的分数阈值。
-        - reranking_provider_name: 重新排序模型的提供者名称。
-        - reranking_model_name: 用于重新排序的模型名称。
-
-        返回值:
-        - all_documents: 经过重新排序后的所有文档列表。
-        """
-=======
     def multiple_retrieve(
             self,
             app_id: str,
@@ -385,7 +299,6 @@
             reranking_model_name: str,
             message_id: Optional[str] = None,
     ):
->>>>>>> 57729823
         threads = []
         all_documents = []
         dataset_ids = [dataset.id for dataset in available_datasets]  # 提取数据集ID列表
@@ -413,26 +326,6 @@
         )
 
         rerank_runner = RerankRunner(rerank_model_instance)
-<<<<<<< HEAD
-        all_documents = rerank_runner.run(query, all_documents,
-                                        score_threshold,
-                                        top_k)
-        self._on_query(query, dataset_ids, app_id, user_from, user_id)  # 查询结束后触发的回调
-        if all_documents:
-            self._on_retrival_end(all_documents)  # 文档检索结束后的回调
-        return all_documents
-
-    def _on_retrival_end(self, documents: list[Document]) -> None:
-        """
-        处理检索结束后的逻辑。
-        
-        参数:
-        - documents: 一个Document类型的列表，表示检索结束后的文档结果集。
-        
-        返回值:
-        - 无
-        """
-=======
 
         with measure_time() as timer:
             all_documents = rerank_runner.run(
@@ -451,7 +344,6 @@
         self, documents: list[Document], message_id: Optional[str] = None, timer: Optional[dict] = None
     ) -> None:
         """Handle retrival end."""
->>>>>>> 57729823
         for document in documents:
             # 根据文档的doc_id查询对应的文档段落
             query = db.session.query(DocumentSegment).filter(
