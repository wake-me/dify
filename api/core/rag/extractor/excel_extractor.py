--- conflicted
+++ resolved
@@ -77,18 +77,5 @@
                                               metadata={'source': self._file_path}))
         else:
             raise ValueError(f"Unsupported file extension: {file_extension}")
-<<<<<<< HEAD
-        for sheet_name in excel_file.sheet_names:
-            df: pd.DataFrame = excel_file.parse(sheet_name=sheet_name)
-
-            # 移除全为空值的行
-            df.dropna(how='all', inplace=True)
-
-            # transform each row into a Document
-            documents += [Document(page_content=';'.join(f'"{k}":"{v}"' for k, v in row.items() if pd.notna(v)),
-                                   metadata={'source': self._file_path},
-                                   ) for _, row in df.iterrows()]
-=======
->>>>>>> 5b32f2e0
 
         return documents