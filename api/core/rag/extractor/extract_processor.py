import re
import tempfile
from pathlib import Path
from typing import Union
from urllib.parse import unquote

from configs import dify_config
from core.helper import ssrf_proxy
from core.rag.extractor.csv_extractor import CSVExtractor
from core.rag.extractor.entity.datasource_type import DatasourceType
from core.rag.extractor.entity.extract_setting import ExtractSetting
from core.rag.extractor.excel_extractor import ExcelExtractor
from core.rag.extractor.firecrawl.firecrawl_web_extractor import FirecrawlWebExtractor
from core.rag.extractor.html_extractor import HtmlExtractor
from core.rag.extractor.markdown_extractor import MarkdownExtractor
from core.rag.extractor.notion_extractor import NotionExtractor
from core.rag.extractor.pdf_extractor import PdfExtractor
from core.rag.extractor.text_extractor import TextExtractor
from core.rag.extractor.unstructured.unstructured_eml_extractor import UnstructuredEmailExtractor
from core.rag.extractor.unstructured.unstructured_epub_extractor import UnstructuredEpubExtractor
from core.rag.extractor.unstructured.unstructured_markdown_extractor import UnstructuredMarkdownExtractor
from core.rag.extractor.unstructured.unstructured_msg_extractor import UnstructuredMsgExtractor
from core.rag.extractor.unstructured.unstructured_ppt_extractor import UnstructuredPPTExtractor
from core.rag.extractor.unstructured.unstructured_pptx_extractor import UnstructuredPPTXExtractor
from core.rag.extractor.unstructured.unstructured_text_extractor import UnstructuredTextExtractor
from core.rag.extractor.unstructured.unstructured_xml_extractor import UnstructuredXmlExtractor
from core.rag.models.document import Document
from extensions.ext_storage import storage
from models.model import UploadFile

SUPPORT_URL_CONTENT_TYPES = ['application/pdf', 'text/plain', 'application/json']
USER_AGENT = "Mozilla/5.0 (Windows NT 10.0; Win64; x64) AppleWebKit/537.36 (KHTML, like Gecko) Chrome/91.0.4472.124 Safari/537.36"


class ExtractProcessor:
    @classmethod
    def load_from_upload_file(cls, upload_file: UploadFile, return_text: bool = False, is_automatic: bool = False) \
            -> Union[list[Document], str]:
        """
        从上传的文件中加载数据。
        
        :param cls: 类的引用，用于调用提取方法。
        :param upload_file: UploadFile对象，代表上传的文件。
        :param return_text: 布尔值，默认为False，如果为True，则返回文件的文本内容而不是文档对象列表。
        :param is_automatic: 布尔值，默认为False，控制提取过程是否自动进行。
        :return: 如果return_text为True，则返回字符串，包含文件的所有页面内容，用换行符分隔；否则返回文档对象列表。
        """
        # 设置提取参数
        extract_setting = ExtractSetting(
            datasource_type="upload_file",
            upload_file=upload_file,
            document_model='text_model'
        )
        if return_text:
            # 如果需要返回文本，将文档页面内容合并为字符串
            delimiter = '\n'
            return delimiter.join([document.page_content for document in cls.extract(extract_setting, is_automatic)])
        else:
            # 否则，直接返回提取的文档对象列表
            return cls.extract(extract_setting, is_automatic)

    @classmethod
    def load_from_url(cls, url: str, return_text: bool = False) -> Union[list[Document], str]:
<<<<<<< HEAD
        """
        从给定的URL加载内容，并根据返回文本标志返回文档列表或文本字符串。
        
        参数:
        - cls: 类的引用，用于调用提取方法。
        - url: str，要加载内容的URL地址。
        - return_text: bool，标志是否返回文本内容，默认为False，返回Document列表，如果为True，则返回合并后的文本字符串。
        
        返回值:
        - Union[list[Document], str]，如果return_text为False，返回Document对象列表；如果为True，返回合并后的文本字符串。
        """
        # 发起HTTP请求获取URL内容
        response = requests.get(url, headers={
=======
        response = ssrf_proxy.get(url, headers={
>>>>>>> 5b32f2e0
            "User-Agent": USER_AGENT
        })

        # 使用临时目录存储下载的文件
        with tempfile.TemporaryDirectory() as temp_dir:
            # 获取URL对应的文件后缀
            suffix = Path(url).suffix
            if not suffix and suffix != '.':
                # get content-type
                if response.headers.get('Content-Type'):
                    suffix = '.' + response.headers.get('Content-Type').split('/')[-1]
                else:
                    content_disposition = response.headers.get('Content-Disposition')
                    filename_match = re.search(r'filename="([^"]+)"', content_disposition)
                    if filename_match:
                        filename = unquote(filename_match.group(1))
                        suffix = '.' + re.search(r'\.(\w+)$', filename).group(1)

            file_path = f"{temp_dir}/{next(tempfile._get_candidate_names())}{suffix}"
            # 将获取到的内容写入临时文件
            with open(file_path, 'wb') as file:
                file.write(response.content)
            
            # 设置提取配置
            extract_setting = ExtractSetting(
                datasource_type="upload_file",
                document_model='text_model'
            )
            
            if return_text:
                # 如果需要返回文本，合并所有文档的页面内容并返回
                delimiter = '\n'
                return delimiter.join([document.page_content for document in cls.extract(
                    extract_setting=extract_setting, file_path=file_path)])
            else:
                # 否则，直接返回提取的文档列表
                return cls.extract(extract_setting=extract_setting, file_path=file_path)

    @classmethod
    def extract(cls, extract_setting: ExtractSetting, is_automatic: bool = False,
                file_path: str = None) -> list[Document]:
        """
        根据提供的提取设置，从不同数据源中提取文档信息。
        
        :param cls: 类的引用，用于调用相应的提取器。
        :param extract_setting: 提取设置对象，包含数据源类型、文件信息或Notion信息。
        :param is_automatic: 是否为自动化提取，影响某些提取器的行为。
        :param file_path: 文件的本地路径，如果为None，则从extract_setting中获取上传的文件。
        :return: 提取的文档列表，每个文档是Document类型。
        """
        if extract_setting.datasource_type == DatasourceType.FILE.value:
            # 处理文件类型数据源
            with tempfile.TemporaryDirectory() as temp_dir:
                # 下载文件到临时目录，如果未提供本地路径
                if not file_path:
                    upload_file: UploadFile = extract_setting.upload_file
                    suffix = Path(upload_file.key).suffix
                    file_path = f"{temp_dir}/{next(tempfile._get_candidate_names())}{suffix}"
                    storage.download(upload_file.key, file_path)
                
                input_file = Path(file_path)
                file_extension = input_file.suffix.lower()
                etl_type = dify_config.ETL_TYPE
                unstructured_api_url = dify_config.UNSTRUCTURED_API_URL
                unstructured_api_key = dify_config.UNSTRUCTURED_API_KEY
                if etl_type == 'Unstructured':
                    if file_extension == '.xlsx' or file_extension == '.xls':
                        extractor = ExcelExtractor(file_path)
                    elif file_extension == '.pdf':
                        extractor = PdfExtractor(file_path)
                    elif file_extension in ['.md', '.markdown']:
                        extractor = UnstructuredMarkdownExtractor(file_path, unstructured_api_url) if is_automatic \
                            else MarkdownExtractor(file_path, autodetect_encoding=True)
                    elif file_extension in ['.htm', '.html']:
                        extractor = HtmlExtractor(file_path)
                    elif file_extension in ['.docx']:
                        extractor = WordExtractor(file_path, upload_file.tenant_id, upload_file.created_by)
                    elif file_extension == '.csv':
                        extractor = CSVExtractor(file_path, autodetect_encoding=True)
                    elif file_extension == '.msg':
                        extractor = UnstructuredMsgExtractor(file_path, unstructured_api_url)
                    elif file_extension == '.eml':
                        extractor = UnstructuredEmailExtractor(file_path, unstructured_api_url)
                    elif file_extension == '.ppt':
                        extractor = UnstructuredPPTExtractor(file_path, unstructured_api_url, unstructured_api_key)
                    elif file_extension == '.pptx':
                        extractor = UnstructuredPPTXExtractor(file_path, unstructured_api_url)
                    elif file_extension == '.xml':
                        extractor = UnstructuredXmlExtractor(file_path, unstructured_api_url)
                    elif file_extension == 'epub':
                        extractor = UnstructuredEpubExtractor(file_path, unstructured_api_url)
                    else:
                        # txt
                        extractor = UnstructuredTextExtractor(file_path, unstructured_api_url) if is_automatic \
                            else TextExtractor(file_path, autodetect_encoding=True)
                else:
                    if file_extension == '.xlsx' or file_extension == '.xls':
                        extractor = ExcelExtractor(file_path)
                    elif file_extension == '.pdf':
                        extractor = PdfExtractor(file_path)
                    elif file_extension in ['.md', '.markdown']:
                        extractor = MarkdownExtractor(file_path, autodetect_encoding=True)
                    elif file_extension in ['.htm', '.html']:
                        extractor = HtmlExtractor(file_path)
                    elif file_extension in ['.docx']:
                        extractor = WordExtractor(file_path, upload_file.tenant_id, upload_file.created_by)
                    elif file_extension == '.csv':
                        extractor = CSVExtractor(file_path, autodetect_encoding=True)
                    elif file_extension == 'epub':
                        extractor = UnstructuredEpubExtractor(file_path)
                    else:
                        # txt
                        extractor = TextExtractor(file_path, autodetect_encoding=True)
                return extractor.extract()
        elif extract_setting.datasource_type == DatasourceType.NOTION.value:
            extractor = NotionExtractor(
                notion_workspace_id=extract_setting.notion_info.notion_workspace_id,
                notion_obj_id=extract_setting.notion_info.notion_obj_id,
                notion_page_type=extract_setting.notion_info.notion_page_type,
                document_model=extract_setting.notion_info.document,
                tenant_id=extract_setting.notion_info.tenant_id,
            )
            return extractor.extract()
        elif extract_setting.datasource_type == DatasourceType.WEBSITE.value:
            if extract_setting.website_info.provider == 'firecrawl':
                extractor = FirecrawlWebExtractor(
                    url=extract_setting.website_info.url,
                    job_id=extract_setting.website_info.job_id,
                    tenant_id=extract_setting.website_info.tenant_id,
                    mode=extract_setting.website_info.mode,
                    only_main_content=extract_setting.website_info.only_main_content
                )
                return extractor.extract()
            else:
                raise ValueError(f"Unsupported website provider: {extract_setting.website_info.provider}")
        else:
            raise ValueError(f"Unsupported datasource type: {extract_setting.datasource_type}")<|MERGE_RESOLUTION|>--- conflicted
+++ resolved
@@ -61,23 +61,7 @@
 
     @classmethod
     def load_from_url(cls, url: str, return_text: bool = False) -> Union[list[Document], str]:
-<<<<<<< HEAD
-        """
-        从给定的URL加载内容，并根据返回文本标志返回文档列表或文本字符串。
-        
-        参数:
-        - cls: 类的引用，用于调用提取方法。
-        - url: str，要加载内容的URL地址。
-        - return_text: bool，标志是否返回文本内容，默认为False，返回Document列表，如果为True，则返回合并后的文本字符串。
-        
-        返回值:
-        - Union[list[Document], str]，如果return_text为False，返回Document对象列表；如果为True，返回合并后的文本字符串。
-        """
-        # 发起HTTP请求获取URL内容
-        response = requests.get(url, headers={
-=======
         response = ssrf_proxy.get(url, headers={
->>>>>>> 5b32f2e0
             "User-Agent": USER_AGENT
         })
 
