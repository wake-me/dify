--- conflicted
+++ resolved
@@ -44,12 +44,7 @@
             self.temp_file.write(r.content)
             self.file_path = self.temp_file.name
         elif not os.path.isfile(self.file_path):
-<<<<<<< HEAD
-            # 如果文件路径无效，抛出异常
-            raise ValueError("File path %s is not a valid file or url" % self.file_path)
-=======
             raise ValueError(f"File path {self.file_path} is not a valid file or url")
->>>>>>> 9ad489d1
 
     def __del__(self) -> None:
         # 析构函数，确保临时文件被关闭
