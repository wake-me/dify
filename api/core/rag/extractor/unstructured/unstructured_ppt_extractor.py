import logging

from core.rag.extractor.extractor_base import BaseExtractor
from core.rag.models.document import Document

logger = logging.getLogger(__name__)


class UnstructuredPPTExtractor(BaseExtractor):
    """
    用于加载msg文件的类。

    Args:
        file_path (str): 要加载的文件路径。
        api_url (str): 用于分区处理的API URL。
    """

    def __init__(
            self,
            file_path: str,
            api_url: str,
            api_key: str
    ):
<<<<<<< HEAD
        """
        初始化，设置文件路径和API URL。

        Args:
            file_path (str): 文件路径。
            api_url (str): API URL。
        """
        self._file_path = file_path  # 文件路径
        self._api_url = api_url  # API URL
=======
        """Initialize with file path."""
        self._file_path = file_path
        self._api_url = api_url
        self._api_key = api_key
>>>>>>> 1b2d8629

    def extract(self) -> list[Document]:
        """
        提取文档内容。

        通过调用API，将文件分割为多个部分，并将这些部分组合成一个按页面分隔的文本列表。

        Returns:
            list[Document]: 包含页面内容的Document对象列表。
        """
        # 通过API对文件进行分区处理
        from unstructured.partition.api import partition_via_api

<<<<<<< HEAD
        elements = partition_via_api(filename=self._file_path, api_url=self._api_url)
        text_by_page = {}  # 用于存储按页面分隔的文本

        # 将分区后的元素按页面合并文本
=======
        elements = partition_via_api(filename=self._file_path, api_url=self._api_url, api_key=self._api_key)
        text_by_page = {}
>>>>>>> 1b2d8629
        for element in elements:
            page = element.metadata.page_number
            text = element.text
            if page in text_by_page:
                text_by_page[page] += "\n" + text
            else:
                text_by_page[page] = text

        combined_texts = list(text_by_page.values())  # 获取合并后的文本列表
        documents = []  # 存储Document对象的列表

        # 创建并添加Document对象到列表中
        for combined_text in combined_texts:
            text = combined_text.strip()  # 去除首尾空白
            documents.append(Document(page_content=text))
        
        return documents<|MERGE_RESOLUTION|>--- conflicted
+++ resolved
@@ -1,3 +1,11 @@
+'''
+Author: fanwenqi hi.fanwenqi@gmail.com
+Date: 2024-05-28 15:42:17
+LastEditors: fanwenqi hi.fanwenqi@gmail.com
+LastEditTime: 2024-05-28 15:48:50
+FilePath: /dify/api/core/rag/extractor/unstructured/unstructured_ppt_extractor.py
+Description: 这是默认设置,请设置`customMade`, 打开koroFileHeader查看配置 进行设置: https://github.com/OBKoro1/koro1FileHeader/wiki/%E9%85%8D%E7%BD%AE
+'''
 import logging
 
 from core.rag.extractor.extractor_base import BaseExtractor
@@ -21,22 +29,10 @@
             api_url: str,
             api_key: str
     ):
-<<<<<<< HEAD
-        """
-        初始化，设置文件路径和API URL。
-
-        Args:
-            file_path (str): 文件路径。
-            api_url (str): API URL。
-        """
-        self._file_path = file_path  # 文件路径
-        self._api_url = api_url  # API URL
-=======
         """Initialize with file path."""
         self._file_path = file_path
         self._api_url = api_url
         self._api_key = api_key
->>>>>>> 1b2d8629
 
     def extract(self) -> list[Document]:
         """
@@ -50,15 +46,8 @@
         # 通过API对文件进行分区处理
         from unstructured.partition.api import partition_via_api
 
-<<<<<<< HEAD
-        elements = partition_via_api(filename=self._file_path, api_url=self._api_url)
-        text_by_page = {}  # 用于存储按页面分隔的文本
-
-        # 将分区后的元素按页面合并文本
-=======
         elements = partition_via_api(filename=self._file_path, api_url=self._api_url, api_key=self._api_key)
         text_by_page = {}
->>>>>>> 1b2d8629
         for element in elements:
             page = element.metadata.page_number
             text = element.text
