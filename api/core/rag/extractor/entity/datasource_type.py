from enum import Enum


class DatasourceType(Enum):
<<<<<<< HEAD
    """
    数据源类型枚举类，定义了数据源的类型。

    参数:
    无

    返回值:
    无
    """

    FILE = "upload_file"  # 表示文件类型数据源
    NOTION = "notion_import"  # 表示Notion类型数据源
=======
    FILE = "upload_file"
    NOTION = "notion_import"
    WEBSITE = "website_crawl"
>>>>>>> bdf3ea43
<|MERGE_RESOLUTION|>--- conflicted
+++ resolved
@@ -2,21 +2,6 @@
 
 
 class DatasourceType(Enum):
-<<<<<<< HEAD
-    """
-    数据源类型枚举类，定义了数据源的类型。
-
-    参数:
-    无
-
-    返回值:
-    无
-    """
-
-    FILE = "upload_file"  # 表示文件类型数据源
-    NOTION = "notion_import"  # 表示Notion类型数据源
-=======
     FILE = "upload_file"
     NOTION = "notion_import"
-    WEBSITE = "website_crawl"
->>>>>>> bdf3ea43
+    WEBSITE = "website_crawl"