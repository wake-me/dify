from abc import ABC, abstractmethod
from collections.abc import Sequence
from typing import Any, Optional

from pydantic import BaseModel, Field


class Document(BaseModel):
    """
    用于存储文本片段及其相关元数据的类。
    
    属性:
        page_content (str): 页面内容。
        metadata (Optional[dict]): 关于页面内容的任意元数据（例如：来源、与其他文档的关系等）。默认为一个空字典。
    """
    page_content: str

<<<<<<< HEAD
    # 用于存储关于页面内容的任意元数据，可以包括来源、与其他文档的关系等
=======
    vector: Optional[list[float]] = None

    """Arbitrary metadata about the page content (e.g., source, relationships to other
        documents, etc.).
    """
>>>>>>> 5b32f2e0
    metadata: Optional[dict] = Field(default_factory=dict)

class BaseDocumentTransformer(ABC):
    """Abstract base class for document transformation systems.

    A document transformation system takes a sequence of Documents and returns a
    sequence of transformed Documents.

    Example:
        .. code-block:: python

            class EmbeddingsRedundantFilter(BaseDocumentTransformer, BaseModel):
                embeddings: Embeddings
                similarity_fn: Callable = cosine_similarity
                similarity_threshold: float = 0.95

                class Config:
                    arbitrary_types_allowed = True

                def transform_documents(
                    self, documents: Sequence[Document], **kwargs: Any
                ) -> Sequence[Document]:
                    stateful_documents = get_stateful_documents(documents)
                    embedded_documents = _get_embeddings_from_stateful_docs(
                        self.embeddings, stateful_documents
                    )
                    included_idxs = _filter_similar_embeddings(
                        embedded_documents, self.similarity_fn, self.similarity_threshold
                    )
                    return [stateful_documents[i] for i in sorted(included_idxs)]

                async def atransform_documents(
                    self, documents: Sequence[Document], **kwargs: Any
                ) -> Sequence[Document]:
                    raise NotImplementedError

    """

    @abstractmethod
    def transform_documents(
        self, documents: Sequence[Document], **kwargs: Any
    ) -> Sequence[Document]:
        """
        转换一系列文档对象。

        此方法接收一个文档对象的序列，并对其进行转换操作，返回转换后的文档对象序列。

        参数:
            documents: 要转换的文档对象序列。每个文档对象都应符合Document类型。

        返回值:
            转换后的文档对象序列。
        """

    @abstractmethod
    async def atransform_documents(
        self, documents: Sequence[Document], **kwargs: Any
    ) -> Sequence[Document]:
        """
        异步地转换一系列文档对象。

        参数:
            documents: 要被转换的文档对象序列。

        返回值:
            转换后的文档对象序列。
        """<|MERGE_RESOLUTION|>--- conflicted
+++ resolved
@@ -15,15 +15,11 @@
     """
     page_content: str
 
-<<<<<<< HEAD
-    # 用于存储关于页面内容的任意元数据，可以包括来源、与其他文档的关系等
-=======
     vector: Optional[list[float]] = None
 
     """Arbitrary metadata about the page content (e.g., source, relationships to other
         documents, etc.).
     """
->>>>>>> 5b32f2e0
     metadata: Optional[dict] = Field(default_factory=dict)
 
 class BaseDocumentTransformer(ABC):
