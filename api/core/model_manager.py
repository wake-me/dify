import logging
import os
from collections.abc import Callable, Generator
from typing import IO, Optional, Union, cast

from core.entities.provider_configuration import ProviderConfiguration, ProviderModelBundle
from core.entities.provider_entities import ModelLoadBalancingConfiguration
from core.errors.error import ProviderTokenNotInitError
from core.model_runtime.callbacks.base_callback import Callback
from core.model_runtime.entities.llm_entities import LLMResult
from core.model_runtime.entities.message_entities import PromptMessage, PromptMessageTool
from core.model_runtime.entities.model_entities import ModelType
from core.model_runtime.entities.rerank_entities import RerankResult
from core.model_runtime.entities.text_embedding_entities import TextEmbeddingResult
from core.model_runtime.errors.invoke import InvokeAuthorizationError, InvokeConnectionError, InvokeRateLimitError
from core.model_runtime.model_providers.__base.large_language_model import LargeLanguageModel
from core.model_runtime.model_providers.__base.moderation_model import ModerationModel
from core.model_runtime.model_providers.__base.rerank_model import RerankModel
from core.model_runtime.model_providers.__base.speech2text_model import Speech2TextModel
from core.model_runtime.model_providers.__base.text_embedding_model import TextEmbeddingModel
from core.model_runtime.model_providers.__base.tts_model import TTSModel
from core.provider_manager import ProviderManager
from extensions.ext_redis import redis_client
from models.provider import ProviderType

logger = logging.getLogger(__name__)


class ModelInstance:
    """
    这是一个模型实例类，用于封装和管理特定模型的实例。
    """

    def __init__(self, provider_model_bundle: ProviderModelBundle, model: str) -> None:
        """
        初始化一个模型实例。

        :param provider_model_bundle: 提供者模型包，包含模型的配置和实例信息。
        :param model: 模型标识符，用于指定具体的模型。
        """
        # 将提供者模型包和模型标识符保存为实例变量
        self.provider_model_bundle = provider_model_bundle
        self.model = model
        # 从提供者模型包中提取提供商信息
        self.provider = provider_model_bundle.configuration.provider.provider
        # 从提供者模型包和模型中获取凭证信息
        self.credentials = self._fetch_credentials_from_bundle(provider_model_bundle, model)
        # 获取提供者模型包中的模型类型实例
        self.model_type_instance = self.provider_model_bundle.model_type_instance
        self.load_balancing_manager = self._get_load_balancing_manager(
            configuration=provider_model_bundle.configuration,
            model_type=provider_model_bundle.model_type_instance.model_type,
            model=model,
            credentials=self.credentials
        )

    def _fetch_credentials_from_bundle(self, provider_model_bundle: ProviderModelBundle, model: str) -> dict:
        """
        从提供者模型捆绑包中获取凭证信息。
        
        :param provider_model_bundle: 提供者模型捆绑包，包含模型的配置和类型信息。
        :param model: 模型名称，指定需要获取凭证的模型。
        :return: 返回一个字典，包含模型所需的凭证信息。
        """
        configuration = provider_model_bundle.configuration
        model_type = provider_model_bundle.model_type_instance.model_type
        credentials = configuration.get_current_credentials(
            model_type=model_type,
            model=model
        )

        # 如果未能获取到凭证信息，则抛出异常
        if credentials is None:
            raise ProviderTokenNotInitError(f"Model {model} credentials is not initialized.")

        return credentials

    def _get_load_balancing_manager(self, configuration: ProviderConfiguration,
                                    model_type: ModelType,
                                    model: str,
                                    credentials: dict) -> Optional["LBModelManager"]:
        """
        Get load balancing model credentials
        :param configuration: provider configuration
        :param model_type: model type
        :param model: model name
        :param credentials: model credentials
        :return:
        """
        if configuration.model_settings and configuration.using_provider_type == ProviderType.CUSTOM:
            current_model_setting = None
            # check if model is disabled by admin
            for model_setting in configuration.model_settings:
                if (model_setting.model_type == model_type
                        and model_setting.model == model):
                    current_model_setting = model_setting
                    break

            # check if load balancing is enabled
            if current_model_setting and current_model_setting.load_balancing_configs:
                # use load balancing proxy to choose credentials
                lb_model_manager = LBModelManager(
                    tenant_id=configuration.tenant_id,
                    provider=configuration.provider.provider,
                    model_type=model_type,
                    model=model,
                    load_balancing_configs=current_model_setting.load_balancing_configs,
                    managed_credentials=credentials if configuration.custom_configuration.provider else None
                )

                return lb_model_manager

        return None

    def invoke_llm(self, prompt_messages: list[PromptMessage], model_parameters: Optional[dict] = None,
<<<<<<< HEAD
                tools: Optional[list[PromptMessageTool]] = None, stop: Optional[list[str]] = None,
                stream: bool = True, user: Optional[str] = None, callbacks: list[Callback] = None) \
=======
                   tools: Optional[list[PromptMessageTool]] = None, stop: Optional[list[str]] = None,
                   stream: bool = True, user: Optional[str] = None, callbacks: Optional[list[Callback]] = None) \
>>>>>>> 57729823
            -> Union[LLMResult, Generator]:
        """
        调用大型语言模型

        :param prompt_messages: 提示信息列表
        :param model_parameters: 模型参数，可选
        :param tools: 用于工具调用的工具列表，可选
        :param stop: 停止词列表，可选
        :param stream: 是否流式响应，默认为True
        :param user: 唯一的用户ID，可选
        :param callbacks: 回调列表，可选
        :return: 全部响应或流式响应块生成器结果
        """
        # 检查模型类型实例是否为LargeLanguageModel
        if not isinstance(self.model_type_instance, LargeLanguageModel):
            raise Exception("Model type instance is not LargeLanguageModel")

        # 断言模型类型实例为LargeLanguageModel
        self.model_type_instance = cast(LargeLanguageModel, self.model_type_instance)
        return self._round_robin_invoke(
            function=self.model_type_instance.invoke,
            model=self.model,
            credentials=self.credentials,
            prompt_messages=prompt_messages,
            model_parameters=model_parameters,
            tools=tools,
            stop=stop,
            stream=stream,
            user=user,
            callbacks=callbacks
        )

    def get_llm_num_tokens(self, prompt_messages: list[PromptMessage],
                           tools: Optional[list[PromptMessageTool]] = None) -> int:
        """
        Get number of tokens for llm

        :param prompt_messages: prompt messages
        :param tools: tools for tool calling
        :return:
        """
        if not isinstance(self.model_type_instance, LargeLanguageModel):
            raise Exception("Model type instance is not LargeLanguageModel")

        self.model_type_instance = cast(LargeLanguageModel, self.model_type_instance)
        return self._round_robin_invoke(
            function=self.model_type_instance.get_num_tokens,
            model=self.model,
            credentials=self.credentials,
            prompt_messages=prompt_messages,
            tools=tools
        )

    def invoke_text_embedding(self, texts: list[str], user: Optional[str] = None) \
            -> TextEmbeddingResult:
        """
        调用大型语言模型以生成文本嵌入。

        此函数接收一个文本列表及一个可选的用户ID，然后使用指定的文本嵌入模型为给定文本生成嵌入。

        :param texts: 一系列字符串，每个字符串代表待嵌入的文本。
        :param user: 一个可选的字符串，表示唯一的用户ID。可用于跟踪或个性化需求。
        :return: 返回一个TextEmbeddingResult实例，其中包含了输入文本的嵌入结果。
        """
        # 验证模型类型实例是否为TextEmbeddingModel类型
        if not isinstance(self.model_type_instance, TextEmbeddingModel):
            raise Exception("Model type instance is not TextEmbeddingModel")

        # 将模型类型实例显式转换为TextEmbeddingModel，以确保安全访问
        self.model_type_instance = cast(TextEmbeddingModel, self.model_type_instance)
        return self._round_robin_invoke(
            function=self.model_type_instance.invoke,
            model=self.model,
            credentials=self.credentials,
            texts=texts,
            user=user
        )

    def get_text_embedding_num_tokens(self, texts: list[str]) -> int:
        """
        Get number of tokens for text embedding

        :param texts: texts to embed
        :return:
        """
        if not isinstance(self.model_type_instance, TextEmbeddingModel):
            raise Exception("Model type instance is not TextEmbeddingModel")

        self.model_type_instance = cast(TextEmbeddingModel, self.model_type_instance)
        return self._round_robin_invoke(
            function=self.model_type_instance.get_num_tokens,
            model=self.model,
            credentials=self.credentials,
            texts=texts
        )

    def invoke_rerank(self, query: str, docs: list[str], score_threshold: Optional[float] = None,
                      top_n: Optional[int] = None,
                      user: Optional[str] = None) \
            -> RerankResult:
        """
        调用重排模型进行重排。

        :param query: 搜索查询字符串
        :param docs: 需要进行重排的文档列表
        :param score_threshold: 分数阈值，用于筛选文档
        :param top_n: 重排后返回的文档数量
        :param user: 唯一的用户ID，可用于个性化重排
        :return: 重排结果对象
        """
        # 检查模型类型实例是否为RerankModel类型
        if not isinstance(self.model_type_instance, RerankModel):
            raise Exception("Model type instance is not RerankModel")

        # 断言模型类型实例为RerankModel类型，以满足类型检查
        self.model_type_instance = cast(RerankModel, self.model_type_instance)
        return self._round_robin_invoke(
            function=self.model_type_instance.invoke,
            model=self.model,
            credentials=self.credentials,
            query=query,
            docs=docs,
            score_threshold=score_threshold,
            top_n=top_n,
            user=user
        )

    def invoke_moderation(self, text: str, user: Optional[str] = None) \
            -> bool:
        """
        Invoke moderation model

        :param text: text to moderate
        :param user: unique user id
        :return: false if text is safe, true otherwise
        """
        if not isinstance(self.model_type_instance, ModerationModel):
            raise Exception("Model type instance is not ModerationModel")

        self.model_type_instance = cast(ModerationModel, self.model_type_instance)
        return self._round_robin_invoke(
            function=self.model_type_instance.invoke,
            model=self.model,
            credentials=self.credentials,
            text=text,
            user=user
        )

    def invoke_speech2text(self, file: IO[bytes], user: Optional[str] = None) \
            -> str:
        """
        调用大型语言模型进行语音转文本。

        :param file: 音频文件，预期为一个字节流。
        :param user: 唯一的用户ID，可选参数。
        :return: 给定音频文件的文本表示。
        """
        # 检查模型类型实例是否为Speech2TextModel
        if not isinstance(self.model_type_instance, Speech2TextModel):
            raise Exception("Model type instance is not Speech2TextModel")

        # 断言模型类型实例为Speech2TextModel，以便后续调用
        self.model_type_instance = cast(Speech2TextModel, self.model_type_instance)
        return self._round_robin_invoke(
            function=self.model_type_instance.invoke,
            model=self.model,
            credentials=self.credentials,
            file=file,
            user=user
        )

    def invoke_tts(self, content_text: str, tenant_id: str, voice: str, user: Optional[str] = None) \
            -> str:
        """
        调用大型语言TTS（文本转语音）模型

        :param content_text: 需要翻译的文本内容
        :param tenant_id: 用户租户ID
        :param user: 唯一用户ID，可选
        :param voice: 模型音色
        :param streaming: 输出是否为流式
        :return: 给定音频文件的文本
        """
        # 检查模型类型实例是否为TTSModel类型
        if not isinstance(self.model_type_instance, TTSModel):
            raise Exception("Model type instance is not TTSModel")

        # 断言模型类型实例为TTSModel类型，用于后续函数调用
        self.model_type_instance = cast(TTSModel, self.model_type_instance)
        return self._round_robin_invoke(
            function=self.model_type_instance.invoke,
            model=self.model,
            credentials=self.credentials,
            content_text=content_text,
            user=user,
            tenant_id=tenant_id,
            voice=voice
        )

    def _round_robin_invoke(self, function: Callable, *args, **kwargs):
        """
        Round-robin invoke
        :param function: function to invoke
        :param args: function args
        :param kwargs: function kwargs
        :return:
        """
        if not self.load_balancing_manager:
            return function(*args, **kwargs)

        last_exception = None
        while True:
            lb_config = self.load_balancing_manager.fetch_next()
            if not lb_config:
                if not last_exception:
                    raise ProviderTokenNotInitError("Model credentials is not initialized.")
                else:
                    raise last_exception

            try:
                if 'credentials' in kwargs:
                    del kwargs['credentials']
                return function(*args, **kwargs, credentials=lb_config.credentials)
            except InvokeRateLimitError as e:
                # expire in 60 seconds
                self.load_balancing_manager.cooldown(lb_config, expire=60)
                last_exception = e
                continue
            except (InvokeAuthorizationError, InvokeConnectionError) as e:
                # expire in 10 seconds
                self.load_balancing_manager.cooldown(lb_config, expire=10)
                last_exception = e
                continue
            except Exception as e:
                raise e

    def get_tts_voices(self, language: Optional[str] = None) -> list:
        """
        调用大型语言TTS模型声音

        :param language: TTS语言
        :return: TTS模型声音列表
        """
        # 检查模型类型实例是否为TTSModel类型
        if not isinstance(self.model_type_instance, TTSModel):
            raise Exception("Model type instance is not TTSModel")

        # 断言模型类型实例为TTSModel类型，以便后续调用
        self.model_type_instance = cast(TTSModel, self.model_type_instance)
        # 获取指定语言的TTS模型声音列表
        return self.model_type_instance.get_tts_model_voices(
            model=self.model,
            credentials=self.credentials,
            language=language
        )


class ModelManager:
    def __init__(self) -> None:
        # 初始化ProviderManager
        self._provider_manager = ProviderManager()

    def get_model_instance(self, tenant_id: str, provider: str, model_type: ModelType, model: str) -> ModelInstance:
        """
        获取模型实例。
        :param tenant_id: 租户ID。
        :param provider: 提供者名称。
        :param model_type: 模型类型。
        :param model: 模型名称。
        :return: 返回指定的模型实例。
        """
        # 如果提供者为空，则获取默认模型实例
        if not provider:
            return self.get_default_model_instance(tenant_id, model_type)

        provider_model_bundle = self._provider_manager.get_provider_model_bundle(
            tenant_id=tenant_id,
            provider=provider,
            model_type=model_type
        )

        # 根据提供者模型包和模型名称创建模型实例
        return ModelInstance(provider_model_bundle, model)

    def get_default_model_instance(self, tenant_id: str, model_type: ModelType) -> ModelInstance:
        """
        获取默认模型实例。
        :param tenant_id: 租户ID。
        :param model_type: 模型类型。
        :return: 返回默认的模型实例。
        """
        # 获取默认模型实体
        default_model_entity = self._provider_manager.get_default_model(
            tenant_id=tenant_id,
            model_type=model_type
        )

        # 如果默认模型实体不存在，则抛出异常
        if not default_model_entity:
            raise ProviderTokenNotInitError(f"Default model not found for {model_type}")

        # 根据默认模型实体的信息获取模型实例
        return self.get_model_instance(
            tenant_id=tenant_id,
            provider=default_model_entity.provider.provider,
            model_type=model_type,
            model=default_model_entity.model
        )


class LBModelManager:
    def __init__(self, tenant_id: str,
                 provider: str,
                 model_type: ModelType,
                 model: str,
                 load_balancing_configs: list[ModelLoadBalancingConfiguration],
                 managed_credentials: Optional[dict] = None) -> None:
        """
        Load balancing model manager
        :param load_balancing_configs: all load balancing configurations
        :param managed_credentials: credentials if load balancing configuration name is __inherit__
        """
        self._tenant_id = tenant_id
        self._provider = provider
        self._model_type = model_type
        self._model = model
        self._load_balancing_configs = load_balancing_configs

        for load_balancing_config in self._load_balancing_configs:
            if load_balancing_config.name == "__inherit__":
                if not managed_credentials:
                    # remove __inherit__ if managed credentials is not provided
                    self._load_balancing_configs.remove(load_balancing_config)
                else:
                    load_balancing_config.credentials = managed_credentials

    def fetch_next(self) -> Optional[ModelLoadBalancingConfiguration]:
        """
        Get next model load balancing config
        Strategy: Round Robin
        :return:
        """
        cache_key = "model_lb_index:{}:{}:{}:{}".format(
            self._tenant_id,
            self._provider,
            self._model_type.value,
            self._model
        )

        cooldown_load_balancing_configs = []
        max_index = len(self._load_balancing_configs)

        while True:
            current_index = redis_client.incr(cache_key)
            current_index = cast(int, current_index)
            if current_index >= 10000000:
                current_index = 1
                redis_client.set(cache_key, current_index)

            redis_client.expire(cache_key, 3600)
            if current_index > max_index:
                current_index = current_index % max_index

            real_index = current_index - 1
            if real_index > max_index:
                real_index = 0

            config = self._load_balancing_configs[real_index]

            if self.in_cooldown(config):
                cooldown_load_balancing_configs.append(config)
                if len(cooldown_load_balancing_configs) >= len(self._load_balancing_configs):
                    # all configs are in cooldown
                    return None

                continue

            if bool(os.environ.get("DEBUG", 'False').lower() == 'true'):
                logger.info(f"Model LB\nid: {config.id}\nname:{config.name}\n"
                            f"tenant_id: {self._tenant_id}\nprovider: {self._provider}\n"
                            f"model_type: {self._model_type.value}\nmodel: {self._model}")

            return config

        return None

    def cooldown(self, config: ModelLoadBalancingConfiguration, expire: int = 60) -> None:
        """
        Cooldown model load balancing config
        :param config: model load balancing config
        :param expire: cooldown time
        :return:
        """
        cooldown_cache_key = "model_lb_index:cooldown:{}:{}:{}:{}:{}".format(
            self._tenant_id,
            self._provider,
            self._model_type.value,
            self._model,
            config.id
        )

        redis_client.setex(cooldown_cache_key, expire, 'true')

    def in_cooldown(self, config: ModelLoadBalancingConfiguration) -> bool:
        """
        Check if model load balancing config is in cooldown
        :param config: model load balancing config
        :return:
        """
        cooldown_cache_key = "model_lb_index:cooldown:{}:{}:{}:{}:{}".format(
            self._tenant_id,
            self._provider,
            self._model_type.value,
            self._model,
            config.id
        )


        res = redis_client.exists(cooldown_cache_key)
        res = cast(bool, res)
        return res

    @classmethod
    def get_config_in_cooldown_and_ttl(cls, tenant_id: str,
                                       provider: str,
                                       model_type: ModelType,
                                       model: str,
                                       config_id: str) -> tuple[bool, int]:
        """
        Get model load balancing config is in cooldown and ttl
        :param tenant_id: workspace id
        :param provider: provider name
        :param model_type: model type
        :param model: model name
        :param config_id: model load balancing config id
        :return:
        """
        cooldown_cache_key = "model_lb_index:cooldown:{}:{}:{}:{}:{}".format(
            tenant_id,
            provider,
            model_type.value,
            model,
            config_id
        )

        ttl = redis_client.ttl(cooldown_cache_key)
        if ttl == -2:
            return False, 0

        ttl = cast(int, ttl)
        return True, ttl<|MERGE_RESOLUTION|>--- conflicted
+++ resolved
@@ -113,13 +113,8 @@
         return None
 
     def invoke_llm(self, prompt_messages: list[PromptMessage], model_parameters: Optional[dict] = None,
-<<<<<<< HEAD
-                tools: Optional[list[PromptMessageTool]] = None, stop: Optional[list[str]] = None,
-                stream: bool = True, user: Optional[str] = None, callbacks: list[Callback] = None) \
-=======
                    tools: Optional[list[PromptMessageTool]] = None, stop: Optional[list[str]] = None,
                    stream: bool = True, user: Optional[str] = None, callbacks: Optional[list[Callback]] = None) \
->>>>>>> 57729823
             -> Union[LLMResult, Generator]:
         """
         调用大型语言模型
