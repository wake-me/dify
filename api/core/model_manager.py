import logging
import os
from collections.abc import Generator
from typing import IO, Optional, Union, cast

from core.entities.provider_configuration import ProviderConfiguration, ProviderModelBundle
from core.entities.provider_entities import ModelLoadBalancingConfiguration
from core.errors.error import ProviderTokenNotInitError
from core.model_runtime.callbacks.base_callback import Callback
from core.model_runtime.entities.llm_entities import LLMResult
from core.model_runtime.entities.message_entities import PromptMessage, PromptMessageTool
from core.model_runtime.entities.model_entities import ModelType
from core.model_runtime.entities.rerank_entities import RerankResult
from core.model_runtime.entities.text_embedding_entities import TextEmbeddingResult
from core.model_runtime.errors.invoke import InvokeAuthorizationError, InvokeConnectionError, InvokeRateLimitError
from core.model_runtime.model_providers.__base.large_language_model import LargeLanguageModel
from core.model_runtime.model_providers.__base.moderation_model import ModerationModel
from core.model_runtime.model_providers.__base.rerank_model import RerankModel
from core.model_runtime.model_providers.__base.speech2text_model import Speech2TextModel
from core.model_runtime.model_providers.__base.text_embedding_model import TextEmbeddingModel
from core.model_runtime.model_providers.__base.tts_model import TTSModel
from core.provider_manager import ProviderManager
from extensions.ext_redis import redis_client
from models.provider import ProviderType

logger = logging.getLogger(__name__)


class ModelInstance:
    """
    这是一个模型实例类，用于封装和管理特定模型的实例。
    """

    def __init__(self, provider_model_bundle: ProviderModelBundle, model: str) -> None:
        """
        初始化一个模型实例。

        :param provider_model_bundle: 提供者模型包，包含模型的配置和实例信息。
        :param model: 模型标识符，用于指定具体的模型。
        """
        # 将提供者模型包和模型标识符保存为实例变量
        self.provider_model_bundle = provider_model_bundle
        self.model = model
        # 从提供者模型包中提取提供商信息
        self.provider = provider_model_bundle.configuration.provider.provider
        # 从提供者模型包和模型中获取凭证信息
        self.credentials = self._fetch_credentials_from_bundle(provider_model_bundle, model)
        # 获取提供者模型包中的模型类型实例
        self.model_type_instance = self.provider_model_bundle.model_type_instance
        self.load_balancing_manager = self._get_load_balancing_manager(
            configuration=provider_model_bundle.configuration,
            model_type=provider_model_bundle.model_type_instance.model_type,
            model=model,
            credentials=self.credentials
        )

    def _fetch_credentials_from_bundle(self, provider_model_bundle: ProviderModelBundle, model: str) -> dict:
        """
        从提供者模型捆绑包中获取凭证信息。
        
        :param provider_model_bundle: 提供者模型捆绑包，包含模型的配置和类型信息。
        :param model: 模型名称，指定需要获取凭证的模型。
        :return: 返回一个字典，包含模型所需的凭证信息。
        """
<<<<<<< HEAD
        # 尝试从提供的模型捆绑包中获取当前模型的凭证信息
        credentials = provider_model_bundle.configuration.get_current_credentials(
            model_type=provider_model_bundle.model_type_instance.model_type,
=======
        configuration = provider_model_bundle.configuration
        model_type = provider_model_bundle.model_type_instance.model_type
        credentials = configuration.get_current_credentials(
            model_type=model_type,
>>>>>>> 3d276f4a
            model=model
        )

        # 如果未能获取到凭证信息，则抛出异常
        if credentials is None:
            raise ProviderTokenNotInitError(f"Model {model} credentials is not initialized.")

        return credentials

    def _get_load_balancing_manager(self, configuration: ProviderConfiguration,
                                    model_type: ModelType,
                                    model: str,
                                    credentials: dict) -> Optional["LBModelManager"]:
        """
        Get load balancing model credentials
        :param configuration: provider configuration
        :param model_type: model type
        :param model: model name
        :param credentials: model credentials
        :return:
        """
        if configuration.model_settings and configuration.using_provider_type == ProviderType.CUSTOM:
            current_model_setting = None
            # check if model is disabled by admin
            for model_setting in configuration.model_settings:
                if (model_setting.model_type == model_type
                        and model_setting.model == model):
                    current_model_setting = model_setting
                    break

            # check if load balancing is enabled
            if current_model_setting and current_model_setting.load_balancing_configs:
                # use load balancing proxy to choose credentials
                lb_model_manager = LBModelManager(
                    tenant_id=configuration.tenant_id,
                    provider=configuration.provider.provider,
                    model_type=model_type,
                    model=model,
                    load_balancing_configs=current_model_setting.load_balancing_configs,
                    managed_credentials=credentials if configuration.custom_configuration.provider else None
                )

                return lb_model_manager

        return None

    def invoke_llm(self, prompt_messages: list[PromptMessage], model_parameters: Optional[dict] = None,
                tools: Optional[list[PromptMessageTool]] = None, stop: Optional[list[str]] = None,
                stream: bool = True, user: Optional[str] = None, callbacks: list[Callback] = None) \
            -> Union[LLMResult, Generator]:
        """
        调用大型语言模型

        :param prompt_messages: 提示信息列表
        :param model_parameters: 模型参数，可选
        :param tools: 用于工具调用的工具列表，可选
        :param stop: 停止词列表，可选
        :param stream: 是否流式响应，默认为True
        :param user: 唯一的用户ID，可选
        :param callbacks: 回调列表，可选
        :return: 全部响应或流式响应块生成器结果
        """
        # 检查模型类型实例是否为LargeLanguageModel
        if not isinstance(self.model_type_instance, LargeLanguageModel):
            raise Exception("Model type instance is not LargeLanguageModel")

        # 断言模型类型实例为LargeLanguageModel
        self.model_type_instance = cast(LargeLanguageModel, self.model_type_instance)
<<<<<<< HEAD
        # 调用模型实例的invoke方法，传入各种参数进行模型的调用
        return self.model_type_instance.invoke(
=======
        return self._round_robin_invoke(
            function=self.model_type_instance.invoke,
>>>>>>> 3d276f4a
            model=self.model,
            credentials=self.credentials,
            prompt_messages=prompt_messages,
            model_parameters=model_parameters,
            tools=tools,
            stop=stop,
            stream=stream,
            user=user,
            callbacks=callbacks
        )

    def get_llm_num_tokens(self, prompt_messages: list[PromptMessage],
                           tools: Optional[list[PromptMessageTool]] = None) -> int:
        """
        Get number of tokens for llm

        :param prompt_messages: prompt messages
        :param tools: tools for tool calling
        :return:
        """
        if not isinstance(self.model_type_instance, LargeLanguageModel):
            raise Exception("Model type instance is not LargeLanguageModel")

        self.model_type_instance = cast(LargeLanguageModel, self.model_type_instance)
        return self._round_robin_invoke(
            function=self.model_type_instance.get_num_tokens,
            model=self.model,
            credentials=self.credentials,
            prompt_messages=prompt_messages,
            tools=tools
        )

    def invoke_text_embedding(self, texts: list[str], user: Optional[str] = None) \
            -> TextEmbeddingResult:
        """
        调用大型语言模型以生成文本嵌入。

        此函数接收一个文本列表及一个可选的用户ID，然后使用指定的文本嵌入模型为给定文本生成嵌入。

        :param texts: 一系列字符串，每个字符串代表待嵌入的文本。
        :param user: 一个可选的字符串，表示唯一的用户ID。可用于跟踪或个性化需求。
        :return: 返回一个TextEmbeddingResult实例，其中包含了输入文本的嵌入结果。
        """
        # 验证模型类型实例是否为TextEmbeddingModel类型
        if not isinstance(self.model_type_instance, TextEmbeddingModel):
            raise Exception("Model type instance is not TextEmbeddingModel")

        # 将模型类型实例显式转换为TextEmbeddingModel，以确保安全访问
        self.model_type_instance = cast(TextEmbeddingModel, self.model_type_instance)
<<<<<<< HEAD
        # 调用模型为给定文本生成嵌入
        return self.model_type_instance.invoke(
=======
        return self._round_robin_invoke(
            function=self.model_type_instance.invoke,
>>>>>>> 3d276f4a
            model=self.model,
            credentials=self.credentials,
            texts=texts,
            user=user
        )

    def get_text_embedding_num_tokens(self, texts: list[str]) -> int:
        """
        Get number of tokens for text embedding

        :param texts: texts to embed
        :return:
        """
        if not isinstance(self.model_type_instance, TextEmbeddingModel):
            raise Exception("Model type instance is not TextEmbeddingModel")

        self.model_type_instance = cast(TextEmbeddingModel, self.model_type_instance)
        return self._round_robin_invoke(
            function=self.model_type_instance.get_num_tokens,
            model=self.model,
            credentials=self.credentials,
            texts=texts
        )

    def invoke_rerank(self, query: str, docs: list[str], score_threshold: Optional[float] = None,
                      top_n: Optional[int] = None,
                      user: Optional[str] = None) \
            -> RerankResult:
        """
        调用重排模型进行重排。

        :param query: 搜索查询字符串
        :param docs: 需要进行重排的文档列表
        :param score_threshold: 分数阈值，用于筛选文档
        :param top_n: 重排后返回的文档数量
        :param user: 唯一的用户ID，可用于个性化重排
        :return: 重排结果对象
        """
        # 检查模型类型实例是否为RerankModel类型
        if not isinstance(self.model_type_instance, RerankModel):
            raise Exception("Model type instance is not RerankModel")

        # 断言模型类型实例为RerankModel类型，以满足类型检查
        self.model_type_instance = cast(RerankModel, self.model_type_instance)
<<<<<<< HEAD
        # 调用模型实例的invoke方法进行重排计算
        return self.model_type_instance.invoke(
=======
        return self._round_robin_invoke(
            function=self.model_type_instance.invoke,
>>>>>>> 3d276f4a
            model=self.model,
            credentials=self.credentials,
            query=query,
            docs=docs,
            score_threshold=score_threshold,
            top_n=top_n,
            user=user
        )

    def invoke_moderation(self, text: str, user: Optional[str] = None) \
            -> bool:
        """
        Invoke moderation model

        :param text: text to moderate
        :param user: unique user id
        :return: false if text is safe, true otherwise
        """
        if not isinstance(self.model_type_instance, ModerationModel):
            raise Exception("Model type instance is not ModerationModel")

        self.model_type_instance = cast(ModerationModel, self.model_type_instance)
        return self._round_robin_invoke(
            function=self.model_type_instance.invoke,
            model=self.model,
            credentials=self.credentials,
            text=text,
            user=user
        )

    def invoke_speech2text(self, file: IO[bytes], user: Optional[str] = None) \
            -> str:
        """
        调用大型语言模型进行语音转文本。

        :param file: 音频文件，预期为一个字节流。
        :param user: 唯一的用户ID，可选参数。
        :return: 给定音频文件的文本表示。
        """
        # 检查模型类型实例是否为Speech2TextModel
        if not isinstance(self.model_type_instance, Speech2TextModel):
            raise Exception("Model type instance is not Speech2TextModel")

        # 断言模型类型实例为Speech2TextModel，以便后续调用
        self.model_type_instance = cast(Speech2TextModel, self.model_type_instance)
<<<<<<< HEAD
        # 调用模型实例的invoke方法，进行语音转文本
        return self.model_type_instance.invoke(
=======
        return self._round_robin_invoke(
            function=self.model_type_instance.invoke,
>>>>>>> 3d276f4a
            model=self.model,
            credentials=self.credentials,
            file=file,
            user=user
        )

    def invoke_tts(self, content_text: str, tenant_id: str, voice: str, streaming: bool, user: Optional[str] = None) \
            -> str:
        """
        调用大型语言TTS（文本转语音）模型

        :param content_text: 需要翻译的文本内容
        :param tenant_id: 用户租户ID
        :param user: 唯一用户ID，可选
        :param voice: 模型音色
        :param streaming: 输出是否为流式
        :return: 给定音频文件的文本
        """
        # 检查模型类型实例是否为TTSModel类型
        if not isinstance(self.model_type_instance, TTSModel):
            raise Exception("Model type instance is not TTSModel")

        # 断言模型类型实例为TTSModel类型，用于后续函数调用
        self.model_type_instance = cast(TTSModel, self.model_type_instance)
<<<<<<< HEAD
        # 调用TTS模型，传入各种参数执行文本转语音
        return self.model_type_instance.invoke(
=======
        return self._round_robin_invoke(
            function=self.model_type_instance.invoke,
>>>>>>> 3d276f4a
            model=self.model,
            credentials=self.credentials,
            content_text=content_text,
            user=user,
            tenant_id=tenant_id,
            voice=voice,
            streaming=streaming
        )

    def _round_robin_invoke(self, function: callable, *args, **kwargs):
        """
        Round-robin invoke
        :param function: function to invoke
        :param args: function args
        :param kwargs: function kwargs
        :return:
        """
        if not self.load_balancing_manager:
            return function(*args, **kwargs)

        last_exception = None
        while True:
            lb_config = self.load_balancing_manager.fetch_next()
            if not lb_config:
                if not last_exception:
                    raise ProviderTokenNotInitError("Model credentials is not initialized.")
                else:
                    raise last_exception

            try:
                if 'credentials' in kwargs:
                    del kwargs['credentials']
                return function(*args, **kwargs, credentials=lb_config.credentials)
            except InvokeRateLimitError as e:
                # expire in 60 seconds
                self.load_balancing_manager.cooldown(lb_config, expire=60)
                last_exception = e
                continue
            except (InvokeAuthorizationError, InvokeConnectionError) as e:
                # expire in 10 seconds
                self.load_balancing_manager.cooldown(lb_config, expire=10)
                last_exception = e
                continue
            except Exception as e:
                raise e

    def get_tts_voices(self, language: str) -> list:
        """
        调用大型语言TTS模型声音

        :param language: TTS语言
        :return: TTS模型声音列表
        """
        # 检查模型类型实例是否为TTSModel类型
        if not isinstance(self.model_type_instance, TTSModel):
            raise Exception("Model type instance is not TTSModel")

        # 断言模型类型实例为TTSModel类型，以便后续调用
        self.model_type_instance = cast(TTSModel, self.model_type_instance)
        # 获取指定语言的TTS模型声音列表
        return self.model_type_instance.get_tts_model_voices(
            model=self.model,
            credentials=self.credentials,
            language=language
        )


class ModelManager:
    def __init__(self) -> None:
        # 初始化ProviderManager
        self._provider_manager = ProviderManager()

    def get_model_instance(self, tenant_id: str, provider: str, model_type: ModelType, model: str) -> ModelInstance:
        """
        获取模型实例。
        :param tenant_id: 租户ID。
        :param provider: 提供者名称。
        :param model_type: 模型类型。
        :param model: 模型名称。
        :return: 返回指定的模型实例。
        """
        # 如果提供者为空，则获取默认模型实例
        if not provider:
            return self.get_default_model_instance(tenant_id, model_type)
<<<<<<< HEAD
        
        # 获取提供者模型包
=======

>>>>>>> 3d276f4a
        provider_model_bundle = self._provider_manager.get_provider_model_bundle(
            tenant_id=tenant_id,
            provider=provider,
            model_type=model_type
        )

        # 根据提供者模型包和模型名称创建模型实例
        return ModelInstance(provider_model_bundle, model)

    def get_default_model_instance(self, tenant_id: str, model_type: ModelType) -> ModelInstance:
        """
        获取默认模型实例。
        :param tenant_id: 租户ID。
        :param model_type: 模型类型。
        :return: 返回默认的模型实例。
        """
        # 获取默认模型实体
        default_model_entity = self._provider_manager.get_default_model(
            tenant_id=tenant_id,
            model_type=model_type
        )

        # 如果默认模型实体不存在，则抛出异常
        if not default_model_entity:
            raise ProviderTokenNotInitError(f"Default model not found for {model_type}")

        # 根据默认模型实体的信息获取模型实例
        return self.get_model_instance(
            tenant_id=tenant_id,
            provider=default_model_entity.provider.provider,
            model_type=model_type,
            model=default_model_entity.model
        )


class LBModelManager:
    def __init__(self, tenant_id: str,
                 provider: str,
                 model_type: ModelType,
                 model: str,
                 load_balancing_configs: list[ModelLoadBalancingConfiguration],
                 managed_credentials: Optional[dict] = None) -> None:
        """
        Load balancing model manager
        :param load_balancing_configs: all load balancing configurations
        :param managed_credentials: credentials if load balancing configuration name is __inherit__
        """
        self._tenant_id = tenant_id
        self._provider = provider
        self._model_type = model_type
        self._model = model
        self._load_balancing_configs = load_balancing_configs

        for load_balancing_config in self._load_balancing_configs:
            if load_balancing_config.name == "__inherit__":
                if not managed_credentials:
                    # remove __inherit__ if managed credentials is not provided
                    self._load_balancing_configs.remove(load_balancing_config)
                else:
                    load_balancing_config.credentials = managed_credentials

    def fetch_next(self) -> Optional[ModelLoadBalancingConfiguration]:
        """
        Get next model load balancing config
        Strategy: Round Robin
        :return:
        """
        cache_key = "model_lb_index:{}:{}:{}:{}".format(
            self._tenant_id,
            self._provider,
            self._model_type.value,
            self._model
        )

        cooldown_load_balancing_configs = []
        max_index = len(self._load_balancing_configs)

        while True:
            current_index = redis_client.incr(cache_key)
            if current_index >= 10000000:
                current_index = 1
                redis_client.set(cache_key, current_index)

            redis_client.expire(cache_key, 3600)
            if current_index > max_index:
                current_index = current_index % max_index

            real_index = current_index - 1
            if real_index > max_index:
                real_index = 0

            config = self._load_balancing_configs[real_index]

            if self.in_cooldown(config):
                cooldown_load_balancing_configs.append(config)
                if len(cooldown_load_balancing_configs) >= len(self._load_balancing_configs):
                    # all configs are in cooldown
                    return None

                continue

            if bool(os.environ.get("DEBUG", 'False').lower() == 'true'):
                logger.info(f"Model LB\nid: {config.id}\nname:{config.name}\n"
                            f"tenant_id: {self._tenant_id}\nprovider: {self._provider}\n"
                            f"model_type: {self._model_type.value}\nmodel: {self._model}")

            return config

        return None

    def cooldown(self, config: ModelLoadBalancingConfiguration, expire: int = 60) -> None:
        """
        Cooldown model load balancing config
        :param config: model load balancing config
        :param expire: cooldown time
        :return:
        """
        cooldown_cache_key = "model_lb_index:cooldown:{}:{}:{}:{}:{}".format(
            self._tenant_id,
            self._provider,
            self._model_type.value,
            self._model,
            config.id
        )

        redis_client.setex(cooldown_cache_key, expire, 'true')

    def in_cooldown(self, config: ModelLoadBalancingConfiguration) -> bool:
        """
        Check if model load balancing config is in cooldown
        :param config: model load balancing config
        :return:
        """
        cooldown_cache_key = "model_lb_index:cooldown:{}:{}:{}:{}:{}".format(
            self._tenant_id,
            self._provider,
            self._model_type.value,
            self._model,
            config.id
        )

        return redis_client.exists(cooldown_cache_key)

    @classmethod
    def get_config_in_cooldown_and_ttl(cls, tenant_id: str,
                                       provider: str,
                                       model_type: ModelType,
                                       model: str,
                                       config_id: str) -> tuple[bool, int]:
        """
        Get model load balancing config is in cooldown and ttl
        :param tenant_id: workspace id
        :param provider: provider name
        :param model_type: model type
        :param model: model name
        :param config_id: model load balancing config id
        :return:
        """
        cooldown_cache_key = "model_lb_index:cooldown:{}:{}:{}:{}:{}".format(
            tenant_id,
            provider,
            model_type.value,
            model,
            config_id
        )

        ttl = redis_client.ttl(cooldown_cache_key)
        if ttl == -2:
            return False, 0

        return True, ttl<|MERGE_RESOLUTION|>--- conflicted
+++ resolved
@@ -62,16 +62,10 @@
         :param model: 模型名称，指定需要获取凭证的模型。
         :return: 返回一个字典，包含模型所需的凭证信息。
         """
-<<<<<<< HEAD
-        # 尝试从提供的模型捆绑包中获取当前模型的凭证信息
-        credentials = provider_model_bundle.configuration.get_current_credentials(
-            model_type=provider_model_bundle.model_type_instance.model_type,
-=======
         configuration = provider_model_bundle.configuration
         model_type = provider_model_bundle.model_type_instance.model_type
         credentials = configuration.get_current_credentials(
             model_type=model_type,
->>>>>>> 3d276f4a
             model=model
         )
 
@@ -140,13 +134,8 @@
 
         # 断言模型类型实例为LargeLanguageModel
         self.model_type_instance = cast(LargeLanguageModel, self.model_type_instance)
-<<<<<<< HEAD
-        # 调用模型实例的invoke方法，传入各种参数进行模型的调用
-        return self.model_type_instance.invoke(
-=======
         return self._round_robin_invoke(
             function=self.model_type_instance.invoke,
->>>>>>> 3d276f4a
             model=self.model,
             credentials=self.credentials,
             prompt_messages=prompt_messages,
@@ -196,13 +185,8 @@
 
         # 将模型类型实例显式转换为TextEmbeddingModel，以确保安全访问
         self.model_type_instance = cast(TextEmbeddingModel, self.model_type_instance)
-<<<<<<< HEAD
-        # 调用模型为给定文本生成嵌入
-        return self.model_type_instance.invoke(
-=======
         return self._round_robin_invoke(
             function=self.model_type_instance.invoke,
->>>>>>> 3d276f4a
             model=self.model,
             credentials=self.credentials,
             texts=texts,
@@ -247,13 +231,8 @@
 
         # 断言模型类型实例为RerankModel类型，以满足类型检查
         self.model_type_instance = cast(RerankModel, self.model_type_instance)
-<<<<<<< HEAD
-        # 调用模型实例的invoke方法进行重排计算
-        return self.model_type_instance.invoke(
-=======
         return self._round_robin_invoke(
             function=self.model_type_instance.invoke,
->>>>>>> 3d276f4a
             model=self.model,
             credentials=self.credentials,
             query=query,
@@ -299,13 +278,8 @@
 
         # 断言模型类型实例为Speech2TextModel，以便后续调用
         self.model_type_instance = cast(Speech2TextModel, self.model_type_instance)
-<<<<<<< HEAD
-        # 调用模型实例的invoke方法，进行语音转文本
-        return self.model_type_instance.invoke(
-=======
         return self._round_robin_invoke(
             function=self.model_type_instance.invoke,
->>>>>>> 3d276f4a
             model=self.model,
             credentials=self.credentials,
             file=file,
@@ -330,13 +304,8 @@
 
         # 断言模型类型实例为TTSModel类型，用于后续函数调用
         self.model_type_instance = cast(TTSModel, self.model_type_instance)
-<<<<<<< HEAD
-        # 调用TTS模型，传入各种参数执行文本转语音
-        return self.model_type_instance.invoke(
-=======
         return self._round_robin_invoke(
             function=self.model_type_instance.invoke,
->>>>>>> 3d276f4a
             model=self.model,
             credentials=self.credentials,
             content_text=content_text,
@@ -421,12 +390,7 @@
         # 如果提供者为空，则获取默认模型实例
         if not provider:
             return self.get_default_model_instance(tenant_id, model_type)
-<<<<<<< HEAD
-        
-        # 获取提供者模型包
-=======
-
->>>>>>> 3d276f4a
+
         provider_model_bundle = self._provider_manager.get_provider_model_bundle(
             tenant_id=tenant_id,
             provider=provider,
