--- conflicted
+++ resolved
@@ -240,24 +240,16 @@
 
         # 尝试从参数字典中获取参数值，如果未找到，则使用默认值
         parameter_value = parameters.get(parameter_rule.name)
-<<<<<<< HEAD
-        if not parameter_value:
-=======
         if not parameter_value and parameter_value != 0:
             # get default value
->>>>>>> 57729823
             parameter_value = parameter_rule.default
             if not parameter_value and parameter_rule.required:
                 raise ValueError(f"tool parameter {parameter_rule.name} not found in tool config")
 
         # 对于选择类型参数，检查参数值是否在选项列表中
         if parameter_rule.type == ToolParameter.ToolParameterType.SELECT:
-<<<<<<< HEAD
-            options = list(map(lambda x: x.value, parameter_rule.options))
-=======
             # check if tool_parameter_config in options
             options = [x.value for x in parameter_rule.options]
->>>>>>> 57729823
             if parameter_value is not None and parameter_value not in options:
                 raise ValueError(
                     f"tool parameter {parameter_rule.name} value {parameter_value} not in options {options}")
@@ -411,23 +403,13 @@
         if cls._builtin_providers_loaded:
             yield from list(cls._builtin_providers.values())
             return
-<<<<<<< HEAD
-            
-        # 如果缓存未加载，则加锁以防止并发加载
-=======
-
->>>>>>> 57729823
+
         with cls._builtin_provider_lock:
             # 再次检查提供者是否已被加载
             if cls._builtin_providers_loaded:
                 yield from list(cls._builtin_providers.values())
                 return
-<<<<<<< HEAD
-                
-            # 在加锁保护下，加载内建工具提供者
-=======
-
->>>>>>> 57729823
+
             yield from cls._list_builtin_providers()
 
     @classmethod
@@ -726,12 +708,7 @@
         provider_type = provider_type
         provider_id = provider_id
         if provider_type == 'builtin':
-<<<<<<< HEAD
-            # 返回内建提供者的图标URL
-            return (current_app.config.get("CONSOLE_API_URL")
-=======
             return (dify_config.CONSOLE_API_URL
->>>>>>> 57729823
                     + "/console/api/workspaces/current/tool-provider/builtin/"
                     + provider_id
                     + "/icon")
