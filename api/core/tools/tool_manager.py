--- conflicted
+++ resolved
@@ -253,37 +253,7 @@
                 raise ValueError(
                     f"tool parameter {parameter_rule.name} value {parameter_value} not in options {options}")
 
-<<<<<<< HEAD
-        # 根据参数规则将参数值转换为正确的类型
-        try:
-            if parameter_rule.type == ToolParameter.ToolParameterType.NUMBER:
-                # 对数字类型的参数值进行类型转换
-                if isinstance(parameter_value, int):
-                    parameter_value = parameter_value
-                elif isinstance(parameter_value, float):
-                    parameter_value = parameter_value
-                elif isinstance(parameter_value, str):
-                    if '.' in parameter_value:
-                        parameter_value = float(parameter_value)
-                    else:
-                        parameter_value = int(parameter_value)
-            elif parameter_rule.type == ToolParameter.ToolParameterType.BOOLEAN:
-                # 对布尔类型的参数值进行类型转换
-                parameter_value = bool(parameter_value)
-            elif parameter_rule.type not in [ToolParameter.ToolParameterType.SELECT,
-                                            ToolParameter.ToolParameterType.STRING]:
-                # 对于非选择和非字符串类型的参数，转换为字符串类型
-                parameter_value = str(parameter_value)
-            elif parameter_rule.type == ToolParameter.ToolParameterType:
-                # 这里似乎是一个多余的条件判断，因为参数规则类型ToolParameter.ToolParameterType已经涵盖在前面的判断中
-                parameter_value = str(parameter_value)
-        except Exception as e:
-            raise ValueError(f"tool parameter {parameter_rule.name} value {parameter_value} is not correct type")
-
-        return parameter_value
-=======
         return ToolParameterConverter.cast_parameter_by_type(parameter_value, parameter_rule.type)
->>>>>>> 3d276f4a
 
     @classmethod
     def get_agent_tool_runtime(cls, tenant_id: str, app_id: str, agent_tool: AgentToolEntity, invoke_from: InvokeFrom = InvokeFrom.DEBUGGER) -> Tool:
