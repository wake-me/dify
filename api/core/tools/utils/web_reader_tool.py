--- conflicted
+++ resolved
@@ -125,36 +125,6 @@
 
     return res
 
-<<<<<<< HEAD
-def get_url_from_newspaper3k(url: str) -> str:
-    """
-    从给定的URL提取文章信息，并格式化为特定的字符串模板。
-
-    参数:
-    url (str): 需要提取信息的网页URL。
-
-    返回:
-    str: 包含文章标题、作者、发布日期、顶部图片和文本的格式化字符串。
-    """
-
-    # 初始化Article对象并下载、解析网页
-    a = Article(url)
-    a.download()
-    a.parse()
-
-    # 使用提取的信息填充模板
-    res = FULL_TEMPLATE.format(
-        title=a.title,
-        authors=a.authors,
-        publish_date=a.publish_date,
-        top_image=a.top_image,
-        text=a.text,
-    )
-
-    return res
-
-=======
->>>>>>> 5b32f2e0
 
 def extract_using_readabilipy(html):
     """
