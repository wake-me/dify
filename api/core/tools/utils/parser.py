
import re
import uuid
from json import dumps as json_dumps
from json import loads as json_loads
from json.decoder import JSONDecodeError

from requests import get
from yaml import YAMLError, safe_load

from core.tools.entities.common_entities import I18nObject
from core.tools.entities.tool_bundle import ApiToolBundle
from core.tools.entities.tool_entities import ApiProviderSchemaType, ToolParameter
from core.tools.errors import ToolApiSchemaError, ToolNotSupportedError, ToolProviderNotFoundError


class ApiBasedToolSchemaParser:
    @staticmethod
<<<<<<< HEAD
    def parse_openapi_to_tool_bundle(openapi: dict, extra_info: dict = None, warning: dict = None) -> list[ApiBasedToolBundle]:
        """
        将 OpenAPI 规范解析为工具捆绑包列表。

        参数:
        - openapi: dict, 符合 OpenAPI 规范的字典。
        - extra_info: dict, 额外的信息字典，用于存储从 OpenAPI 中提取的非参数信息，默认为 None。
        - warning: dict, 警告信息字典，用于存储解析过程中发现的警告信息，默认为 None。

        返回值:
        - list[ApiBasedToolBundle], 根据 OpenAPI 规范解析得到的工具捆绑包列表。
        """

=======
    def parse_openapi_to_tool_bundle(openapi: dict, extra_info: dict = None, warning: dict = None) -> list[ApiToolBundle]:
>>>>>>> 1b2d8629
        warning = warning if warning is not None else {}
        extra_info = extra_info if extra_info is not None else {}

        # 将 OpenAPI 中的描述信息添加到 extra_info 中
        if 'description' in openapi['info']:
            extra_info['description'] = openapi['info']['description']
        else:
            extra_info['description'] = ''

        if len(openapi['servers']) == 0:
            raise ToolProviderNotFoundError('No server found in the openapi yaml.')

        server_url = openapi['servers'][0]['url']

        # 列出所有接口
        interfaces = []
        for path, path_item in openapi['paths'].items():
            methods = ['get', 'post', 'put', 'delete', 'patch', 'head', 'options', 'trace']
            for method in methods:
                if method in path_item:
                    interfaces.append({
                        'path': path,
                        'method': method,
                        'operation': path_item[method],
                    })

        # 获取所有参数
        bundles = []
        for interface in interfaces:
            # 转换参数
            parameters = []
            if 'parameters' in interface['operation']:
                for parameter in interface['operation']['parameters']:
                    tool_parameter = ToolParameter(
                        name=parameter['name'],
                        label=I18nObject(
                            en_US=parameter['name'],
                            zh_Hans=parameter['name']
                        ),
                        human_description=I18nObject(
                            en_US=parameter.get('description', ''),
                            zh_Hans=parameter.get('description', '')
                        ),
                        type=ToolParameter.ToolParameterType.STRING,
                        required=parameter.get('required', False),
                        form=ToolParameter.ToolParameterForm.LLM,
                        llm_description=parameter.get('description'),
                        default=parameter['schema']['default'] if 'schema' in parameter and 'default' in parameter['schema'] else None,
                    )
                
                    # 检查是否有类型信息
                    typ = ApiBasedToolSchemaParser._get_tool_parameter_type(parameter)
                    if typ:
                        tool_parameter.type = typ

                    parameters.append(tool_parameter)
            # 检查是否有请求体
            if 'requestBody' in interface['operation']:
                request_body = interface['operation']['requestBody']
                if 'content' in request_body:
                    for content_type, content in request_body['content'].items():
                        # 如果存在引用，获取引用并覆盖内容
                        if 'schema' not in content:
                            continue

                        if '$ref' in content['schema']:
                            # 获取引用
                            root = openapi
                            reference = content['schema']['$ref'].split('/')[1:]
                            for ref in reference:
                                root = root[ref]
                            # 覆盖内容
                            interface['operation']['requestBody']['content'][content_type]['schema'] = root

                    # 解析请求体参数
                    if 'schema' in interface['operation']['requestBody']['content'][content_type]:
                        body_schema = interface['operation']['requestBody']['content'][content_type]['schema']
                        required = body_schema['required'] if 'required' in body_schema else []
                        properties = body_schema['properties'] if 'properties' in body_schema else {}
                        for name, property in properties.items():
                            tool = ToolParameter(
                                name=name,
                                label=I18nObject(
                                    en_US=name,
                                    zh_Hans=name
                                ),
                                human_description=I18nObject(
                                    en_US=property['description'] if 'description' in property else '',
                                    zh_Hans=property['description'] if 'description' in property else ''
                                ),
                                type=ToolParameter.ToolParameterType.STRING,
                                required=name in required,
                                form=ToolParameter.ToolParameterForm.LLM,
                                llm_description=property['description'] if 'description' in property else '',
                                default=property['default'] if 'default' in property else None,
                            )

                            # 检查是否有类型信息
                            typ = ApiBasedToolSchemaParser._get_tool_parameter_type(property)
                            if typ:
                                tool.type = typ

                            parameters.append(tool)

            # 检查参数是否重复
            parameters_count = {}
            for parameter in parameters:
                if parameter.name not in parameters_count:
                    parameters_count[parameter.name] = 0
                parameters_count[parameter.name] += 1
            for name, count in parameters_count.items():
                if count > 1:
                    warning['duplicated_parameter'] = f'Parameter {name} is duplicated.'

            # 检查是否存在 operationId，如果不存在，则使用 $path_$method 作为 operationId
            if 'operationId' not in interface['operation']:
                # 移除特殊字符，以确保 operationId 是有效的 ^[a-zA-Z0-9_-]{1,64}$
                path = interface['path']
                if interface['path'].startswith('/'):
                    path = interface['path'][1:]
                # 移除特殊字符，以确保 operationId 是有效的 ^[a-zA-Z0-9_-]{1,64}$
                path = re.sub(r'[^a-zA-Z0-9_-]', '', path)
                if not path:
                    path = str(uuid.uuid4())
                    
                interface['operation']['operationId'] = f'{path}_{interface["method"]}'

            bundles.append(ApiToolBundle(
                server_url=server_url + interface['path'],
                method=interface['method'],
                summary=interface['operation']['description'] if 'description' in interface['operation'] else 
                        interface['operation']['summary'] if 'summary' in interface['operation'] else None,
                operation_id=interface['operation']['operationId'],
                parameters=parameters,
                author='',
                icon=None,
                openapi=interface['operation'],
            ))

        return bundles
    
    @staticmethod
    def _get_tool_parameter_type(parameter: dict) -> ToolParameter.ToolParameterType:
        """
        根据给定的参数字典确定工具参数的类型。
        
        参数:
        - parameter: 一个字典，包含关于参数的描述。预期包含键'type'或'schema'，
                    其中'schema'也是一个字典，包含键'type'。
        
        返回值:
        - 返回 ToolParameter.ToolParameterType 中定义的枚举类型，指示参数是数字、布尔值、字符串中的哪一种。
        """
        # 如果 parameter 为空，则初始化为一个空字典
        parameter = parameter or {}
        typ = None
        # 尝试直接从 parameter 获取 'type'，如果不存在则从其 'schema' 字典中获取
        if 'type' in parameter:
            typ = parameter['type']
        elif 'schema' in parameter and 'type' in parameter['schema']:
            typ = parameter['schema']['type']
        
        # 根据 typ 的值返回相应的 ToolParameterType
        if typ == 'integer' or typ == 'number':
            return ToolParameter.ToolParameterType.NUMBER
        elif typ == 'boolean':
            return ToolParameter.ToolParameterType.BOOLEAN
        elif typ == 'string':
            return ToolParameter.ToolParameterType.STRING

    @staticmethod
    def parse_openapi_yaml_to_tool_bundle(yaml: str, extra_info: dict = None, warning: dict = None) -> list[ApiToolBundle]:
        """
        将 OpenAPI YAML 字符串解析为工具捆绑包列表。

        :param yaml: OpenAPI 规范的 YAML 字符串。
        :param extra_info: 附加信息字典，可用于提供额外的上下文信息给解析过程（可选）。
        :param warning: 警告信息字典，用于收集解析过程中遇到的非致命性问题（可选）。
        :return: 解析得到的 ApiBasedToolBundle 对象列表。
        """
        # 如果未提供警告或额外信息，则默认为空字典
        warning = warning if warning is not None else {}
        extra_info = extra_info if extra_info is not None else {}

        # 安全加载 YAML 字符串为字典
        openapi: dict = safe_load(yaml)
        if openapi is None:
            # 如果加载失败，抛出工具 API 架构错误异常
            raise ToolApiSchemaError('Invalid openapi yaml.')
        # 使用解析器将 OpenAPI 字典解析为工具捆绑包列表
        return ApiBasedToolSchemaParser.parse_openapi_to_tool_bundle(openapi, extra_info=extra_info, warning=warning)
    
    @staticmethod
    def parse_swagger_to_openapi(swagger: dict, extra_info: dict = None, warning: dict = None) -> dict:
        """
        将Swagger规范的字典转换为OpenAPI规范的字典。

        :param swagger: 符合Swagger 2.0规范的字典。
        :param extra_info: 用于存储额外信息的字典，可选。
        :param warning: 用于记录警告信息的字典，可选。
        :return: 一个符合OpenAPI 3.0规范的字典。
        """
        # 初始化OpenAPI规范的基础信息
        info = swagger.get('info', {
            'title': 'Swagger',
            'description': 'Swagger',
            'version': '1.0.0'
        })

        servers = swagger.get('servers', [])

        # 检查是否提供了服务器信息
        if len(servers) == 0:
            raise ToolApiSchemaError('No server found in the swagger yaml.')

        # 构建OpenAPI规范的初始结构
        openapi = {
            'openapi': '3.0.0',
            'info': {
                'title': info.get('title', 'Swagger'),
                'description': info.get('description', 'Swagger'),
                'version': info.get('version', '1.0.0')
            },
            'servers': servers,
            'paths': {},
            'components': {
                'schemas': {}
            }
        }

        # 检查和转换路径信息
        if 'paths' not in swagger or len(swagger['paths']) == 0:
            raise ToolApiSchemaError('No paths found in the swagger yaml.')

        # 遍历并转换每个路径和方法
        for path, path_item in swagger['paths'].items():
            openapi['paths'][path] = {}
            for method, operation in path_item.items():
                # 检查operationId是否存在
                if 'operationId' not in operation:
                    raise ToolApiSchemaError(f'No operationId found in operation {method} {path}.')
                
                # 检查摘要或描述是否存在，并记录警告
                if ('summary' not in operation or len(operation['summary']) == 0) and \
                    ('description' not in operation or len(operation['description']) == 0):
                    warning['missing_summary'] = f'No summary or description found in operation {method} {path}.'
                
                # 转换并填充路径信息
                openapi['paths'][path][method] = {
                    'operationId': operation['operationId'],
                    'summary': operation.get('summary', ''),
                    'description': operation.get('description', ''),
                    'parameters': operation.get('parameters', []),
                    'responses': operation.get('responses', {}),
                }

                # 如果存在请求体信息，则添加
                if 'requestBody' in operation:
                    openapi['paths'][path][method]['requestBody'] = operation['requestBody']

        # 转换定义部分
        for name, definition in swagger['definitions'].items():
            openapi['components']['schemas'][name] = definition

        return openapi

    @staticmethod
    def parse_openai_plugin_json_to_tool_bundle(json: str, extra_info: dict = None, warning: dict = None) -> list[ApiToolBundle]:
        """
            解析 OpenAI 插件的 JSON 字符串为工具捆绑包

            :param json: JSON 字符串
            :param extra_info: 额外信息字典，可选，默认为 None
            :param warning: 警告信息字典，可选，默认为 None
            :return: 工具捆绑包列表

            此函数首先尝试从提供的 JSON 字符串中加载 OpenAI 插件信息，验证其 API 类型是否支持，
            然后从指定的 API URL 获取 OpenAPI YAML 文件，并将其解析为工具捆绑包列表。
        """
        # 如果未提供警告信息或额外信息，则初始化为空字典
        warning = warning if warning is not None else {}
        extra_info = extra_info if extra_info is not None else {}

        try:
            openai_plugin = json_loads(json)
            api = openai_plugin['api']
            api_url = api['url']
            api_type = api['type']
        except:
            raise ToolProviderNotFoundError('Invalid openai plugin json.')
        
        if api_type != 'openapi':
            raise ToolNotSupportedError('Only openapi is supported now.')
        
        # 从 API URL 获取 OpenAPI YAML 内容
        response = get(api_url, headers={
            'User-Agent': 'Mozilla/5.0 (Macintosh; Intel Mac OS X 10_15_7) '
        }, timeout=5)

        if response.status_code != 200:
            raise ToolProviderNotFoundError('cannot get openapi yaml from url.')
        
        # 解析获取到的 OpenAPI YAML 文本为工具捆绑包列表
        return ApiBasedToolSchemaParser.parse_openapi_yaml_to_tool_bundle(response.text, extra_info=extra_info, warning=warning)
    
    @staticmethod
    def auto_parse_to_tool_bundle(content: str, extra_info: dict = None, warning: dict = None) -> tuple[list[ApiToolBundle], str]:
        """
            自动解析内容到工具包

            :param content: 需要解析的内容
            :param extra_info: 额外信息字典，用于在解析过程中提供额外的上下文信息
            :param warning: 警告信息字典，用于存储解析过程中遇到的非致命性错误警告
            :return: 工具包列表和schema类型字符串的元组
        """
        # 初始化警告和额外信息
        warning = warning if warning is not None else {}
        extra_info = extra_info if extra_info is not None else {}

        # 去除内容两端的空白字符
        content = content.strip()
        loaded_content = None
        json_error = None
        yaml_error = None
        
        # 尝试解析JSON格式内容
        try:
            loaded_content = json_loads(content)
        except JSONDecodeError as e:
            json_error = e

        # 如果JSON解析失败，尝试解析YAML格式内容
        if loaded_content is None:
            try:
                loaded_content = safe_load(content)
            except YAMLError as e:
                yaml_error = e
        # 如果两种格式都解析失败，抛出错误
        if loaded_content is None:
            raise ToolApiSchemaError(f'Invalid api schema, schema is neither json nor yaml. json error: {str(json_error)}, yaml error: {str(yaml_error)}')

        # 初始化不同API规范解析相关的错误变量和schema类型
        swagger_error = None
        openapi_error = None
        openapi_plugin_error = None
        schema_type = None
        
        # 尝试以OpenAPI规范解析内容
        try:
            openapi = ApiBasedToolSchemaParser.parse_openapi_to_tool_bundle(loaded_content, extra_info=extra_info, warning=warning)
            schema_type = ApiProviderSchemaType.OPENAPI.value
            return openapi, schema_type
        except ToolApiSchemaError as e:
            openapi_error = e
        
        # 如果OpenAPI解析失败，尝试以Swagger规范解析
        try:
            converted_swagger = ApiBasedToolSchemaParser.parse_swagger_to_openapi(loaded_content, extra_info=extra_info, warning=warning)
            schema_type = ApiProviderSchemaType.SWAGGER.value
            return ApiBasedToolSchemaParser.parse_openapi_to_tool_bundle(converted_swagger, extra_info=extra_info, warning=warning), schema_type
        except ToolApiSchemaError as e:
            swagger_error = e
        
        # 如果Swagger解析失败，尝试解析为OpenAPI插件格式
        try:
            openapi_plugin = ApiBasedToolSchemaParser.parse_openai_plugin_json_to_tool_bundle(json_dumps(loaded_content), extra_info=extra_info, warning=warning)
            return openapi_plugin, ApiProviderSchemaType.OPENAI_PLUGIN.value
        except ToolNotSupportedError as e:
            # 如果不是支持的插件格式，记录错误信息
            openapi_plugin_error = e

        # 如果所有解析尝试都失败，抛出解析错误
        raise ToolApiSchemaError(f'Invalid api schema, openapi error: {str(openapi_error)}, swagger error: {str(swagger_error)}, openapi plugin error: {str(openapi_plugin_error)}')<|MERGE_RESOLUTION|>--- conflicted
+++ resolved
@@ -16,23 +16,7 @@
 
 class ApiBasedToolSchemaParser:
     @staticmethod
-<<<<<<< HEAD
-    def parse_openapi_to_tool_bundle(openapi: dict, extra_info: dict = None, warning: dict = None) -> list[ApiBasedToolBundle]:
-        """
-        将 OpenAPI 规范解析为工具捆绑包列表。
-
-        参数:
-        - openapi: dict, 符合 OpenAPI 规范的字典。
-        - extra_info: dict, 额外的信息字典，用于存储从 OpenAPI 中提取的非参数信息，默认为 None。
-        - warning: dict, 警告信息字典，用于存储解析过程中发现的警告信息，默认为 None。
-
-        返回值:
-        - list[ApiBasedToolBundle], 根据 OpenAPI 规范解析得到的工具捆绑包列表。
-        """
-
-=======
     def parse_openapi_to_tool_bundle(openapi: dict, extra_info: dict = None, warning: dict = None) -> list[ApiToolBundle]:
->>>>>>> 1b2d8629
         warning = warning if warning is not None else {}
         extra_info = extra_info if extra_info is not None else {}
 
@@ -341,14 +325,11 @@
     @staticmethod
     def auto_parse_to_tool_bundle(content: str, extra_info: dict = None, warning: dict = None) -> tuple[list[ApiToolBundle], str]:
         """
-            自动解析内容到工具包
-
-            :param content: 需要解析的内容
-            :param extra_info: 额外信息字典，用于在解析过程中提供额外的上下文信息
-            :param warning: 警告信息字典，用于存储解析过程中遇到的非致命性错误警告
-            :return: 工具包列表和schema类型字符串的元组
-        """
-        # 初始化警告和额外信息
+            auto parse to tool bundle
+
+            :param content: the content
+            :return: tools bundle, schema_type
+        """
         warning = warning if warning is not None else {}
         extra_info = extra_info if extra_info is not None else {}
 
