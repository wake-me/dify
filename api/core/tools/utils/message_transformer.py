import logging
from mimetypes import guess_extension

from core.file.file_obj import FileTransferMethod, FileType, FileVar
from core.tools.entities.tool_entities import ToolInvokeMessage
from core.tools.tool_file_manager import ToolFileManager

logger = logging.getLogger(__name__)

class ToolFileMessageTransformer:
    @classmethod
    def transform_tool_invoke_messages(cls, messages: list[ToolInvokeMessage],
                                       user_id: str,
                                       tenant_id: str,
                                       conversation_id: str) -> list[ToolInvokeMessage]:
        """
        转换工具调用消息并处理文件下载。

        此方法处理ToolInvokeMessage对象列表，根据其类型进行转换。
        特别处理图像和二进制大对象(BLOB)类型的消息，尝试下载或存储它们。
        转换后的消息作为列表返回。

        参数:
        - messages: 待转换的ToolInvokeMessage对象列表。
        - user_id: 发起消息转换的用户ID。
        - tenant_id: 用户所属租户的ID。
        - conversation_id: 消息发送所在对话的唯一标识符。

        返回:
        转换后的ToolInvokeMessage对象列表。图像和BLOB类型的消息可能被转换为IMAGE_LINK或LINK类型。
        """

        result = []  # 用于存放转换后的消息

        for message in messages:
            # 针对不同消息类型分别处理
            if message.type == ToolInvokeMessage.MessageType.TEXT:
                result.append(message)  # 直接添加文本消息
            elif message.type == ToolInvokeMessage.MessageType.LINK:
                result.append(message)  # 直接添加链接消息
            elif message.type == ToolInvokeMessage.MessageType.IMAGE:
                # 尝试下载并转换图像消息为IMAGE_LINK类型
                try:
                    file = ToolFileManager.create_file_by_url(
                        user_id=user_id, 
                        tenant_id=tenant_id,
                        conversation_id=conversation_id,
                        file_url=message.message
                    )
                    
                    url = f'/files/tools/{file.id}{guess_extension(file.mimetype) or ".png"}'

                    result.append(ToolInvokeMessage(
                        type=ToolInvokeMessage.MessageType.IMAGE_LINK,
                        message=url,
                        save_as=message.save_as,
                        meta=message.meta.copy() if message.meta is not None else {},
                    ))
                except Exception as e:
                    logger.exception(e)
                    # 图像下载失败时的备选文本消息
                    result.append(ToolInvokeMessage(
                        type=ToolInvokeMessage.MessageType.TEXT,
                        message=f"Failed to download image: {message.message}, you can try to download it yourself.",
                        meta=message.meta.copy() if message.meta is not None else {},
                        save_as=message.save_as,
                    ))
            elif message.type == ToolInvokeMessage.MessageType.BLOB:
                # 处理BLOB类型消息，存储并根据MIME类型转换为IMAGE_LINK或LINK类型
                mimetype = message.meta.get('mime_type', 'octet/stream')
                
                if isinstance(message.message, str):
                    message.message = message.message.encode('utf-8')
                
                file = ToolFileManager.create_file_by_raw(
                    user_id=user_id, tenant_id=tenant_id,
                    conversation_id=conversation_id,
                    file_binary=message.message,
                    mimetype=mimetype
                )
                                                            
                url = cls.get_tool_file_url(file.id, guess_extension(file.mimetype))

                # 根据MIME类型判断消息类型：如果是图像则为IMAGE_LINK，否则为LINK
                if 'image' in mimetype:
                    result.append(ToolInvokeMessage(
                        type=ToolInvokeMessage.MessageType.IMAGE_LINK,
                        message=url,
                        save_as=message.save_as,
                        meta=message.meta.copy() if message.meta is not None else {},
                    ))
                else:
                    result.append(ToolInvokeMessage(
                        type=ToolInvokeMessage.MessageType.LINK,
                        message=url,
                        save_as=message.save_as,
                        meta=message.meta.copy() if message.meta is not None else {},
                    ))
            elif message.type == ToolInvokeMessage.MessageType.FILE_VAR:
                file_var: FileVar = message.meta.get('file_var')
                if file_var:
                    if file_var.transfer_method == FileTransferMethod.TOOL_FILE:
                        url = cls.get_tool_file_url(file_var.related_id, file_var.extension)
                        if file_var.type == FileType.IMAGE:
                            result.append(ToolInvokeMessage(
                                type=ToolInvokeMessage.MessageType.IMAGE_LINK,
                                message=url,
                                save_as=message.save_as,
                                meta=message.meta.copy() if message.meta is not None else {},
                            ))
                        else:
                            result.append(ToolInvokeMessage(
                                type=ToolInvokeMessage.MessageType.LINK,
                                message=url,
                                save_as=message.save_as,
                                meta=message.meta.copy() if message.meta is not None else {},
                            ))
            else:
                # 未处理的消息类型直接传递
                result.append(message)

<<<<<<< HEAD
        return result  # 返回转换后的消息列表
=======
        return result
    
    @classmethod
    def get_tool_file_url(cls, tool_file_id: str, extension: str) -> str:
        return f'/files/tools/{tool_file_id}{extension or ".bin"}'
>>>>>>> 1b2d8629
<|MERGE_RESOLUTION|>--- conflicted
+++ resolved
@@ -119,12 +119,8 @@
                 # 未处理的消息类型直接传递
                 result.append(message)
 
-<<<<<<< HEAD
-        return result  # 返回转换后的消息列表
-=======
         return result
     
     @classmethod
     def get_tool_file_url(cls, tool_file_id: str, extension: str) -> str:
-        return f'/files/tools/{tool_file_id}{extension or ".bin"}'
->>>>>>> 1b2d8629
+        return f'/files/tools/{tool_file_id}{extension or ".bin"}'