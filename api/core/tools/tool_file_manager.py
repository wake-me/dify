--- conflicted
+++ resolved
@@ -83,11 +83,7 @@
 
         # 检查时间戳是否过期，过期时间为5分钟
         current_time = int(time.time())
-<<<<<<< HEAD
-        return current_time - int(timestamp) <= 300
-=======
         return current_time - int(timestamp) <= current_app.config.get('FILES_ACCESS_TIMEOUT')
->>>>>>> 1b2d8629
 
     @staticmethod
     def create_file_by_raw(user_id: str, tenant_id: str,
@@ -112,13 +108,7 @@
         extension = guess_extension(mimetype) or '.bin'
         # 生成唯一的文件名
         unique_name = uuid4().hex
-<<<<<<< HEAD
-        # 拼接文件存储路径
-        filename = f"/tools/{tenant_id}/{unique_name}{extension}"
-        # 保存文件到存储系统
-=======
         filename = f"tools/{tenant_id}/{unique_name}{extension}"
->>>>>>> 1b2d8629
         storage.save(filename, file_binary)
 
         # 创建ToolFile对象，关联用户、租户、会话和文件信息
@@ -156,12 +146,7 @@
         extension = guess_extension(mimetype) or '.bin'
         # 生成唯一文件名
         unique_name = uuid4().hex
-<<<<<<< HEAD
-        filename = f"/tools/{tenant_id}/{unique_name}{extension}"
-        # 保存文件到存储
-=======
         filename = f"tools/{tenant_id}/{unique_name}{extension}"
->>>>>>> 1b2d8629
         storage.save(filename, blob)
 
         # 创建ToolFile对象并加入数据库会话
