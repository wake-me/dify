--- conflicted
+++ resolved
@@ -389,13 +389,8 @@
         """
         获取工作空间的所有首选提供者类型。
 
-<<<<<<< HEAD
-        :param tenant_id: 租户ID，用于查询该租户的首选模型提供者类型。
-        :return: 返回一个字典，键为提供者名称，值为对应的TenantPreferredModelProvider实例。
-=======
         :param tenant_id: workspace id
         :return:
->>>>>>> 3d276f4a
         """
         # 从数据库会话中查询指定租户ID的所有首选模型提供者类型记录
         preferred_provider_types = db.session.query(TenantPreferredModelProvider) \
@@ -462,15 +457,15 @@
         return provider_name_to_provider_load_balancing_model_configs_dict
 
     def _init_trial_provider_records(self, tenant_id: str,
-                                        provider_name_to_provider_records_dict: dict[str, list]) -> dict[str, list]:
-        """
-        初始化试用提供商记录，如果不存在的话。
-
-        :param tenant_id: 工作空间ID
-        :param provider_name_to_provider_records_dict: 提供商名称到提供商记录字典
-        :return: 更新后的提供商名称到提供商记录字典
-        """
-        # 获取托管配置
+                                     provider_name_to_provider_records_dict: dict[str, list]) -> dict[str, list]:
+        """
+        Initialize trial provider records if not exists.
+
+        :param tenant_id: workspace id
+        :param provider_name_to_provider_records_dict: provider name to provider records dict
+        :return:
+        """
+        # Get hosting configuration
         hosting_configuration = ext_hosting_provider.hosting_configuration
 
         # 遍历托管配置中的提供商，初始化试用提供商记录
@@ -858,10 +853,7 @@
             if credential_form_schema.type == FormType.SECRET_INPUT:
                 secret_input_form_variables.append(credential_form_schema.variable)
 
-<<<<<<< HEAD
         # 返回保密输入表单变量列表。
-        return secret_input_form_variables
-=======
         return secret_input_form_variables
 
     def _to_model_settings(self, provider_entity: ProviderEntity,
@@ -956,5 +948,4 @@
                 )
             )
 
-        return model_settings
->>>>>>> 3d276f4a
+        return model_settings