import redis
from redis.connection import Connection, SSLConnection

redis_client = redis.Redis()


def init_app(app):
    """
    初始化Redis客户端连接。
    
    参数:
    - app: 应用实例，用于获取配置信息。
    
    该函数根据应用的配置信息，初始化一个Redis连接池，并将该连接池绑定到应用的扩展中。
    """
    
    # 根据是否使用SSL选择连接类
    connection_class = Connection
    if app.config.get('REDIS_USE_SSL'):
        connection_class = SSLConnection

    # 配置并创建Redis连接池
    redis_client.connection_pool = redis.ConnectionPool(**{
<<<<<<< HEAD
        'host': app.config.get('REDIS_HOST', 'localhost'),  # Redis服务器地址
        'port': app.config.get('REDIS_PORT', 6379),  # Redis服务器端口
        'username': app.config.get('REDIS_USERNAME', None),  # Redis用户名（可选）
        'password': app.config.get('REDIS_PASSWORD', None),  # Redis密码（可选）
        'db': app.config.get('REDIS_DB', 0),  # 要连接的Redis数据库编号
        'encoding': 'utf-8',  # 数据编码方式
        'encoding_errors': 'strict',  # 编码错误处理方式
        'decode_responses': False  # 是否将Redis响应解码为字符串
=======
        'host': app.config.get('REDIS_HOST'),
        'port': app.config.get('REDIS_PORT'),
        'username': app.config.get('REDIS_USERNAME'),
        'password': app.config.get('REDIS_PASSWORD'),
        'db': app.config.get('REDIS_DB'),
        'encoding': 'utf-8',
        'encoding_errors': 'strict',
        'decode_responses': False
>>>>>>> bdf3ea43
    }, connection_class=connection_class)

    # 将Redis客户端绑定到应用扩展
    app.extensions['redis'] = redis_client<|MERGE_RESOLUTION|>--- conflicted
+++ resolved
@@ -21,16 +21,6 @@
 
     # 配置并创建Redis连接池
     redis_client.connection_pool = redis.ConnectionPool(**{
-<<<<<<< HEAD
-        'host': app.config.get('REDIS_HOST', 'localhost'),  # Redis服务器地址
-        'port': app.config.get('REDIS_PORT', 6379),  # Redis服务器端口
-        'username': app.config.get('REDIS_USERNAME', None),  # Redis用户名（可选）
-        'password': app.config.get('REDIS_PASSWORD', None),  # Redis密码（可选）
-        'db': app.config.get('REDIS_DB', 0),  # 要连接的Redis数据库编号
-        'encoding': 'utf-8',  # 数据编码方式
-        'encoding_errors': 'strict',  # 编码错误处理方式
-        'decode_responses': False  # 是否将Redis响应解码为字符串
-=======
         'host': app.config.get('REDIS_HOST'),
         'port': app.config.get('REDIS_PORT'),
         'username': app.config.get('REDIS_USERNAME'),
@@ -39,7 +29,6 @@
         'encoding': 'utf-8',
         'encoding_errors': 'strict',
         'decode_responses': False
->>>>>>> bdf3ea43
     }, connection_class=connection_class)
 
     # 将Redis客户端绑定到应用扩展
