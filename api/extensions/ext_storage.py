--- conflicted
+++ resolved
@@ -12,45 +12,6 @@
 
 class Storage:
     def __init__(self):
-<<<<<<< HEAD
-        self.storage_type = None  # 存储类型
-        self.bucket_name = None  # 存储桶名称
-        self.client = None  # 客户端对象
-        self.folder = None  # 存储目录
-
-    def init_app(self, app: Flask):
-        """
-        初始化应用程序与存储配置。
-        
-        参数:
-        - app: Flask应用实例，用于获取配置信息。
-        
-        根据配置的存储类型初始化存储连接或路径。支持的存储类型包括's3'和'azure-blob'，
-        以及默认的本地文件存储。对于's3'和'azure-blob'，需要相应的配置信息来建立连接；
-        对于本地存储，需要指定存储路径。
-        """
-        self.storage_type = app.config.get('STORAGE_TYPE')
-        if self.storage_type == 's3':
-            # 配置S3存储
-            self.bucket_name = app.config.get('S3_BUCKET_NAME')
-            self.client = boto3.client(
-                's3',
-                aws_secret_access_key=app.config.get('S3_SECRET_KEY'),
-                aws_access_key_id=app.config.get('S3_ACCESS_KEY'),
-                endpoint_url=app.config.get('S3_ENDPOINT'),
-                region_name=app.config.get('S3_REGION'),
-                config=Config(s3={'addressing_style': app.config.get('S3_ADDRESS_STYLE')})
-            )
-        elif self.storage_type == 'azure-blob':
-            # 配置Azure Blob存储
-            self.bucket_name = app.config.get('AZURE_BLOB_CONTAINER_NAME')
-            sas_token = generate_account_sas(
-                account_name=app.config.get('AZURE_BLOB_ACCOUNT_NAME'),
-                account_key=app.config.get('AZURE_BLOB_ACCOUNT_KEY'),
-                resource_types=ResourceTypes(service=True, container=True, object=True),
-                permission=AccountSasPermissions(read=True, write=True, delete=True, list=True, add=True, create=True),
-                expiry=datetime.now(timezone.utc).replace(tzinfo=None) + timedelta(hours=1)
-=======
         self.storage_runner = None
 
     def init_app(self, app: Flask):
@@ -66,64 +27,16 @@
         elif storage_type == 'aliyun-oss':
             self.storage_runner = AliyunStorage(
                 app=app
->>>>>>> 51a9e678
             )
         elif storage_type == 'google-storage':
             self.storage_runner = GoogleStorage(
                 app=app
             )
         else:
-<<<<<<< HEAD
-            # 配置本地文件存储
-            self.folder = app.config.get('STORAGE_LOCAL_PATH')
-            if not os.path.isabs(self.folder):
-                # 确保存储路径为绝对路径
-                self.folder = os.path.join(app.root_path, self.folder)
-
-    def save(self, filename, data):
-        """
-        根据存储类型将数据保存到指定的文件。
-        
-        参数:
-        - filename: 要保存的文件名。
-        - data: 要保存的数据。
-        
-        说明:
-        - 根据`self.storage_type`的值，决定数据是保存到S3、Azure Blob存储，还是本地文件系统。
-        """
-        if self.storage_type == 's3':
-            # 如果存储类型为S3，则使用S3客户端将数据上传到指定的存储桶中。
-            self.client.put_object(Bucket=self.bucket_name, Key=filename, Body=data)
-        elif self.storage_type == 'azure-blob':
-            # 如果存储类型为Azure Blob，则使用Azure客户端将数据上传到指定的容器中。
-            blob_container = self.client.get_container_client(container=self.bucket_name)
-            blob_container.upload_blob(filename, data)
-        elif self.storage_type == 'aliyun-oss':
-            self.client.put_object(filename, data)
-        elif self.storage_type == 'google-storage':
-            bucket = self.client.get_bucket(self.bucket_name)
-            blob = bucket.blob(filename)
-            blob.upload_from_file(data)
-        else:
-            # 如果存储类型既不是S3也不是Azure Blob，则将数据保存到本地文件系统。
-            if not self.folder or self.folder.endswith('/'):
-                filename = self.folder + filename
-            else:
-                filename = self.folder + '/' + filename
-
-            # 确保文件所在的文件夹存在，如果不存在则创建。
-            folder = os.path.dirname(filename)
-            os.makedirs(folder, exist_ok=True)
-
-            # 打开文件，以二进制写入模式将数据写入文件。
-            with open(os.path.join(os.getcwd(), filename), "wb") as f:
-                f.write(data)
-=======
             self.storage_runner = LocalStorage(app=app)
 
     def save(self, filename, data):
         self.storage_runner.save(filename, data)
->>>>>>> 51a9e678
 
     def load(self, filename: str, stream: bool = False) -> Union[bytes, Generator]:
         """
@@ -146,229 +59,6 @@
             return self.load_once(filename)
 
     def load_once(self, filename: str) -> bytes:
-<<<<<<< HEAD
-        """
-        从指定的存储类型（目前支持 s3 和 azure-blob，以及本地文件系统）中加载文件内容。
-        
-        参数:
-        - filename: 需要加载的文件名，对于 s3 和 azure-blob，此名称应包括在存储桶或容器内的路径。
-        
-        返回值:
-        - 文件内容的 bytes 对象。
-        
-        抛出:
-        - FileNotFoundError: 如果文件不存在于指定位置。
-        """
-        if self.storage_type == 's3':
-            # 尝试从 S3 存储桶中获取文件内容
-            try:
-                with closing(self.client) as client:
-                    data = client.get_object(Bucket=self.bucket_name, Key=filename)['Body'].read()
-            except ClientError as ex:
-                if ex.response['Error']['Code'] == 'NoSuchKey':
-                    raise FileNotFoundError("File not found")
-                else:
-                    raise
-        elif self.storage_type == 'azure-blob':
-            # 从 Azure Blob 存储中下载文件内容
-            blob = self.client.get_container_client(container=self.bucket_name)
-            blob = blob.get_blob_client(blob=filename)
-            data = blob.download_blob().readall()
-        elif self.storage_type == 'aliyun-oss':
-            with closing(self.client.get_object(filename)) as obj:
-                data = obj.read()
-        elif self.storage_type == 'google-storage':
-            bucket = self.client.get_bucket(self.bucket_name)
-            blob = bucket.get_blob(filename)
-            data = blob.download_as_bytes()
-        else:
-            # 从本地文件系统中读取文件内容
-            if not self.folder or self.folder.endswith('/'):
-                filename = self.folder + filename
-            else:
-                filename = self.folder + '/' + filename
-
-            if not os.path.exists(filename):
-                raise FileNotFoundError("File not found")
-
-            with open(filename, "rb") as f:
-                data = f.read()
-
-        return data
-
-    def load_stream(self, filename: str) -> Generator:
-        """
-        加载指定文件名的流数据。
-        
-        根据存储类型（s3或azure-blob或本地文件系统）从相应的存储位置加载文件，并以数据块的形式逐块返回其内容。
-        
-        参数:
-        - filename: str，要加载的文件名。
-        
-        返回值:
-        - Generator，一个生成器，逐块返回文件内容。
-        """
-        def generate(filename: str = filename) -> Generator:
-            # 根据存储类型选择不同的数据加载方式
-            if self.storage_type == 's3':
-                # 从S3存储桶中加载文件
-                try:
-                    with closing(self.client) as client:
-                        response = client.get_object(Bucket=self.bucket_name, Key=filename)
-                        for chunk in response['Body'].iter_chunks():
-                            yield chunk
-                except ClientError as ex:
-                    if ex.response['Error']['Code'] == 'NoSuchKey':
-                        raise FileNotFoundError("File not found")
-                    else:
-                        raise
-            elif self.storage_type == 'azure-blob':
-                # 从Azure Blob存储中加载文件
-                blob = self.client.get_blob_client(container=self.bucket_name, blob=filename)
-                with closing(blob.download_blob()) as blob_stream:
-                    while chunk := blob_stream.readall(4096):
-                        yield chunk
-            elif self.storage_type == 'aliyun-oss':
-                with closing(self.client.get_object(filename)) as obj:
-                    while chunk := obj.read(4096):
-                        yield chunk
-            elif self.storage_type == 'google-storage':
-                bucket = self.client.get_bucket(self.bucket_name)
-                blob = bucket.get_blob(filename)
-                with closing(blob.open(mode='rb')) as blob_stream:
-                    while chunk := blob_stream.read(4096):
-                        yield chunk
-            else:
-                # 从本地文件系统加载文件
-                if not self.folder or self.folder.endswith('/'):
-                    filename = self.folder + filename
-                else:
-                    filename = self.folder + '/' + filename
-
-                if not os.path.exists(filename):
-                    raise FileNotFoundError("File not found")
-
-                with open(filename, "rb") as f:
-                    while chunk := f.read(4096):  # 从文件中读取数据块
-                        yield chunk
-
-        return generate()
-
-    def download(self, filename, target_filepath):
-        """
-        下载存储在不同存储服务（如S3或Azure Blob存储）或本地文件系统的文件。
-        
-        参数:
-        - filename: 存储在存储服务或本地文件系统中的文件名称。
-        - target_filepath: 文件下载后的目标路径。
-        
-        返回值: 无。
-        """
-        if self.storage_type == 's3':
-            # 使用S3下载文件
-            with closing(self.client) as client:
-                client.download_file(self.bucket_name, filename, target_filepath)
-        elif self.storage_type == 'azure-blob':
-            # 使用Azure Blob存储下载文件
-            blob = self.client.get_blob_client(container=self.bucket_name, blob=filename)
-            with open(target_filepath, "wb") as my_blob:
-                blob_data = blob.download_blob()
-                blob_data.readinto(my_blob)
-        elif self.storage_type == 'aliyun-oss':
-            self.client.get_object_to_file(filename, target_filepath)
-        elif self.storage_type == 'google-storage':
-            bucket = self.client.get_bucket(self.bucket_name)
-            blob = bucket.get_blob(filename)
-            with open(target_filepath, "wb") as my_blob:
-                blob_data = blob.download_blob()
-                blob_data.readinto(my_blob)
-        else:
-            # 处理本地文件系统的文件下载
-            if not self.folder or self.folder.endswith('/'):
-                filename = self.folder + filename
-            else:
-                filename = self.folder + '/' + filename
-
-            if not os.path.exists(filename):
-                raise FileNotFoundError("File not found")
-
-            shutil.copyfile(filename, target_filepath)
-
-    def exists(self, filename):
-        """
-        检查文件是否存在。
-        
-        根据存储类型（s3、azure-blob或本地文件系统）在不同的存储位置检查文件是否存在。
-        
-        参数:
-        - filename: 要检查是否存在的文件名。
-        
-        返回值:
-        - 存在则返回True，否则返回False。
-        """
-        if self.storage_type == 's3':
-            # 对于s3存储，尝试获取对象元数据来确认文件存在
-            with closing(self.client) as client:
-                try:
-                    client.head_object(Bucket=self.bucket_name, Key=filename)
-                    return True
-                except:
-                    return False
-        elif self.storage_type == 'azure-blob':
-            # 对于azure-blob存储，直接调用exists方法检查文件是否存在
-            blob = self.client.get_blob_client(container=self.bucket_name, blob=filename)
-            return blob.exists()
-        elif self.storage_type == 'aliyun-oss':
-            return self.client.object_exists(filename)
-        elif self.storage_type == 'google-storage':
-            bucket = self.client.get_bucket(self.bucket_name)
-            blob = bucket.blob(filename)
-            return blob.exists()
-        else:
-            # 对于本地文件系统，拼接文件路径并使用os.path.exists检查文件是否存在
-            if not self.folder or self.folder.endswith('/'):
-                filename = self.folder + filename
-            else:
-                filename = self.folder + '/' + filename
-
-            return os.path.exists(filename)
-
-    def delete(self, filename):
-        """
-        根据存储类型删除文件。
-        
-        该方法根据实例的存储类型（s3或azure-blob或本地文件系统）来删除指定的文件。
-        如果存储类型是s3或azure-blob，将使用相应的API删除对象。
-        如果存储类型是本地文件系统，将删除指定路径下的文件。
-        
-        参数:
-        - filename: 需要删除的文件名或路径。对于本地文件系统，如果设置了文件夹路径，则该文件名是相对于该路径的。
-        
-        返回值:
-        - 无
-        """
-        if self.storage_type == 's3':
-            # 使用s3客户端删除对象
-            self.client.delete_object(Bucket=self.bucket_name, Key=filename)
-        elif self.storage_type == 'azure-blob':
-            # 获取blob容器客户端并删除指定的blob
-            blob_container = self.client.get_container_client(container=self.bucket_name)
-            blob_container.delete_blob(filename)
-        elif self.storage_type == 'aliyun-oss':
-            self.client.delete_object(filename)
-        elif self.storage_type == 'google-storage':
-            bucket = self.client.get_bucket(self.bucket_name)
-            bucket.delete_blob(filename)
-        else:
-            # 处理本地文件系统的文件删除
-            if not self.folder or self.folder.endswith('/'):
-                filename = self.folder + filename
-            else:
-                filename = self.folder + '/' + filename
-            if os.path.exists(filename):
-                # 如果文件存在，则删除它
-                os.remove(filename)
-=======
         return self.storage_runner.load_once(filename)
 
     def load_stream(self, filename: str) -> Generator:
@@ -382,7 +72,6 @@
 
     def delete(self, filename):
         return self.storage_runner.delete(filename)
->>>>>>> 51a9e678
 
 
 # 创建一个Storage实例
