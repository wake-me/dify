--- conflicted
+++ resolved
@@ -2,21 +2,7 @@
 
 
 def init_app(app: Flask):
-<<<<<<< HEAD
-    """
-    初始化Flask应用，如果启用了API压缩，则配置并启用Flask_Compress扩展。
-
-    参数:
-    app: Flask - 需要初始化的Flask应用实例。
-    
-    返回值:
-    无
-    """
-    # 检查是否启用了API压缩
-    if app.config.get('API_COMPRESSION_ENABLED', False):
-=======
     if app.config.get('API_COMPRESSION_ENABLED'):
->>>>>>> bdf3ea43
         from flask_compress import Compress
 
         # 配置压缩的MIME类型
