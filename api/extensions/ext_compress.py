from flask import Flask


def init_app(app: Flask):
    if app.config.get("API_COMPRESSION_ENABLED"):
        from flask_compress import Compress

<<<<<<< HEAD
        # 配置压缩的MIME类型
        app.config['COMPRESS_MIMETYPES'] = [
            'application/json',
            'image/svg+xml',
            'text/html',
=======
        app.config["COMPRESS_MIMETYPES"] = [
            "application/json",
            "image/svg+xml",
            "text/html",
>>>>>>> 3f9720bc
        ]

        # 初始化并注册Flask_Compress扩展
        compress = Compress()
        compress.init_app(app)<|MERGE_RESOLUTION|>--- conflicted
+++ resolved
@@ -5,18 +5,10 @@
     if app.config.get("API_COMPRESSION_ENABLED"):
         from flask_compress import Compress
 
-<<<<<<< HEAD
-        # 配置压缩的MIME类型
-        app.config['COMPRESS_MIMETYPES'] = [
-            'application/json',
-            'image/svg+xml',
-            'text/html',
-=======
         app.config["COMPRESS_MIMETYPES"] = [
             "application/json",
             "image/svg+xml",
             "text/html",
->>>>>>> 3f9720bc
         ]
 
         # 初始化并注册Flask_Compress扩展
