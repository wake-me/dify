import logging
from typing import Optional

import resend
from flask import Flask


class Mail:
    """
    邮件服务类，用于初始化邮件客户端和发送邮件。
    """

    def __init__(self):
        """
        初始化邮件服务类，邮件客户端和默认发件人地址初始为None。
        """
        self._client = None  # 邮件客户端
        self._default_send_from = None  # 默认发件人地址

    def is_inited(self) -> bool:
        """
        检查邮件客户端是否已初始化。

        返回:
            bool: 邮件客户端是否已初始化。
        """
        return self._client is not None

    def init_app(self, app: Flask):
<<<<<<< HEAD
        """
        根据Flask应用配置初始化邮件客户端。

        参数:
            app (Flask): Flask应用实例。
        """
        # 检查邮件类型配置
        mail_type = app.config.get('MAIL_TYPE')
        if mail_type:
            # 检查并设置默认发件人地址
            default_send_from = app.config.get('MAIL_DEFAULT_SEND_FROM')
            if default_send_from:
                self._default_send_from = default_send_from

            # 根据邮件类型初始化邮件客户端
            if mail_type == 'resend':
                # 重发邮件类型配置
=======
        if app.config.get('MAIL_TYPE'):
            if app.config.get('MAIL_DEFAULT_SEND_FROM'):
                self._default_send_from = app.config.get('MAIL_DEFAULT_SEND_FROM')
            
            if app.config.get('MAIL_TYPE') == 'resend':
>>>>>>> 3d276f4a
                api_key = app.config.get('RESEND_API_KEY')
                if not api_key:
                    raise ValueError('RESEND_API_KEY is not set')

                api_url = app.config.get('RESEND_API_URL')
                if api_url:
                    resend.api_url = api_url

                resend.api_key = api_key
                self._client = resend.Emails
            elif mail_type == 'smtp':
                # SMTP邮件类型配置
                from libs.smtp import SMTPClient
                if not app.config.get('SMTP_SERVER') or not app.config.get('SMTP_PORT'):
                    raise ValueError('SMTP_SERVER and SMTP_PORT are required for smtp mail type')
                if not app.config.get('SMTP_USE_TLS') and app.config.get('SMTP_OPPORTUNISTIC_TLS'):
                    raise ValueError('SMTP_OPPORTUNISTIC_TLS is not supported without enabling SMTP_USE_TLS')
                self._client = SMTPClient(
                    server=app.config.get('SMTP_SERVER'),
                    port=app.config.get('SMTP_PORT'),
                    username=app.config.get('SMTP_USERNAME'),
                    password=app.config.get('SMTP_PASSWORD'),
                    _from=app.config.get('MAIL_DEFAULT_SEND_FROM'),
                    use_tls=app.config.get('SMTP_USE_TLS'),
                    opportunistic_tls=app.config.get('SMTP_OPPORTUNISTIC_TLS')
                )
            else:
                # 不支持的邮件类型
                raise ValueError('Unsupported mail type {}'.format(app.config.get('MAIL_TYPE')))
        else:
            logging.warning('MAIL_TYPE is not set')
            

    def send(self, to: str, subject: str, html: str, from_: Optional[str] = None):
        """
        发送邮件。

        参数:
            to (str): 收件人邮箱。
            subject (str): 邮件主题。
            html (str): 邮件HTML内容。
            from_ (Optional[str], optional): 发件人邮箱，如果未指定，则使用默认发件人地址。默认为None。

        异常:
            ValueError: 当邮件客户端未初始化、发件人地址未设置、收件人地址、邮件主题或HTML内容为空时抛出。
        """
        if not self._client:
            raise ValueError('Mail client is not initialized')

        # 设置发件人地址
        if not from_ and self._default_send_from:
            from_ = self._default_send_from

        if not from_:
            raise ValueError('mail from is not set')

        if not to:
            raise ValueError('mail to is not set')

        if not subject:
            raise ValueError('mail subject is not set')

        if not html:
            raise ValueError('mail html is not set')

        # 发送邮件
        self._client.send({
            "from": from_,
            "to": to,
            "subject": subject,
            "html": html
        })


def init_app(app: Flask):
    """
    在Flask应用中初始化邮件服务。

    参数:
        app (Flask): Flask应用实例。
    """
    mail.init_app(app)


mail = Mail()  # 邮件服务实例<|MERGE_RESOLUTION|>--- conflicted
+++ resolved
@@ -27,31 +27,11 @@
         return self._client is not None
 
     def init_app(self, app: Flask):
-<<<<<<< HEAD
-        """
-        根据Flask应用配置初始化邮件客户端。
-
-        参数:
-            app (Flask): Flask应用实例。
-        """
-        # 检查邮件类型配置
-        mail_type = app.config.get('MAIL_TYPE')
-        if mail_type:
-            # 检查并设置默认发件人地址
-            default_send_from = app.config.get('MAIL_DEFAULT_SEND_FROM')
-            if default_send_from:
-                self._default_send_from = default_send_from
-
-            # 根据邮件类型初始化邮件客户端
-            if mail_type == 'resend':
-                # 重发邮件类型配置
-=======
         if app.config.get('MAIL_TYPE'):
             if app.config.get('MAIL_DEFAULT_SEND_FROM'):
                 self._default_send_from = app.config.get('MAIL_DEFAULT_SEND_FROM')
             
             if app.config.get('MAIL_TYPE') == 'resend':
->>>>>>> 3d276f4a
                 api_key = app.config.get('RESEND_API_KEY')
                 if not api_key:
                     raise ValueError('RESEND_API_KEY is not set')
