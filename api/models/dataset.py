import json
import logging
import pickle
from json import JSONDecodeError

from sqlalchemy import func
from sqlalchemy.dialects.postgresql import JSONB, UUID

from extensions.ext_database import db
from extensions.ext_storage import storage
from models.account import Account
from models.model import App, UploadFile


class Dataset(db.Model):
    """
    数据集模型，用于表示数据库中的数据集表。

    属性:
    - id: 数据集的唯一标识符。
    - tenant_id: 租户ID，表示该数据集属于哪个租户。
    - name: 数据集的名称。
    - description: 数据集的描述信息。
    - provider: 数据集的提供者。
    - permission: 数据集的访问权限。
    - data_source_type: 数据集的数据源类型。
    - indexing_technique: 数据集的索引技术。
    - index_struct: 索引结构的详细信息。
    - created_by: 创建该数据集的用户ID。
    - created_at: 数据集的创建时间。
    - updated_by: 最后一次更新该数据集的用户ID。
    - updated_at: 数据集的最后更新时间。
    - embedding_model: 用于嵌入的模型名称。
    - embedding_model_provider: 嵌入模型的提供者。
    - collection_binding_id: 集合绑定的ID。
    - retrieval_model: 检索模型的配置。

    方法:
    - dataset_keyword_table: 获取与数据集关联的关键词表。
    - index_struct_dict: 将索引结构转换为字典格式。
    - created_by_account: 获取创建该数据集的账户信息。
    - latest_process_rule: 获取数据集的最新处理规则。
    - app_count: 获取使用该数据集的应用数量。
    - document_count: 获取属于该数据集的文档数量。
    - available_document_count: 获取该数据集中可用的文档数量。
    - available_segment_count: 获取该数据集中可用的文档段落数量。
    - word_count: 计算该数据集的总单词数。
    - doc_form: 获取该数据集的文档格式。
    - retrieval_model_dict: 将检索模型配置转换为字典格式。
    - gen_collection_name_by_id: 根据数据集ID生成集合名称。
    """

    __tablename__ = 'datasets'  # 指定表名为datasets
    __table_args__ = (
        db.PrimaryKeyConstraint('id', name='dataset_pkey'),  # 设置主键约束
        db.Index('dataset_tenant_idx', 'tenant_id'),  # 创建tenant_id的索引
        db.Index('retrieval_model_idx', "retrieval_model", postgresql_using='gin')  # 创建检索模型的Gin索引
    )

    INDEXING_TECHNIQUE_LIST = ['high_quality', 'economy', None]  # 定义可用的索引技术列表

    # 数据集表的所有字段及其属性
    id = db.Column(UUID, server_default=db.text('uuid_generate_v4()'))
    tenant_id = db.Column(UUID, nullable=False)
    name = db.Column(db.String(255), nullable=False)
    description = db.Column(db.Text, nullable=True)
    provider = db.Column(db.String(255), nullable=False,
                         server_default=db.text("'vendor'::character varying"))
    permission = db.Column(db.String(255), nullable=False,
                           server_default=db.text("'only_me'::character varying"))
    data_source_type = db.Column(db.String(255))
    indexing_technique = db.Column(db.String(255), nullable=True)
    index_struct = db.Column(db.Text, nullable=True)
    created_by = db.Column(UUID, nullable=False)
    created_at = db.Column(db.DateTime, nullable=False,
                           server_default=db.text('CURRENT_TIMESTAMP(0)'))
    updated_by = db.Column(UUID, nullable=True)
    updated_at = db.Column(db.DateTime, nullable=False,
                           server_default=db.text('CURRENT_TIMESTAMP(0)'))
    embedding_model = db.Column(db.String(255), nullable=True)
    embedding_model_provider = db.Column(db.String(255), nullable=True)
    collection_binding_id = db.Column(UUID, nullable=True)
    retrieval_model = db.Column(JSONB, nullable=True)

    @property
    def dataset_keyword_table(self):
        """
        获取与数据集关联的关键词表。

        返回:
        - 与数据集关联的关键词表对象，如果不存在则返回None。
        """
        dataset_keyword_table = db.session.query(DatasetKeywordTable).filter(
            DatasetKeywordTable.dataset_id == self.id).first()
        if dataset_keyword_table:
            return dataset_keyword_table

        return None

    @property
    def index_struct_dict(self):
        """
        将索引结构转换为字典格式。

        返回:
        - 索引结构的字典表示，如果索引结构为空则返回None。
        """
        return json.loads(self.index_struct) if self.index_struct else None

    @property
    def created_by_account(self):
        """
        获取创建该数据集的账户信息。

        返回:
        - 创建该数据集的账户对象，如果账户不存在则返回None。
        """
        return Account.query.get(self.created_by)

    @property
    def latest_process_rule(self):
        """
        获取数据集的最新处理规则。

        返回:
        - 数据集的最新处理规则对象，如果不存在则返回None。
        """
        return DatasetProcessRule.query.filter(DatasetProcessRule.dataset_id == self.id) \
            .order_by(DatasetProcessRule.created_at.desc()).first()

    @property
    def app_count(self):
        """
        获取使用该数据集的应用数量。

        返回:
        - 使用该数据集的应用数量。
        """
        return db.session.query(func.count(AppDatasetJoin.id)).filter(AppDatasetJoin.dataset_id == self.id).scalar()

    @property
    def document_count(self):
        """
        获取属于该数据集的文档数量。

        返回:
        - 属于该数据集的文档数量。
        """
        return db.session.query(func.count(Document.id)).filter(Document.dataset_id == self.id).scalar()

    @property
    def available_document_count(self):
        """
        获取该数据集中可用的文档数量。

        返回:
        - 该数据集中可用的文档数量。
        """
        return db.session.query(func.count(Document.id)).filter(
            Document.dataset_id == self.id,
            Document.indexing_status == 'completed',
            Document.enabled == True,
            Document.archived == False
        ).scalar()

    @property
    def available_segment_count(self):
        """
        获取该数据集中可用的文档段落数量。

        返回:
        - 该数据集中可用的文档段落数量。
        """
        return db.session.query(func.count(DocumentSegment.id)).filter(
            DocumentSegment.dataset_id == self.id,
            DocumentSegment.status == 'completed',
            DocumentSegment.enabled == True
        ).scalar()

    @property
    def word_count(self):
        """
        计算该数据集的总单词数。

        返回:
        - 该数据集的总单词数。
        """
        return Document.query.with_entities(func.coalesce(func.sum(Document.word_count))) \
            .filter(Document.dataset_id == self.id).scalar()

    @property
    def doc_form(self):
        """
        获取该数据集的文档格式。

        返回:
        - 该数据集的文档格式，如果不存在则返回None。
        """
        document = db.session.query(Document).filter(
            Document.dataset_id == self.id).first()
        if document:
            return document.doc_form
        return None

    @property
    def retrieval_model_dict(self):
        """
        将检索模型配置转换为字典格式。

        返回:
        - 检索模型配置的字典表示，如果未配置则返回默认的检索模型配置。
        """
        default_retrieval_model = {
            'search_method': 'semantic_search',
            'reranking_enable': False,
            'reranking_model': {
                'reranking_provider_name': '',
                'reranking_model_name': ''
            },
            'top_k': 2,
            'score_threshold_enabled': False
        }
        return self.retrieval_model if self.retrieval_model else default_retrieval_model

    @staticmethod
    def gen_collection_name_by_id(dataset_id: str) -> str:
        """
        根据数据集ID生成集合名称。

        参数:
        - dataset_id: 数据集的唯一标识符。

        返回:
        - 生成的集合名称。
        """
        normalized_dataset_id = dataset_id.replace("-", "_")
        return f'Vector_index_{normalized_dataset_id}_Node'

class DatasetProcessRule(db.Model):
    """
    数据集处理规则模型类，继承自db.Model，用于在数据库中存储数据集处理规则。

    参数:
    - db (SQLAlchemy Model Base): SQLAlchemy ORM基类

    属性:
    __tablename__: 定义数据库中的表名
    __table_args__: 定义表的约束条件，包括主键约束和索引
    id: 规则的唯一标识符，类型为UUID，不能为空，服务器端默认使用uuid_generate_v4()生成
    dataset_id: 关联的数据集ID，类型为UUID，不能为空
    mode: 数据处理模式，字符串类型，长度限制为255，不能为空，默认值为'automatic'，可选值包括['automatic', 'custom']
    rules: 数据处理的具体规则，以文本形式存储，类型为Text，可为空
    created_by: 创建该规则的用户ID，类型为UUID，不能为空
    created_at: 规则创建时间，类型为DateTime，不能为空，服务器端默认设置为当前时间

    类常量:
    MODES: 可用的处理模式列表
    PRE_PROCESSING_RULES: 预处理规则列表
    AUTOMATIC_RULES: 自动处理模式下的预设规则（包括预处理规则和分词规则）

    方法:
    to_dict(): 将数据集处理规则对象转换为字典形式，方便序列化或传输
    rules_dict: 获取已存储规则的字典表示，尝试从rules属性的JSON字符串解析得到
    """

    __tablename__ = 'dataset_process_rules'
    __table_args__ = (
        db.PrimaryKeyConstraint('id', name='dataset_process_rule_pkey'),
        db.Index('dataset_process_rule_dataset_id_idx', 'dataset_id'),
    )

    id = db.Column(UUID, nullable=False,
                   server_default=db.text('uuid_generate_v4()'))
    dataset_id = db.Column(UUID, nullable=False)
    mode = db.Column(db.String(255), nullable=False,
                     server_default=db.text("'automatic'::character varying"))
    rules = db.Column(db.Text, nullable=True)
    created_by = db.Column(UUID, nullable=False)
    created_at = db.Column(db.DateTime, nullable=False,
                           server_default=db.text('CURRENT_TIMESTAMP(0)'))

    MODES = ['automatic', 'custom']
    PRE_PROCESSING_RULES = ['remove_stopwords', 'remove_extra_spaces', 'remove_urls_emails']
    AUTOMATIC_RULES = {
        'pre_processing_rules': [
            {'id': 'remove_extra_spaces', 'enabled': True},
            {'id': 'remove_urls_emails', 'enabled': False}
        ],
        'segmentation': {
            'delimiter': '\n',
            'max_tokens': 500,
            'chunk_overlap': 50
        }
    }

    def to_dict(self):
        """
        将DatasetProcessRule对象转化为字典形式。
        
        返回值:
        dict: 包含所有属性的字典，其中rules属性转化为解析后的字典。
        """
        return {
            'id': self.id,
            'dataset_id': self.dataset_id,
            'mode': self.mode,
            'rules': self.rules_dict,
            'created_by': self.created_by,
            'created_at': self.created_at,
        }

    @property
    def rules_dict(self):
        """
        获取rules属性所代表的规则字典。
        
        返回值:
        dict 或 None: 当rules属性可以被成功解析为JSON时，返回其对应的字典；否则返回None。
        """
        try:
            return json.loads(self.rules) if self.rules else None
        except JSONDecodeError:
            return None


class Document(db.Model):
    """
    文档模型，用于表示一个文档实体，包括其各种状态和属性。

    属性:
    - id: 文档的唯一标识符。
    - tenant_id: 租户的唯一标识符。
    - dataset_id: 所属数据集的唯一标识符。
    - position: 在数据集中的位置。
    - data_source_type: 数据源类型，如上传文件或Notion导入。
    - data_source_info: 有关数据源的详细信息，以JSON字符串形式存储。
    - dataset_process_rule_id: 数据处理规则的唯一标识符。
    - batch: 批次标识。
    - name: 文档的名称。
    - created_from: 创建来源。
    - created_by: 创建者的唯一标识符。
    - created_api_request_id: 创建时的API请求标识符。
    - created_at: 创建时间。
    - processing_started_at: 开始处理的时间。
    - file_id: 文件的标识符。
    - word_count: 字词数量。
    - parsing_completed_at: 解析完成的时间。
    - cleaning_completed_at: 清理完成的时间。
    - splitting_completed_at: 分割完成的时间。
    - tokens: 用于索引的令牌数量。
    - indexing_latency: 索引延迟。
    - completed_at: 完成索引的时间。
    - is_paused: 是否暂停。
    - paused_by: 暂停者的唯一标识符。
    - paused_at: 暂停的时间。
    - error: 错误信息。
    - stopped_at: 停止的时间。
    - indexing_status: 索引状态。
    - enabled: 是否启用。
    - disabled_at: 禁用的时间。
    - disabled_by: 禁用者的唯一标识符。
    - archived: 是否归档。
    - archived_reason: 归档原因。
    - archived_by: 归档者的唯一标识符。
    - archived_at: 归档的时间。
    - updated_at: 最后更新的时间。
    - doc_type: 文档类型。
    - doc_metadata: 文档元数据，以JSON格式存储。
    - doc_form: 文档形式。
    - doc_language: 文档语言。
    - DATA_SOURCES: 可能的数据源类型列表。

    方法:
    - display_status: 获取文档的显示状态。
    - data_source_info_dict: 将data_source_info转换为字典。
    - data_source_detail_dict: 获取数据源的详细信息字典。
    - average_segment_length: 计算平均段落长度。
    - dataset_process_rule: 获取数据处理规则对象。
    - dataset: 获取所属数据集对象。
    - segment_count: 获取文档段落的数量。
    - hit_count: 获取文档段落的命中次数总数。
    """
    __tablename__ = 'documents'
    __table_args__ = (
        db.PrimaryKeyConstraint('id', name='document_pkey'),
        db.Index('document_dataset_id_idx', 'dataset_id'),
        db.Index('document_is_paused_idx', 'is_paused'),
        db.Index('document_tenant_idx', 'tenant_id'),
    )

    # 初始化字段
    id = db.Column(UUID, nullable=False,
                   server_default=db.text('uuid_generate_v4()'))
    tenant_id = db.Column(UUID, nullable=False)
    dataset_id = db.Column(UUID, nullable=False)
    position = db.Column(db.Integer, nullable=False)
    data_source_type = db.Column(db.String(255), nullable=False)
    data_source_info = db.Column(db.Text, nullable=True)
    dataset_process_rule_id = db.Column(UUID, nullable=True)
    batch = db.Column(db.String(255), nullable=False)
    name = db.Column(db.String(255), nullable=False)
    created_from = db.Column(db.String(255), nullable=False)
    created_by = db.Column(UUID, nullable=False)
    created_api_request_id = db.Column(UUID, nullable=True)
    created_at = db.Column(db.DateTime, nullable=False,
                           server_default=db.text('CURRENT_TIMESTAMP(0)'))

    # 开始处理
    processing_started_at = db.Column(db.DateTime, nullable=True)

    # 解析
    file_id = db.Column(db.Text, nullable=True)
    word_count = db.Column(db.Integer, nullable=True)
    parsing_completed_at = db.Column(db.DateTime, nullable=True)

    # 清理
    cleaning_completed_at = db.Column(db.DateTime, nullable=True)

    # 分割
    splitting_completed_at = db.Column(db.DateTime, nullable=True)

    # 索引
    tokens = db.Column(db.Integer, nullable=True)
    indexing_latency = db.Column(db.Float, nullable=True)
    completed_at = db.Column(db.DateTime, nullable=True)

    # 暂停
    is_paused = db.Column(db.Boolean, nullable=True, server_default=db.text('false'))
    paused_by = db.Column(UUID, nullable=True)
    paused_at = db.Column(db.DateTime, nullable=True)

    # 错误
    error = db.Column(db.Text, nullable=True)
    stopped_at = db.Column(db.DateTime, nullable=True)

    # 基本字段
    indexing_status = db.Column(db.String(
        255), nullable=False, server_default=db.text("'waiting'::character varying"))
    enabled = db.Column(db.Boolean, nullable=False,
                        server_default=db.text('true'))
    disabled_at = db.Column(db.DateTime, nullable=True)
    disabled_by = db.Column(UUID, nullable=True)
    archived = db.Column(db.Boolean, nullable=False,
                         server_default=db.text('false'))
    archived_reason = db.Column(db.String(255), nullable=True)
    archived_by = db.Column(UUID, nullable=True)
    archived_at = db.Column(db.DateTime, nullable=True)
    updated_at = db.Column(db.DateTime, nullable=False,
                           server_default=db.text('CURRENT_TIMESTAMP(0)'))
    doc_type = db.Column(db.String(40), nullable=True)
    doc_metadata = db.Column(db.JSON, nullable=True)
    doc_form = db.Column(db.String(
        255), nullable=False, server_default=db.text("'text_model'::character varying"))
    doc_language = db.Column(db.String(255), nullable=True)

    DATA_SOURCES = ['upload_file', 'notion_import']

    @property
    def display_status(self):
        """
        获取文档的显示状态。

        返回:
            文档当前的状态，如'queuing', 'paused', 'indexing', 'error', 'available', 'disabled', 'archived'。
        """
        status = None
        if self.indexing_status == 'waiting':
            status = 'queuing'
        elif self.indexing_status not in ['completed', 'error', 'waiting'] and self.is_paused:
            status = 'paused'
        elif self.indexing_status in ['parsing', 'cleaning', 'splitting', 'indexing']:
            status = 'indexing'
        elif self.indexing_status == 'error':
            status = 'error'
        elif self.indexing_status == 'completed' and not self.archived and self.enabled:
            status = 'available'
        elif self.indexing_status == 'completed' and not self.archived and not self.enabled:
            status = 'disabled'
        elif self.indexing_status == 'completed' and self.archived:
            status = 'archived'
        return status

    @property
    def data_source_info_dict(self):
        """
        将data_source_info转换为字典。

        返回:
            如果data_source_info是有效的JSON字符串，则返回其字典表示；否则返回空字典。
        """
        if self.data_source_info:
            try:
                data_source_info_dict = json.loads(self.data_source_info)
            except JSONDecodeError:
                data_source_info_dict = {}

            return data_source_info_dict
        return None

    @property
    def data_source_detail_dict(self):
        """
        获取数据源的详细信息字典。

        返回:
            根据数据源类型返回不同的详细信息字典，如果数据源类型是'upload_file'，则包含上传文件的详细信息；如果是'notion_import'，则返回Notion导入的相关信息。
        """
        if self.data_source_info:
            if self.data_source_type == 'upload_file':
                data_source_info_dict = json.loads(self.data_source_info)
                file_detail = db.session.query(UploadFile). \
                    filter(UploadFile.id == data_source_info_dict['upload_file_id']). \
                    one_or_none()
                if file_detail:
                    return {
                        'upload_file': {
                            'id': file_detail.id,
                            'name': file_detail.name,
                            'size': file_detail.size,
                            'extension': file_detail.extension,
                            'mime_type': file_detail.mime_type,
                            'created_by': file_detail.created_by,
                            'created_at': file_detail.created_at.timestamp()
                        }
                    }
            elif self.data_source_type == 'notion_import':
                return json.loads(self.data_source_info)
        return {}

    @property
    def average_segment_length(self):
        """
        计算平均段落长度。

        返回:
            如果文档有段落且非空，则返回字词数量除以段落数量的整数结果；否则返回0。
        """
        if self.word_count and self.word_count != 0 and self.segment_count and self.segment_count != 0:
            return self.word_count // self.segment_count
        return 0

    @property
    def dataset_process_rule(self):
        """
        获取数据处理规则对象。

        返回:
            如果存在数据处理规则ID，则返回对应的数据处理规则对象；否则返回None。
        """
        if self.dataset_process_rule_id:
            return DatasetProcessRule.query.get(self.dataset_process_rule_id)
        return None

    @property
    def dataset(self):
        """
        获取指定文档集的详细信息。
        
        参数:
        - 无
        
        返回值:
        - 返回与当前实例关联的文档集信息。如果找不到对应的文档集，则返回None。
        """
        return db.session.query(Dataset).filter(Dataset.id == self.dataset_id).one_or_none()

    @property
    def segment_count(self):
        """
        计算当前文档中段落的数量。
        
        参数:
        - 无
        
        返回值:
        - 返回当前文档中段落的数量。
        """
        return DocumentSegment.query.filter(DocumentSegment.document_id == self.id).count()

    @property
    def hit_count(self):
        """
        计算当前文档中所有段落的命中总数。
        
        参数:
        - 无
        
        返回值:
        - 返回当前文档中所有段落的命中总数。如果文档中没有段落，则返回0。
        """
        return DocumentSegment.query.with_entities(func.coalesce(func.sum(DocumentSegment.hit_count))) \
            .filter(DocumentSegment.document_id == self.id).scalar()

class DocumentSegment(db.Model):
    """
    文档段落模型，用于表示文档中的一个片段。
    
    属性:
    - id: 唯一标识符，UUID类型。
    - tenant_id: 租户ID，UUID类型，不可为空。
    - dataset_id: 数据集ID，UUID类型，不可为空。
    - document_id: 文档ID，UUID类型，不可为空。
    - position: 段落位置，整数类型，不可为空。
    - content: 段落内容，文本类型，不可为空。
    - answer: 对应的答案，文本类型，可为空。
    - word_count: 单元格中的字数，整数类型，不可为空。
    - tokens: 代币数，整数类型，不可为空。
    - keywords: 关键词，JSON类型，可为空。
    - index_node_id: 索引节点ID，字符串类型，可为空。
    - index_node_hash: 索引节点哈希，字符串类型，可为空。
    - hit_count: 命中次数，整数类型，默认为0，不可为空。
    - enabled: 是否启用，布尔类型，默认为True，不可为空。
    - disabled_at: 禁用时间，日期时间类型，可为空。
    - disabled_by: 禁用操作者ID，UUID类型，可为空。
    - status: 状态，字符串类型，默认为'waiting'，不可为空。
    - created_by: 创建者ID，UUID类型，不可为空。
    - created_at: 创建时间，日期时间类型，不可为空。
    - updated_by: 更新者ID，UUID类型，可为空。
    - updated_at: 更新时间，日期时间类型，不可为空。
    - indexing_at: 索引时间，日期时间类型，可为空。
    - completed_at: 完成时间，日期时间类型，可为空。
    - error: 错误信息，文本类型，可为空。
    - stopped_at: 停止时间，日期时间类型，可为空。
    
    方法:
    - dataset: 获取数据集对象。
    - document: 获取文档对象。
    - previous_segment: 获取前一个段落对象。
    - next_segment: 获取下一个段落对象。
    """
    
    __tablename__ = 'document_segments'
    __table_args__ = (
        db.PrimaryKeyConstraint('id', name='document_segment_pkey'),
        db.Index('document_segment_dataset_id_idx', 'dataset_id'),
        db.Index('document_segment_document_id_idx', 'document_id'),
        db.Index('document_segment_tenant_dataset_idx', 'dataset_id', 'tenant_id'),
        db.Index('document_segment_tenant_document_idx', 'document_id', 'tenant_id'),
        db.Index('document_segment_dataset_node_idx', 'dataset_id', 'index_node_id'),
        db.Index('document_segment_tenant_idx', 'tenant_id'),
    )

    # 初始化字段
    id = db.Column(UUID, nullable=False,
                   server_default=db.text('uuid_generate_v4()'))
    tenant_id = db.Column(UUID, nullable=False)
    dataset_id = db.Column(UUID, nullable=False)
    document_id = db.Column(UUID, nullable=False)
    position = db.Column(db.Integer, nullable=False)
    content = db.Column(db.Text, nullable=False)
    answer = db.Column(db.Text, nullable=True)
    word_count = db.Column(db.Integer, nullable=False)
    tokens = db.Column(db.Integer, nullable=False)

    # 索引字段
    keywords = db.Column(db.JSON, nullable=True)
    index_node_id = db.Column(db.String(255), nullable=True)
    index_node_hash = db.Column(db.String(255), nullable=True)

    # 基础字段
    hit_count = db.Column(db.Integer, nullable=False, default=0)
    enabled = db.Column(db.Boolean, nullable=False,
                        server_default=db.text('true'))
    disabled_at = db.Column(db.DateTime, nullable=True)
    disabled_by = db.Column(UUID, nullable=True)
    status = db.Column(db.String(255), nullable=False,
                       server_default=db.text("'waiting'::character varying"))
    created_by = db.Column(UUID, nullable=False)
    created_at = db.Column(db.DateTime, nullable=False,
                           server_default=db.text('CURRENT_TIMESTAMP(0)'))
    updated_by = db.Column(UUID, nullable=True)
    updated_at = db.Column(db.DateTime, nullable=False,
                           server_default=db.text('CURRENT_TIMESTAMP(0)'))
    indexing_at = db.Column(db.DateTime, nullable=True)
    completed_at = db.Column(db.DateTime, nullable=True)
    error = db.Column(db.Text, nullable=True)
    stopped_at = db.Column(db.DateTime, nullable=True)

    @property
    def dataset(self):
        """
        获取数据集对象。
        
        返回:
        - Dataset对象或None。
        """
        return db.session.query(Dataset).filter(Dataset.id == self.dataset_id).first()

    @property
    def document(self):
        """
        获取文档对象。
        
        返回:
        - Document对象或None。
        """
        return db.session.query(Document).filter(Document.id == self.document_id).first()

    @property
    def previous_segment(self):
        """
        获取前一个段落对象。
        
        返回:
        - DocumentSegment对象或None。
        """
        return db.session.query(DocumentSegment).filter(
            DocumentSegment.document_id == self.document_id,
            DocumentSegment.position == self.position - 1
        ).first()

    @property
    def next_segment(self):
        """
        获取下一个段落对象。
        
        返回:
        - DocumentSegment对象或None。
        """
        return db.session.query(DocumentSegment).filter(
            DocumentSegment.document_id == self.document_id,
            DocumentSegment.position == self.position + 1
        ).first()


class AppDatasetJoin(db.Model):
    """
    app 和 dataset 关联的模型类，用于表示应用和数据集之间的关系。
    
    属性:
    - id: 关联的唯一标识符，使用UUID作为主键。
    - app_id: 应用的唯一标识符，UUID类型，不可为空。
    - dataset_id: 数据集的唯一标识符，UUID类型，不可为空。
    - created_at: 记录创建时间，DateTime类型，不可为空，默认为当前时间。
    
    方法:
    - app: 一个属性方法，用于获取与当前关联相关联的应用对象。
    """
    
    __tablename__ = 'app_dataset_joins'  # 指定数据库表名为 app_dataset_joins
    __table_args__ = (
        db.PrimaryKeyConstraint('id', name='app_dataset_join_pkey'),  # 指定主键约束
        db.Index('app_dataset_join_app_dataset_idx', 'dataset_id', 'app_id'),  # 创建索引以优化查询
    )

    # 定义模型的字段和类型
    id = db.Column(UUID, primary_key=True, nullable=False, server_default=db.text('uuid_generate_v4()'))
    app_id = db.Column(UUID, nullable=False)
    dataset_id = db.Column(UUID, nullable=False)
    created_at = db.Column(db.DateTime, nullable=False, server_default=db.func.current_timestamp())

    @property
    def app(self):
        """
        app 属性，用于获取与当前关联相关联的应用对象。
        
        返回值:
        - 返回一个App对象，该对象与当前关联的app_id相匹配。
        """
        return App.query.get(self.app_id)  # 通过app_id查询并返回对应的App对象


class DatasetQuery(db.Model):
    """
    数据集查询模型，用于表示数据集查询的相关信息。
    
    属性:
    - id: 查询的唯一标识符，使用UUID作为主键。
    - dataset_id: 关联的数据集的UUID。
    - content: 查询的内容，以文本形式存储。
    - source: 查询的来源，使用字符串形式表示。
    - source_app_id: 来源应用的UUID，可为空。
    - created_by_role: 创建查询的用户的角色，以字符串形式存储。
    - created_by: 创建查询的用户的UUID。
    - created_at: 查询创建的时间，使用DateTime类型，默认为当前时间。
    """
    
    __tablename__ = 'dataset_queries'  # 指定数据库表名为'dataset_queries'
    __table_args__ = (
        db.PrimaryKeyConstraint('id', name='dataset_query_pkey'),  # 指定主键约束
        db.Index('dataset_query_dataset_id_idx', 'dataset_id'),  # 为dataset_id创建索引
    )

    id = db.Column(UUID, primary_key=True, nullable=False, server_default=db.text('uuid_generate_v4()'))
    dataset_id = db.Column(UUID, nullable=False)
    content = db.Column(db.Text, nullable=False)
    source = db.Column(db.String(255), nullable=False)
    source_app_id = db.Column(UUID, nullable=True)
    created_by_role = db.Column(db.String, nullable=False)
    created_by = db.Column(UUID, nullable=False)
    created_at = db.Column(db.DateTime, nullable=False, server_default=db.func.current_timestamp())


class DatasetKeywordTable(db.Model):
    """
    数据集关键词表模型，用于表示数据集与关键词表之间的关系。
    
    属性:
    - id: 唯一标识符，使用UUID作为主键。
    - dataset_id: 关联的数据集的唯一标识符，不可为空，且为唯一值。
    - keyword_table: 存储关键词表的JSON字符串，关键词映射到其对应的节点索引集合。
    
    方法:
    - keyword_table_dict: 将keyword_table中的JSON字符串解析为字典，其中节点索引集合转换为set类型。
    """
    
    __tablename__ = 'dataset_keyword_tables'  # 指定数据库表名
    __table_args__ = (
        db.PrimaryKeyConstraint('id', name='dataset_keyword_table_pkey'),  # 指定主键约束
        db.Index('dataset_keyword_table_dataset_id_idx', 'dataset_id'),  # 为dataset_id创建索引
    )

<<<<<<< HEAD
    id = db.Column(UUID, primary_key=True, server_default=db.text('uuid_generate_v4()'))  # 主键，使用UUID生成函数
    dataset_id = db.Column(UUID, nullable=False, unique=True)  # 数据集ID，不可为空，且唯一
    keyword_table = db.Column(db.Text, nullable=False)  # 存储关键词表的JSON字符串
=======
    id = db.Column(UUID, primary_key=True, server_default=db.text('uuid_generate_v4()'))
    dataset_id = db.Column(UUID, nullable=False, unique=True)
    keyword_table = db.Column(db.Text, nullable=False)
    data_source_type = db.Column(db.String(255), nullable=False, server_default=db.text("'database'::character varying"))
>>>>>>> a94d86da

    @property
    def keyword_table_dict(self):
        """
        将keyword_table中的JSON字符串解析为字典，其中的列表转换为集合类型。
        
        返回值:
        - 如果keyword_table非空，返回解析后的字典，其中列表转换为了集合；
        - 如果keyword_table为空，返回None。
        """
        class SetDecoder(json.JSONDecoder):
            """
            自定义JSON解码器，用于将JSON中的列表转换为集合。
            """
            def __init__(self, *args, **kwargs):
                super().__init__(object_hook=self.object_hook, *args, **kwargs)

            def object_hook(self, dct):
                """
                解析JSON对象时的钩子函数，用于将列表转换为集合。
                
                参数:
                - dct: 解析中的JSON对象。
                
                返回值:
                - 将列表转换为集合后的JSON对象。
                """
                if isinstance(dct, dict):
                    for keyword, node_idxs in dct.items():
                        if isinstance(node_idxs, list):
                            dct[keyword] = set(node_idxs)
                return dct
        # get dataset
        dataset = Dataset.query.filter_by(
            id=self.dataset_id
        ).first()
        if not dataset:
            return None
        if self.data_source_type == 'database':
            return json.loads(self.keyword_table, cls=SetDecoder) if self.keyword_table else None
        else:
            file_key = 'keyword_files/' + dataset.tenant_id + '/' + self.dataset_id + '.txt'
            try:
                keyword_table_text = storage.load_once(file_key)
                if keyword_table_text:
                    return json.loads(keyword_table_text.decode('utf-8'), cls=SetDecoder)
                return None
            except Exception as e:
                logging.exception(str(e))
                return None

class Embedding(db.Model):
    """
    表示一个嵌入模型的数据库模型类，该类与数据库表`embeddings`相对应，并定义了存储模型信息及操作嵌入数据的方法。

    属性:
    - id: 嵌入的唯一标识符，类型为UUID，作为主键。
    - model_name: 模型的名称，类型为字符串，不能为空。
    - hash: 用于确保模型唯一性的哈希值，类型为字符串，不能为空。
    - embedding: 存储模型嵌入数据的二进制大对象，类型为LargeBinary，不能为空。
    - created_at: 记录创建时间，类型为DateTime，由服务器自动设置为当前时间。

    方法:
    - set_embedding: 设置模型的嵌入数据。
    - get_embedding: 获取模型的嵌入数据。
    """

    __tablename__ = 'embeddings'  # 定义数据库表名
    __table_args__ = (
        db.PrimaryKeyConstraint('id', name='embedding_pkey'),  # 主键约束
        db.UniqueConstraint('model_name', 'hash', name='embedding_hash_idx')  # 唯一性约束
    )

    id = db.Column(UUID, primary_key=True, server_default=db.text('uuid_generate_v4()'))  # UUID主键字段
    model_name = db.Column(db.String(40), nullable=False,
                           server_default=db.text("'text-embedding-ada-002'::character varying"))  # 模型名称字段
    hash = db.Column(db.String(64), nullable=False)  # 哈希值字段
    embedding = db.Column(db.LargeBinary, nullable=False)  # 嵌入数据字段
    created_at = db.Column(db.DateTime, nullable=False, server_default=db.text('CURRENT_TIMESTAMP(0)'))  # 创建时间字段

    def set_embedding(self, embedding_data: list[float]):
        """
        设置模型的嵌入数据。

        参数:
        - embedding_data (list[float]): 一个浮点数列表，表示要存储的模型嵌入数据。

        该方法将输入的嵌入数据序列化后存入数据库中的`embedding`字段。
        """
        self.embedding = pickle.dumps(embedding_data, protocol=pickle.HIGHEST_PROTOCOL)

    def get_embedding(self) -> list[float]:
        """
        获取模型的嵌入数据。

        返回值:
        - list[float]: 一个浮点数列表，表示从数据库中获取的模型嵌入数据。

        该方法从数据库中的`embedding`字段读取并反序列化嵌入数据。
        """
        return pickle.loads(self.embedding)


class DatasetCollectionBinding(db.Model):
    """
    数据集集合绑定模型，用于表示数据集与集合之间的绑定关系。
    
    属性:
    id: 唯一标识符，使用UUID作为主键。
    provider_name: 提供者名称，不可为空。
    model_name: 模型名称，不可为空。
    type: 绑定类型，默认为'dataset'，不可为空。
    collection_name: 集合名称，不可为空。
    created_at: 创建时间，不可为空，默认为当前时间。
    """
    __tablename__ = 'dataset_collection_bindings'  # 指定数据库表名为dataset_collection_bindings
    __table_args__ = (
        db.PrimaryKeyConstraint('id', name='dataset_collection_bindings_pkey'),  # 指定主键约束
        db.Index('provider_model_name_idx', 'provider_name', 'model_name')  # 创建provider_name和model_name的索引
    )

    id = db.Column(UUID, primary_key=True, server_default=db.text('uuid_generate_v4()'))  # UUID列，作为主键，默认值使用UUID生成函数
    provider_name = db.Column(db.String(40), nullable=False)  # 提供者名称列，不可为空
    model_name = db.Column(db.String(40), nullable=False)  # 模型名称列，不可为空
    type = db.Column(db.String(40), server_default=db.text("'dataset'::character varying"), nullable=False)  # 绑定类型列，默认为'dataset'
    collection_name = db.Column(db.String(64), nullable=False)  # 集合名称列，不可为空
    created_at = db.Column(db.DateTime, nullable=False, server_default=db.text('CURRENT_TIMESTAMP(0)'))  # 创建时间列，不可为空，默认为当前时间<|MERGE_RESOLUTION|>--- conflicted
+++ resolved
@@ -810,16 +810,11 @@
         db.Index('dataset_keyword_table_dataset_id_idx', 'dataset_id'),  # 为dataset_id创建索引
     )
 
-<<<<<<< HEAD
-    id = db.Column(UUID, primary_key=True, server_default=db.text('uuid_generate_v4()'))  # 主键，使用UUID生成函数
-    dataset_id = db.Column(UUID, nullable=False, unique=True)  # 数据集ID，不可为空，且唯一
-    keyword_table = db.Column(db.Text, nullable=False)  # 存储关键词表的JSON字符串
-=======
+
     id = db.Column(UUID, primary_key=True, server_default=db.text('uuid_generate_v4()'))
     dataset_id = db.Column(UUID, nullable=False, unique=True)
     keyword_table = db.Column(db.Text, nullable=False)
     data_source_type = db.Column(db.String(255), nullable=False, server_default=db.text("'database'::character varying"))
->>>>>>> a94d86da
 
     @property
     def keyword_table_dict(self):
@@ -871,6 +866,7 @@
                 logging.exception(str(e))
                 return None
 
+
 class Embedding(db.Model):
     """
     表示一个嵌入模型的数据库模型类，该类与数据库表`embeddings`相对应，并定义了存储模型信息及操作嵌入数据的方法。
