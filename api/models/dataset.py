--- conflicted
+++ resolved
@@ -137,18 +137,8 @@
 
     @property
     def app_count(self):
-<<<<<<< HEAD
-        """
-        获取使用该数据集的应用数量。
-
-        返回:
-        - 使用该数据集的应用数量。
-        """
-        return db.session.query(func.count(AppDatasetJoin.id)).filter(AppDatasetJoin.dataset_id == self.id).scalar()
-=======
         return db.session.query(func.count(AppDatasetJoin.id)).filter(AppDatasetJoin.dataset_id == self.id,
                                                                       App.id == AppDatasetJoin.app_id).scalar()
->>>>>>> 3d276f4a
 
     @property
     def document_count(self):
