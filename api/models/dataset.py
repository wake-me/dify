import json
import logging
import pickle
from json import JSONDecodeError

from sqlalchemy import func
from sqlalchemy.dialects.postgresql import JSONB, UUID

from extensions.ext_database import db
from extensions.ext_storage import storage
from models.account import Account
from models.model import App, UploadFile


class Dataset(db.Model):
    """
    数据集模型，用于表示数据库中的数据集表。

    属性:
    - id: 数据集的唯一标识符。
    - tenant_id: 租户ID，表示该数据集属于哪个租户。
    - name: 数据集的名称。
    - description: 数据集的描述信息。
    - provider: 数据集的提供者。
    - permission: 数据集的访问权限。
    - data_source_type: 数据集的数据源类型。
    - indexing_technique: 数据集的索引技术。
    - index_struct: 索引结构的详细信息。
    - created_by: 创建该数据集的用户ID。
    - created_at: 数据集的创建时间。
    - updated_by: 最后一次更新该数据集的用户ID。
    - updated_at: 数据集的最后更新时间。
    - embedding_model: 用于嵌入的模型名称。
    - embedding_model_provider: 嵌入模型的提供者。
    - collection_binding_id: 集合绑定的ID。
    - retrieval_model: 检索模型的配置。

    方法:
    - dataset_keyword_table: 获取与数据集关联的关键词表。
    - index_struct_dict: 将索引结构转换为字典格式。
    - created_by_account: 获取创建该数据集的账户信息。
    - latest_process_rule: 获取数据集的最新处理规则。
    - app_count: 获取使用该数据集的应用数量。
    - document_count: 获取属于该数据集的文档数量。
    - available_document_count: 获取该数据集中可用的文档数量。
    - available_segment_count: 获取该数据集中可用的文档段落数量。
    - word_count: 计算该数据集的总单词数。
    - doc_form: 获取该数据集的文档格式。
    - retrieval_model_dict: 将检索模型配置转换为字典格式。
    - gen_collection_name_by_id: 根据数据集ID生成集合名称。
    """

    __tablename__ = 'datasets'  # 指定表名为datasets
    __table_args__ = (
        db.PrimaryKeyConstraint('id', name='dataset_pkey'),  # 设置主键约束
        db.Index('dataset_tenant_idx', 'tenant_id'),  # 创建tenant_id的索引
        db.Index('retrieval_model_idx', "retrieval_model", postgresql_using='gin')  # 创建检索模型的Gin索引
    )

    INDEXING_TECHNIQUE_LIST = ['high_quality', 'economy', None]  # 定义可用的索引技术列表

    # 数据集表的所有字段及其属性
    id = db.Column(UUID, server_default=db.text('uuid_generate_v4()'))
    tenant_id = db.Column(UUID, nullable=False)
    name = db.Column(db.String(255), nullable=False)
    description = db.Column(db.Text, nullable=True)
    provider = db.Column(db.String(255), nullable=False,
                         server_default=db.text("'vendor'::character varying"))
    permission = db.Column(db.String(255), nullable=False,
                           server_default=db.text("'only_me'::character varying"))
    data_source_type = db.Column(db.String(255))
    indexing_technique = db.Column(db.String(255), nullable=True)
    index_struct = db.Column(db.Text, nullable=True)
    created_by = db.Column(UUID, nullable=False)
    created_at = db.Column(db.DateTime, nullable=False,
                           server_default=db.text('CURRENT_TIMESTAMP(0)'))
    updated_by = db.Column(UUID, nullable=True)
    updated_at = db.Column(db.DateTime, nullable=False,
                           server_default=db.text('CURRENT_TIMESTAMP(0)'))
    embedding_model = db.Column(db.String(255), nullable=True)
    embedding_model_provider = db.Column(db.String(255), nullable=True)
    collection_binding_id = db.Column(UUID, nullable=True)
    retrieval_model = db.Column(JSONB, nullable=True)

    @property
    def dataset_keyword_table(self):
        """
        获取与数据集关联的关键词表。

        返回:
        - 与数据集关联的关键词表对象，如果不存在则返回None。
        """
        dataset_keyword_table = db.session.query(DatasetKeywordTable).filter(
            DatasetKeywordTable.dataset_id == self.id).first()
        if dataset_keyword_table:
            return dataset_keyword_table

        return None

    @property
    def index_struct_dict(self):
        """
        将索引结构转换为字典格式。

        返回:
        - 索引结构的字典表示，如果索引结构为空则返回None。
        """
        return json.loads(self.index_struct) if self.index_struct else None

    @property
    def created_by_account(self):
        """
        获取创建该数据集的账户信息。

        返回:
        - 创建该数据集的账户对象，如果账户不存在则返回None。
        """
        return Account.query.get(self.created_by)

    @property
    def latest_process_rule(self):
        """
        获取数据集的最新处理规则。

        返回:
        - 数据集的最新处理规则对象，如果不存在则返回None。
        """
        return DatasetProcessRule.query.filter(DatasetProcessRule.dataset_id == self.id) \
            .order_by(DatasetProcessRule.created_at.desc()).first()

    @property
    def app_count(self):
        """
        获取使用该数据集的应用数量。

        返回:
        - 使用该数据集的应用数量。
        """
        return db.session.query(func.count(AppDatasetJoin.id)).filter(AppDatasetJoin.dataset_id == self.id).scalar()

    @property
    def document_count(self):
        """
        获取属于该数据集的文档数量。

        返回:
        - 属于该数据集的文档数量。
        """
        return db.session.query(func.count(Document.id)).filter(Document.dataset_id == self.id).scalar()

    @property
    def available_document_count(self):
        """
        获取该数据集中可用的文档数量。

        返回:
        - 该数据集中可用的文档数量。
        """
        return db.session.query(func.count(Document.id)).filter(
            Document.dataset_id == self.id,
            Document.indexing_status == 'completed',
            Document.enabled == True,
            Document.archived == False
        ).scalar()

    @property
    def available_segment_count(self):
        """
        获取该数据集中可用的文档段落数量。

        返回:
        - 该数据集中可用的文档段落数量。
        """
        return db.session.query(func.count(DocumentSegment.id)).filter(
            DocumentSegment.dataset_id == self.id,
            DocumentSegment.status == 'completed',
            DocumentSegment.enabled == True
        ).scalar()

    @property
    def word_count(self):
        """
        计算该数据集的总单词数。

        返回:
        - 该数据集的总单词数。
        """
        return Document.query.with_entities(func.coalesce(func.sum(Document.word_count))) \
            .filter(Document.dataset_id == self.id).scalar()

    @property
    def doc_form(self):
        """
        获取该数据集的文档格式。

        返回:
        - 该数据集的文档格式，如果不存在则返回None。
        """
        document = db.session.query(Document).filter(
            Document.dataset_id == self.id).first()
        if document:
            return document.doc_form
        return None

    @property
    def retrieval_model_dict(self):
        """
        将检索模型配置转换为字典格式。

        返回:
        - 检索模型配置的字典表示，如果未配置则返回默认的检索模型配置。
        """
        default_retrieval_model = {
            'search_method': 'semantic_search',
            'reranking_enable': False,
            'reranking_model': {
                'reranking_provider_name': '',
                'reranking_model_name': ''
            },
            'top_k': 2,
            'score_threshold_enabled': False
        }
        return self.retrieval_model if self.retrieval_model else default_retrieval_model

    @staticmethod
    def gen_collection_name_by_id(dataset_id: str) -> str:
        """
        根据数据集ID生成集合名称。

        参数:
        - dataset_id: 数据集的唯一标识符。

        返回:
        - 生成的集合名称。
        """
        normalized_dataset_id = dataset_id.replace("-", "_")
        return f'Vector_index_{normalized_dataset_id}_Node'


class DatasetProcessRule(db.Model):
    """
    数据集处理规则模型类，继承自db.Model，用于在数据库中存储数据集处理规则。

    参数:
    - db (SQLAlchemy Model Base): SQLAlchemy ORM基类

    属性:
    __tablename__: 定义数据库中的表名
    __table_args__: 定义表的约束条件，包括主键约束和索引
    id: 规则的唯一标识符，类型为UUID，不能为空，服务器端默认使用uuid_generate_v4()生成
    dataset_id: 关联的数据集ID，类型为UUID，不能为空
    mode: 数据处理模式，字符串类型，长度限制为255，不能为空，默认值为'automatic'，可选值包括['automatic', 'custom']
    rules: 数据处理的具体规则，以文本形式存储，类型为Text，可为空
    created_by: 创建该规则的用户ID，类型为UUID，不能为空
    created_at: 规则创建时间，类型为DateTime，不能为空，服务器端默认设置为当前时间

    类常量:
    MODES: 可用的处理模式列表
    PRE_PROCESSING_RULES: 预处理规则列表
    AUTOMATIC_RULES: 自动处理模式下的预设规则（包括预处理规则和分词规则）

    方法:
    to_dict(): 将数据集处理规则对象转换为字典形式，方便序列化或传输
    rules_dict: 获取已存储规则的字典表示，尝试从rules属性的JSON字符串解析得到
    """

    __tablename__ = 'dataset_process_rules'
    __table_args__ = (
        db.PrimaryKeyConstraint('id', name='dataset_process_rule_pkey'),
        db.Index('dataset_process_rule_dataset_id_idx', 'dataset_id'),
    )

    id = db.Column(UUID, nullable=False,
                   server_default=db.text('uuid_generate_v4()'))
    dataset_id = db.Column(UUID, nullable=False)
    mode = db.Column(db.String(255), nullable=False,
                     server_default=db.text("'automatic'::character varying"))
    rules = db.Column(db.Text, nullable=True)
    created_by = db.Column(UUID, nullable=False)
    created_at = db.Column(db.DateTime, nullable=False,
                           server_default=db.text('CURRENT_TIMESTAMP(0)'))

    MODES = ['automatic', 'custom']
    PRE_PROCESSING_RULES = ['remove_stopwords', 'remove_extra_spaces', 'remove_urls_emails']
    AUTOMATIC_RULES = {
        'pre_processing_rules': [
            {'id': 'remove_extra_spaces', 'enabled': True},
            {'id': 'remove_urls_emails', 'enabled': False}
        ],
        'segmentation': {
            'delimiter': '\n',
            'max_tokens': 500,
            'chunk_overlap': 50
        }
    }

    def to_dict(self):
        """
        将DatasetProcessRule对象转化为字典形式。
        
        返回值:
        dict: 包含所有属性的字典，其中rules属性转化为解析后的字典。
        """
        return {
            'id': self.id,
            'dataset_id': self.dataset_id,
            'mode': self.mode,
            'rules': self.rules_dict,
            'created_by': self.created_by,
            'created_at': self.created_at,
        }

    @property
    def rules_dict(self):
        """
        获取rules属性所代表的规则字典。
        
        返回值:
        dict 或 None: 当rules属性可以被成功解析为JSON时，返回其对应的字典；否则返回None。
        """
        try:
            return json.loads(self.rules) if self.rules else None
        except JSONDecodeError:
            return None


class Document(db.Model):
    """
    文档模型，用于表示一个文档实体，包括其各种状态和属性。

    属性:
    - id: 文档的唯一标识符。
    - tenant_id: 租户的唯一标识符。
    - dataset_id: 所属数据集的唯一标识符。
    - position: 在数据集中的位置。
    - data_source_type: 数据源类型，如上传文件或Notion导入。
    - data_source_info: 有关数据源的详细信息，以JSON字符串形式存储。
    - dataset_process_rule_id: 数据处理规则的唯一标识符。
    - batch: 批次标识。
    - name: 文档的名称。
    - created_from: 创建来源。
    - created_by: 创建者的唯一标识符。
    - created_api_request_id: 创建时的API请求标识符。
    - created_at: 创建时间。
    - processing_started_at: 开始处理的时间。
    - file_id: 文件的标识符。
    - word_count: 字词数量。
    - parsing_completed_at: 解析完成的时间。
    - cleaning_completed_at: 清理完成的时间。
    - splitting_completed_at: 分割完成的时间。
    - tokens: 用于索引的令牌数量。
    - indexing_latency: 索引延迟。
    - completed_at: 完成索引的时间。
    - is_paused: 是否暂停。
    - paused_by: 暂停者的唯一标识符。
    - paused_at: 暂停的时间。
    - error: 错误信息。
    - stopped_at: 停止的时间。
    - indexing_status: 索引状态。
    - enabled: 是否启用。
    - disabled_at: 禁用的时间。
    - disabled_by: 禁用者的唯一标识符。
    - archived: 是否归档。
    - archived_reason: 归档原因。
    - archived_by: 归档者的唯一标识符。
    - archived_at: 归档的时间。
    - updated_at: 最后更新的时间。
    - doc_type: 文档类型。
    - doc_metadata: 文档元数据，以JSON格式存储。
    - doc_form: 文档形式。
    - doc_language: 文档语言。
    - DATA_SOURCES: 可能的数据源类型列表。

    方法:
    - display_status: 获取文档的显示状态。
    - data_source_info_dict: 将data_source_info转换为字典。
    - data_source_detail_dict: 获取数据源的详细信息字典。
    - average_segment_length: 计算平均段落长度。
    - dataset_process_rule: 获取数据处理规则对象。
    - dataset: 获取所属数据集对象。
    - segment_count: 获取文档段落的数量。
    - hit_count: 获取文档段落的命中次数总数。
    """
    __tablename__ = 'documents'
    __table_args__ = (
        db.PrimaryKeyConstraint('id', name='document_pkey'),
        db.Index('document_dataset_id_idx', 'dataset_id'),
        db.Index('document_is_paused_idx', 'is_paused'),
        db.Index('document_tenant_idx', 'tenant_id'),
    )

    # 初始化字段
    id = db.Column(UUID, nullable=False,
                   server_default=db.text('uuid_generate_v4()'))
    tenant_id = db.Column(UUID, nullable=False)
    dataset_id = db.Column(UUID, nullable=False)
    position = db.Column(db.Integer, nullable=False)
    data_source_type = db.Column(db.String(255), nullable=False)
    data_source_info = db.Column(db.Text, nullable=True)
    dataset_process_rule_id = db.Column(UUID, nullable=True)
    batch = db.Column(db.String(255), nullable=False)
    name = db.Column(db.String(255), nullable=False)
    created_from = db.Column(db.String(255), nullable=False)
    created_by = db.Column(UUID, nullable=False)
    created_api_request_id = db.Column(UUID, nullable=True)
    created_at = db.Column(db.DateTime, nullable=False,
                           server_default=db.text('CURRENT_TIMESTAMP(0)'))

    # 开始处理
    processing_started_at = db.Column(db.DateTime, nullable=True)

    # 解析
    file_id = db.Column(db.Text, nullable=True)
    word_count = db.Column(db.Integer, nullable=True)
    parsing_completed_at = db.Column(db.DateTime, nullable=True)

    # 清理
    cleaning_completed_at = db.Column(db.DateTime, nullable=True)

    # 分割
    splitting_completed_at = db.Column(db.DateTime, nullable=True)

    # 索引
    tokens = db.Column(db.Integer, nullable=True)
    indexing_latency = db.Column(db.Float, nullable=True)
    completed_at = db.Column(db.DateTime, nullable=True)

    # 暂停
    is_paused = db.Column(db.Boolean, nullable=True, server_default=db.text('false'))
    paused_by = db.Column(UUID, nullable=True)
    paused_at = db.Column(db.DateTime, nullable=True)

    # 错误
    error = db.Column(db.Text, nullable=True)
    stopped_at = db.Column(db.DateTime, nullable=True)

    # 基本字段
    indexing_status = db.Column(db.String(
        255), nullable=False, server_default=db.text("'waiting'::character varying"))
    enabled = db.Column(db.Boolean, nullable=False,
                        server_default=db.text('true'))
    disabled_at = db.Column(db.DateTime, nullable=True)
    disabled_by = db.Column(UUID, nullable=True)
    archived = db.Column(db.Boolean, nullable=False,
                         server_default=db.text('false'))
    archived_reason = db.Column(db.String(255), nullable=True)
    archived_by = db.Column(UUID, nullable=True)
    archived_at = db.Column(db.DateTime, nullable=True)
    updated_at = db.Column(db.DateTime, nullable=False,
                           server_default=db.text('CURRENT_TIMESTAMP(0)'))
    doc_type = db.Column(db.String(40), nullable=True)
    doc_metadata = db.Column(db.JSON, nullable=True)
    doc_form = db.Column(db.String(
        255), nullable=False, server_default=db.text("'text_model'::character varying"))
    doc_language = db.Column(db.String(255), nullable=True)

    DATA_SOURCES = ['upload_file', 'notion_import']

    @property
    def display_status(self):
        """
        获取文档的显示状态。

        返回:
            文档当前的状态，如'queuing', 'paused', 'indexing', 'error', 'available', 'disabled', 'archived'。
        """
        status = None
        if self.indexing_status == 'waiting':
            status = 'queuing'
        elif self.indexing_status not in ['completed', 'error', 'waiting'] and self.is_paused:
            status = 'paused'
        elif self.indexing_status in ['parsing', 'cleaning', 'splitting', 'indexing']:
            status = 'indexing'
        elif self.indexing_status == 'error':
            status = 'error'
        elif self.indexing_status == 'completed' and not self.archived and self.enabled:
            status = 'available'
        elif self.indexing_status == 'completed' and not self.archived and not self.enabled:
            status = 'disabled'
        elif self.indexing_status == 'completed' and self.archived:
            status = 'archived'
        return status

    @property
    def data_source_info_dict(self):
        """
        将data_source_info转换为字典。

        返回:
            如果data_source_info是有效的JSON字符串，则返回其字典表示；否则返回空字典。
        """
        if self.data_source_info:
            try:
                data_source_info_dict = json.loads(self.data_source_info)
            except JSONDecodeError:
                data_source_info_dict = {}

            return data_source_info_dict
        return None

    @property
    def data_source_detail_dict(self):
        """
        获取数据源的详细信息字典。

        返回:
            根据数据源类型返回不同的详细信息字典，如果数据源类型是'upload_file'，则包含上传文件的详细信息；如果是'notion_import'，则返回Notion导入的相关信息。
        """
        if self.data_source_info:
            if self.data_source_type == 'upload_file':
                data_source_info_dict = json.loads(self.data_source_info)
                file_detail = db.session.query(UploadFile). \
                    filter(UploadFile.id == data_source_info_dict['upload_file_id']). \
                    one_or_none()
                if file_detail:
                    return {
                        'upload_file': {
                            'id': file_detail.id,
                            'name': file_detail.name,
                            'size': file_detail.size,
                            'extension': file_detail.extension,
                            'mime_type': file_detail.mime_type,
                            'created_by': file_detail.created_by,
                            'created_at': file_detail.created_at.timestamp()
                        }
                    }
            elif self.data_source_type == 'notion_import':
                return json.loads(self.data_source_info)
        return {}

    @property
    def average_segment_length(self):
        """
        计算平均段落长度。

        返回:
            如果文档有段落且非空，则返回字词数量除以段落数量的整数结果；否则返回0。
        """
        if self.word_count and self.word_count != 0 and self.segment_count and self.segment_count != 0:
            return self.word_count // self.segment_count
        return 0

    @property
    def dataset_process_rule(self):
        """
        获取数据处理规则对象。

        返回:
            如果存在数据处理规则ID，则返回对应的数据处理规则对象；否则返回None。
        """
        if self.dataset_process_rule_id:
            return DatasetProcessRule.query.get(self.dataset_process_rule_id)
        return None

    @property
    def dataset(self):
        """
        获取指定文档集的详细信息。
        
        参数:
        - 无
        
        返回值:
        - 返回与当前实例关联的文档集信息。如果找不到对应的文档集，则返回None。
        """
        return db.session.query(Dataset).filter(Dataset.id == self.dataset_id).one_or_none()

    @property
    def segment_count(self):
        """
        计算当前文档中段落的数量。
        
        参数:
        - 无
        
        返回值:
        - 返回当前文档中段落的数量。
        """
        return DocumentSegment.query.filter(DocumentSegment.document_id == self.id).count()

    @property
    def hit_count(self):
        """
        计算当前文档中所有段落的命中总数。
        
        参数:
        - 无
        
        返回值:
        - 返回当前文档中所有段落的命中总数。如果文档中没有段落，则返回0。
        """
        return DocumentSegment.query.with_entities(func.coalesce(func.sum(DocumentSegment.hit_count))) \
            .filter(DocumentSegment.document_id == self.id).scalar()

class DocumentSegment(db.Model):
    """
    文档段落模型，用于表示文档中的一个片段。
    
    属性:
    - id: 唯一标识符，UUID类型。
    - tenant_id: 租户ID，UUID类型，不可为空。
    - dataset_id: 数据集ID，UUID类型，不可为空。
    - document_id: 文档ID，UUID类型，不可为空。
    - position: 段落位置，整数类型，不可为空。
    - content: 段落内容，文本类型，不可为空。
    - answer: 对应的答案，文本类型，可为空。
    - word_count: 单元格中的字数，整数类型，不可为空。
    - tokens: 代币数，整数类型，不可为空。
    - keywords: 关键词，JSON类型，可为空。
    - index_node_id: 索引节点ID，字符串类型，可为空。
    - index_node_hash: 索引节点哈希，字符串类型，可为空。
    - hit_count: 命中次数，整数类型，默认为0，不可为空。
    - enabled: 是否启用，布尔类型，默认为True，不可为空。
    - disabled_at: 禁用时间，日期时间类型，可为空。
    - disabled_by: 禁用操作者ID，UUID类型，可为空。
    - status: 状态，字符串类型，默认为'waiting'，不可为空。
    - created_by: 创建者ID，UUID类型，不可为空。
    - created_at: 创建时间，日期时间类型，不可为空。
    - updated_by: 更新者ID，UUID类型，可为空。
    - updated_at: 更新时间，日期时间类型，不可为空。
    - indexing_at: 索引时间，日期时间类型，可为空。
    - completed_at: 完成时间，日期时间类型，可为空。
    - error: 错误信息，文本类型，可为空。
    - stopped_at: 停止时间，日期时间类型，可为空。
    
    方法:
    - dataset: 获取数据集对象。
    - document: 获取文档对象。
    - previous_segment: 获取前一个段落对象。
    - next_segment: 获取下一个段落对象。
    """
    
    __tablename__ = 'document_segments'
    __table_args__ = (
        db.PrimaryKeyConstraint('id', name='document_segment_pkey'),
        db.Index('document_segment_dataset_id_idx', 'dataset_id'),
        db.Index('document_segment_document_id_idx', 'document_id'),
        db.Index('document_segment_tenant_dataset_idx', 'dataset_id', 'tenant_id'),
        db.Index('document_segment_tenant_document_idx', 'document_id', 'tenant_id'),
        db.Index('document_segment_dataset_node_idx', 'dataset_id', 'index_node_id'),
        db.Index('document_segment_tenant_idx', 'tenant_id'),
    )

    # 初始化字段
    id = db.Column(UUID, nullable=False,
                   server_default=db.text('uuid_generate_v4()'))
    tenant_id = db.Column(UUID, nullable=False)
    dataset_id = db.Column(UUID, nullable=False)
    document_id = db.Column(UUID, nullable=False)
    position = db.Column(db.Integer, nullable=False)
    content = db.Column(db.Text, nullable=False)
    answer = db.Column(db.Text, nullable=True)
    word_count = db.Column(db.Integer, nullable=False)
    tokens = db.Column(db.Integer, nullable=False)

    # 索引字段
    keywords = db.Column(db.JSON, nullable=True)
    index_node_id = db.Column(db.String(255), nullable=True)
    index_node_hash = db.Column(db.String(255), nullable=True)

    # 基础字段
    hit_count = db.Column(db.Integer, nullable=False, default=0)
    enabled = db.Column(db.Boolean, nullable=False,
                        server_default=db.text('true'))
    disabled_at = db.Column(db.DateTime, nullable=True)
    disabled_by = db.Column(UUID, nullable=True)
    status = db.Column(db.String(255), nullable=False,
                       server_default=db.text("'waiting'::character varying"))
    created_by = db.Column(UUID, nullable=False)
    created_at = db.Column(db.DateTime, nullable=False,
                           server_default=db.text('CURRENT_TIMESTAMP(0)'))
    updated_by = db.Column(UUID, nullable=True)
    updated_at = db.Column(db.DateTime, nullable=False,
                           server_default=db.text('CURRENT_TIMESTAMP(0)'))
    indexing_at = db.Column(db.DateTime, nullable=True)
    completed_at = db.Column(db.DateTime, nullable=True)
    error = db.Column(db.Text, nullable=True)
    stopped_at = db.Column(db.DateTime, nullable=True)

    @property
    def dataset(self):
        """
        获取数据集对象。
        
        返回:
        - Dataset对象或None。
        """
        return db.session.query(Dataset).filter(Dataset.id == self.dataset_id).first()

    @property
    def document(self):
        """
        获取文档对象。
        
        返回:
        - Document对象或None。
        """
        return db.session.query(Document).filter(Document.id == self.document_id).first()

    @property
    def previous_segment(self):
        """
        获取前一个段落对象。
        
        返回:
        - DocumentSegment对象或None。
        """
        return db.session.query(DocumentSegment).filter(
            DocumentSegment.document_id == self.document_id,
            DocumentSegment.position == self.position - 1
        ).first()

    @property
    def next_segment(self):
        """
        获取下一个段落对象。
        
        返回:
        - DocumentSegment对象或None。
        """
        return db.session.query(DocumentSegment).filter(
            DocumentSegment.document_id == self.document_id,
            DocumentSegment.position == self.position + 1
        ).first()


class AppDatasetJoin(db.Model):
    """
    app 和 dataset 关联的模型类，用于表示应用和数据集之间的关系。
    
    属性:
    - id: 关联的唯一标识符，使用UUID作为主键。
    - app_id: 应用的唯一标识符，UUID类型，不可为空。
    - dataset_id: 数据集的唯一标识符，UUID类型，不可为空。
    - created_at: 记录创建时间，DateTime类型，不可为空，默认为当前时间。
    
    方法:
    - app: 一个属性方法，用于获取与当前关联相关联的应用对象。
    """
    
    __tablename__ = 'app_dataset_joins'  # 指定数据库表名为 app_dataset_joins
    __table_args__ = (
        db.PrimaryKeyConstraint('id', name='app_dataset_join_pkey'),  # 指定主键约束
        db.Index('app_dataset_join_app_dataset_idx', 'dataset_id', 'app_id'),  # 创建索引以优化查询
    )

    # 定义模型的字段和类型
    id = db.Column(UUID, primary_key=True, nullable=False, server_default=db.text('uuid_generate_v4()'))
    app_id = db.Column(UUID, nullable=False)
    dataset_id = db.Column(UUID, nullable=False)
    created_at = db.Column(db.DateTime, nullable=False, server_default=db.func.current_timestamp())

    @property
    def app(self):
        """
        app 属性，用于获取与当前关联相关联的应用对象。
        
        返回值:
        - 返回一个App对象，该对象与当前关联的app_id相匹配。
        """
        return App.query.get(self.app_id)  # 通过app_id查询并返回对应的App对象


class DatasetQuery(db.Model):
    """
    数据集查询模型，用于表示数据集查询的相关信息。
    
    属性:
    - id: 查询的唯一标识符，使用UUID作为主键。
    - dataset_id: 关联的数据集的UUID。
    - content: 查询的内容，以文本形式存储。
    - source: 查询的来源，使用字符串形式表示。
    - source_app_id: 来源应用的UUID，可为空。
    - created_by_role: 创建查询的用户的角色，以字符串形式存储。
    - created_by: 创建查询的用户的UUID。
    - created_at: 查询创建的时间，使用DateTime类型，默认为当前时间。
    """
    
    __tablename__ = 'dataset_queries'  # 指定数据库表名为'dataset_queries'
    __table_args__ = (
        db.PrimaryKeyConstraint('id', name='dataset_query_pkey'),  # 指定主键约束
        db.Index('dataset_query_dataset_id_idx', 'dataset_id'),  # 为dataset_id创建索引
    )

    id = db.Column(UUID, primary_key=True, nullable=False, server_default=db.text('uuid_generate_v4()'))
    dataset_id = db.Column(UUID, nullable=False)
    content = db.Column(db.Text, nullable=False)
    source = db.Column(db.String(255), nullable=False)
    source_app_id = db.Column(UUID, nullable=True)
    created_by_role = db.Column(db.String, nullable=False)
    created_by = db.Column(UUID, nullable=False)
    created_at = db.Column(db.DateTime, nullable=False, server_default=db.func.current_timestamp())


class DatasetKeywordTable(db.Model):
    """
    数据集关键词表模型，用于表示数据集与关键词表之间的关系。
    
    属性:
    - id: 唯一标识符，使用UUID作为主键。
    - dataset_id: 关联的数据集的唯一标识符，不可为空，且为唯一值。
    - keyword_table: 存储关键词表的JSON字符串，关键词映射到其对应的节点索引集合。
    
    方法:
    - keyword_table_dict: 将keyword_table中的JSON字符串解析为字典，其中节点索引集合转换为set类型。
    """
    
    __tablename__ = 'dataset_keyword_tables'  # 指定数据库表名
    __table_args__ = (
        db.PrimaryKeyConstraint('id', name='dataset_keyword_table_pkey'),  # 指定主键约束
        db.Index('dataset_keyword_table_dataset_id_idx', 'dataset_id'),  # 为dataset_id创建索引
    )


    id = db.Column(UUID, primary_key=True, server_default=db.text('uuid_generate_v4()'))
    dataset_id = db.Column(UUID, nullable=False, unique=True)
    keyword_table = db.Column(db.Text, nullable=False)
    data_source_type = db.Column(db.String(255), nullable=False,
                                 server_default=db.text("'database'::character varying"))

    @property
    def keyword_table_dict(self):
        """
        将keyword_table中的JSON字符串解析为字典，其中的列表转换为集合类型。
        
        返回值:
        - 如果keyword_table非空，返回解析后的字典，其中列表转换为了集合；
        - 如果keyword_table为空，返回None。
        """
        class SetDecoder(json.JSONDecoder):
            """
            自定义JSON解码器，用于将JSON中的列表转换为集合。
            """
            def __init__(self, *args, **kwargs):
                super().__init__(object_hook=self.object_hook, *args, **kwargs)

            def object_hook(self, dct):
                """
                解析JSON对象时的钩子函数，用于将列表转换为集合。
                
                参数:
                - dct: 解析中的JSON对象。
                
                返回值:
                - 将列表转换为集合后的JSON对象。
                """
                if isinstance(dct, dict):
                    for keyword, node_idxs in dct.items():
                        if isinstance(node_idxs, list):
                            dct[keyword] = set(node_idxs)
                return dct

        # get dataset
        dataset = Dataset.query.filter_by(
            id=self.dataset_id
        ).first()
        if not dataset:
            return None
        if self.data_source_type == 'database':
            return json.loads(self.keyword_table, cls=SetDecoder) if self.keyword_table else None
        else:
            file_key = 'keyword_files/' + dataset.tenant_id + '/' + self.dataset_id + '.txt'
            try:
                keyword_table_text = storage.load_once(file_key)
                if keyword_table_text:
                    return json.loads(keyword_table_text.decode('utf-8'), cls=SetDecoder)
                return None
            except Exception as e:
                logging.exception(str(e))
                return None


class Embedding(db.Model):
    """
    表示一个嵌入模型的数据库模型类，该类与数据库表`embeddings`相对应，并定义了存储模型信息及操作嵌入数据的方法。

    属性:
    - id: 嵌入的唯一标识符，类型为UUID，作为主键。
    - model_name: 模型的名称，类型为字符串，不能为空。
    - hash: 用于确保模型唯一性的哈希值，类型为字符串，不能为空。
    - embedding: 存储模型嵌入数据的二进制大对象，类型为LargeBinary，不能为空。
    - created_at: 记录创建时间，类型为DateTime，由服务器自动设置为当前时间。

    方法:
    - set_embedding: 设置模型的嵌入数据。
    - get_embedding: 获取模型的嵌入数据。
    """

    __tablename__ = 'embeddings'  # 定义数据库表名
    __table_args__ = (
<<<<<<< HEAD
        db.PrimaryKeyConstraint('id', name='embedding_pkey'),  # 主键约束
        db.UniqueConstraint('model_name', 'hash', name='embedding_hash_idx')  # 唯一性约束
=======
        db.PrimaryKeyConstraint('id', name='embedding_pkey'),
        db.UniqueConstraint('model_name', 'hash', 'provider_name', name='embedding_hash_idx')
>>>>>>> 6672a03e
    )

    id = db.Column(UUID, primary_key=True, server_default=db.text('uuid_generate_v4()'))  # UUID主键字段
    model_name = db.Column(db.String(40), nullable=False,
<<<<<<< HEAD
                           server_default=db.text("'text-embedding-ada-002'::character varying"))  # 模型名称字段
    hash = db.Column(db.String(64), nullable=False)  # 哈希值字段
    embedding = db.Column(db.LargeBinary, nullable=False)  # 嵌入数据字段
    created_at = db.Column(db.DateTime, nullable=False, server_default=db.text('CURRENT_TIMESTAMP(0)'))  # 创建时间字段
=======
                           server_default=db.text("'text-embedding-ada-002'::character varying"))
    hash = db.Column(db.String(64), nullable=False)
    embedding = db.Column(db.LargeBinary, nullable=False)
    created_at = db.Column(db.DateTime, nullable=False, server_default=db.text('CURRENT_TIMESTAMP(0)'))
    provider_name = db.Column(db.String(40), nullable=False,
                              server_default=db.text("''::character varying"))
>>>>>>> 6672a03e

    def set_embedding(self, embedding_data: list[float]):
        """
        设置模型的嵌入数据。

        参数:
        - embedding_data (list[float]): 一个浮点数列表，表示要存储的模型嵌入数据。

        该方法将输入的嵌入数据序列化后存入数据库中的`embedding`字段。
        """
        self.embedding = pickle.dumps(embedding_data, protocol=pickle.HIGHEST_PROTOCOL)

    def get_embedding(self) -> list[float]:
        """
        获取模型的嵌入数据。

        返回值:
        - list[float]: 一个浮点数列表，表示从数据库中获取的模型嵌入数据。

        该方法从数据库中的`embedding`字段读取并反序列化嵌入数据。
        """
        return pickle.loads(self.embedding)


class DatasetCollectionBinding(db.Model):
    """
    数据集集合绑定模型，用于表示数据集与集合之间的绑定关系。
    
    属性:
    id: 唯一标识符，使用UUID作为主键。
    provider_name: 提供者名称，不可为空。
    model_name: 模型名称，不可为空。
    type: 绑定类型，默认为'dataset'，不可为空。
    collection_name: 集合名称，不可为空。
    created_at: 创建时间，不可为空，默认为当前时间。
    """
    __tablename__ = 'dataset_collection_bindings'  # 指定数据库表名为dataset_collection_bindings
    __table_args__ = (
        db.PrimaryKeyConstraint('id', name='dataset_collection_bindings_pkey'),  # 指定主键约束
        db.Index('provider_model_name_idx', 'provider_name', 'model_name')  # 创建provider_name和model_name的索引
    )

    id = db.Column(UUID, primary_key=True, server_default=db.text('uuid_generate_v4()'))  # UUID列，作为主键，默认值使用UUID生成函数
    provider_name = db.Column(db.String(40), nullable=False)  # 提供者名称列，不可为空
    model_name = db.Column(db.String(40), nullable=False)  # 模型名称列，不可为空
    type = db.Column(db.String(40), server_default=db.text("'dataset'::character varying"), nullable=False)  # 绑定类型列，默认为'dataset'
    collection_name = db.Column(db.String(64), nullable=False)  # 集合名称列，不可为空
    created_at = db.Column(db.DateTime, nullable=False, server_default=db.text('CURRENT_TIMESTAMP(0)'))  # 创建时间列，不可为空，默认为当前时间<|MERGE_RESOLUTION|>--- conflicted
+++ resolved
@@ -888,30 +888,18 @@
 
     __tablename__ = 'embeddings'  # 定义数据库表名
     __table_args__ = (
-<<<<<<< HEAD
-        db.PrimaryKeyConstraint('id', name='embedding_pkey'),  # 主键约束
-        db.UniqueConstraint('model_name', 'hash', name='embedding_hash_idx')  # 唯一性约束
-=======
         db.PrimaryKeyConstraint('id', name='embedding_pkey'),
         db.UniqueConstraint('model_name', 'hash', 'provider_name', name='embedding_hash_idx')
->>>>>>> 6672a03e
     )
 
     id = db.Column(UUID, primary_key=True, server_default=db.text('uuid_generate_v4()'))  # UUID主键字段
     model_name = db.Column(db.String(40), nullable=False,
-<<<<<<< HEAD
-                           server_default=db.text("'text-embedding-ada-002'::character varying"))  # 模型名称字段
-    hash = db.Column(db.String(64), nullable=False)  # 哈希值字段
-    embedding = db.Column(db.LargeBinary, nullable=False)  # 嵌入数据字段
-    created_at = db.Column(db.DateTime, nullable=False, server_default=db.text('CURRENT_TIMESTAMP(0)'))  # 创建时间字段
-=======
                            server_default=db.text("'text-embedding-ada-002'::character varying"))
     hash = db.Column(db.String(64), nullable=False)
     embedding = db.Column(db.LargeBinary, nullable=False)
     created_at = db.Column(db.DateTime, nullable=False, server_default=db.text('CURRENT_TIMESTAMP(0)'))
     provider_name = db.Column(db.String(40), nullable=False,
                               server_default=db.text("''::character varying"))
->>>>>>> 6672a03e
 
     def set_embedding(self, embedding_data: list[float]):
         """
