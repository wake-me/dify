import json

from sqlalchemy import ForeignKey

from core.tools.entities.common_entities import I18nObject
from core.tools.entities.tool_bundle import ApiBasedToolBundle
from core.tools.entities.tool_entities import ApiProviderSchemaType
from extensions.ext_database import db
from models import StringUUID
from models.model import Account, App, Tenant


class BuiltinToolProvider(db.Model):
    """
    为每个租户存储内置工具提供商信息的表。

    属性:
        id: 工具提供商的唯一标识符。
        tenant_id: 租户的唯一标识符。
        user_id: 创建此工具提供商的用户的唯一标识符。
        provider: 工具提供商的名称。
        encrypted_credentials: 工具提供商的加密凭证。
        created_at: 创建时间。
        updated_at: 更新时间。

    方法:
        credentials: 返回解密的凭证信息（字典格式）。
    """
    __tablename__ = 'tool_builtin_providers'  # 表名
    __table_args__ = (
        db.PrimaryKeyConstraint('id', name='tool_builtin_provider_pkey'),  # 主键约束
        # 确保一个租户只能有一个具有相同名称的工具提供商
        db.UniqueConstraint('tenant_id', 'provider', name='unique_builtin_tool_provider')
    )

<<<<<<< HEAD
    # 工具提供商信息的字段定义
    id = db.Column(UUID, server_default=db.text('uuid_generate_v4()'))  # 自动生成的工具提供商ID
    tenant_id = db.Column(UUID, nullable=True)  # 租户ID
    user_id = db.Column(UUID, nullable=False)  # 创建者用户ID
    provider = db.Column(db.String(40), nullable=False)  # 提供商名称
    encrypted_credentials = db.Column(db.Text, nullable=True)  # 加密凭证信息
    created_at = db.Column(db.DateTime, nullable=False, server_default=db.text('CURRENT_TIMESTAMP(0)'))  # 创建时间
    updated_at = db.Column(db.DateTime, nullable=False, server_default=db.text('CURRENT_TIMESTAMP(0)'))  # 更新时间
=======
    # id of the tool provider
    id = db.Column(StringUUID, server_default=db.text('uuid_generate_v4()'))
    # id of the tenant
    tenant_id = db.Column(StringUUID, nullable=True)
    # who created this tool provider
    user_id = db.Column(StringUUID, nullable=False)
    # name of the tool provider
    provider = db.Column(db.String(40), nullable=False)
    # credential of the tool provider
    encrypted_credentials = db.Column(db.Text, nullable=True)
    created_at = db.Column(db.DateTime, nullable=False, server_default=db.text('CURRENT_TIMESTAMP(0)'))
    updated_at = db.Column(db.DateTime, nullable=False, server_default=db.text('CURRENT_TIMESTAMP(0)'))
>>>>>>> 51a9e678

    @property
    def credentials(self) -> dict:
        """
        获取解密的工具提供商凭证信息。

        返回:
            dict: 包含工具提供商凭证信息的字典。
        """
        return json.loads(self.encrypted_credentials)  # 将加密凭证信息反序列化为字典

class PublishedAppTool(db.Model):
    """
    已发布的应用工具表，用于存储每个人发布的工具应用信息。
    """
    
    __tablename__ = 'tool_published_apps'
    __table_args__ = (
        db.PrimaryKeyConstraint('id', name='published_app_tool_pkey'),  # 主键约束
        db.UniqueConstraint('app_id', 'user_id', name='unique_published_app_tool')  # 唯一性约束，确保每个应用对每个人只能发布一次
    )

<<<<<<< HEAD
    # 工具提供者的id
    id = db.Column(UUID, server_default=db.text('uuid_generate_v4()')) 
    # 应用的id
    app_id = db.Column(UUID, ForeignKey('apps.id'), nullable=False)
    # 发布此工具的用户id
    user_id = db.Column(UUID, nullable=False)
    # 工具的描述，以i18n格式存储，供人类阅读
=======
    # id of the tool provider
    id = db.Column(StringUUID, server_default=db.text('uuid_generate_v4()'))
    # id of the app
    app_id = db.Column(StringUUID, ForeignKey('apps.id'), nullable=False)
    # who published this tool
    user_id = db.Column(StringUUID, nullable=False)
    # description of the tool, stored in i18n format, for human
>>>>>>> 51a9e678
    description = db.Column(db.Text, nullable=False)
    # 工具的llm描述，供LLM使用
    llm_description = db.Column(db.Text, nullable=False)
    # query description, query will be seem as a parameter of the tool, to describe this parameter to llm, we need this field
    query_description = db.Column(db.Text, nullable=False)
    # 查询名称，查询参数的名称
    query_name = db.Column(db.String(40), nullable=False)
    # 工具提供者的名称
    tool_name = db.Column(db.String(40), nullable=False)
    # 作者
    author = db.Column(db.String(40), nullable=False)
    # 创建时间
    created_at = db.Column(db.DateTime, nullable=False, server_default=db.text('CURRENT_TIMESTAMP(0)'))
    # 更新时间
    updated_at = db.Column(db.DateTime, nullable=False, server_default=db.text('CURRENT_TIMESTAMP(0)'))

    @property
    def description_i18n(self) -> I18nObject:
        """
        获取工具的i18n描述。

        :return: 描述的I18nObject实例。
        """
        return I18nObject(**json.loads(self.description))
    
    @property
    def app(self) -> App:
        """
        获取与当前发布工具关联的应用。

        :return: 关联应用的App实例。
        """
        return db.session.query(App).filter(App.id == self.app_id).first()

class ApiToolProvider(db.Model):
    """
    该类用于表示并操作存储在`tool_api_providers`表中的API提供者信息。

    属性:
    - `id`: 主键，由UUID生成，自动设置默认值
    - `name`: API提供者的名称，类型为字符串，长度不超过40个字符，不能为空
    - `icon`: API提供者的图标链接，类型为字符串，长度不超过255个字符，不能为空
    - `schema`: API原始模式，以文本形式存储，不能为空
    - `schema_type_str`: API模式类型的字符串表示，例如"OAuth2"等，类型为字符串，长度不超过40个字符，不能为空
    - `user_id`: 创建此工具的用户ID，类型为UUID，不能为空
    - `tenant_id`: 所属租户ID，类型为UUID，不能为空
    - `description`: API提供者的描述，以文本形式存储，不能为空
    - `tools_str`: 工具信息，以JSON格式字符串存储，不能为空
    - `credentials_str`: 凭据信息，以JSON格式字符串存储，不能为空
    - `privacy_policy`: 隐私政策链接，类型为字符串，长度不超过255个字符，可为空
    - `created_at`: 记录创建时间，类型为DateTime，自动设置当前时间戳
    - `updated_at`: 记录更新时间，类型为DateTime，自动设置当前时间戳

    方法:
    - `schema_type`: 获取API提供者的模式类型（枚举类型：ApiProviderSchemaType）
    - `tools`: 解析并返回工具信息，类型为ApiBasedToolBundle对象组成的列表
    - `credentials`: 解析并返回凭据信息，类型为字典
    - `is_taned`: 判断是否已分配给特定租户，返回布尔值
    - `user`: 获取创建此工具的用户信息，类型为Account对象
    - `tenant`: 获取与此提供者关联的租户信息，类型为Tenant对象
    """

    __tablename__ = 'tool_api_providers'
    __table_args__ = (
        db.PrimaryKeyConstraint('id', name='tool_api_provider_pkey'),
        db.UniqueConstraint('name', 'tenant_id', name='unique_api_tool_provider')
    )

<<<<<<< HEAD
    id = db.Column(UUID, server_default=db.text('uuid_generate_v4()'))
=======
    id = db.Column(StringUUID, server_default=db.text('uuid_generate_v4()'))
    # name of the api provider
>>>>>>> 51a9e678
    name = db.Column(db.String(40), nullable=False)
    icon = db.Column(db.String(255), nullable=False)
    schema = db.Column(db.Text, nullable=False)
    schema_type_str = db.Column(db.String(40), nullable=False)
<<<<<<< HEAD
    user_id = db.Column(UUID, nullable=False)
    tenant_id = db.Column(UUID, nullable=False)
=======
    # who created this tool
    user_id = db.Column(StringUUID, nullable=False)
    # tenant id
    tenant_id = db.Column(StringUUID, nullable=False)
    # description of the provider
>>>>>>> 51a9e678
    description = db.Column(db.Text, nullable=False)
    tools_str = db.Column(db.Text, nullable=False)
    credentials_str = db.Column(db.Text, nullable=False)
    privacy_policy = db.Column(db.String(255), nullable=True)

    created_at = db.Column(db.DateTime, nullable=False, server_default=db.text('CURRENT_TIMESTAMP(0)'))
    updated_at = db.Column(db.DateTime, nullable=False, server_default=db.text('CURRENT_TIMESTAMP(0)'))

    @property
    def schema_type(self) -> ApiProviderSchemaType:
        """
        获取API提供者的模式类型（枚举类型：ApiProviderSchemaType）
        return: ApiProviderSchemaType
        """
        return ApiProviderSchemaType.value_of(self.schema_type_str)
    
    @property
    def tools(self) -> list[ApiBasedToolBundle]:
        """
        解析并返回工具信息，类型为ApiBasedToolBundle对象组成的列表
        return: list[ApiBasedToolBundle]
        """
        return [ApiBasedToolBundle(**tool) for tool in json.loads(self.tools_str)]
    
    @property
    def credentials(self) -> dict:
        """
        解析并返回凭据信息，类型为字典
        return: dict
        """
        return json.loads(self.credentials_str)
    
    @property
    def user(self) -> Account:
        """
        获取创建此工具的用户信息，类型为Account对象
        return: Account
        """
        return db.session.query(Account).filter(Account.id == self.user_id).first()

    @property
    def tenant(self) -> Tenant:
        """
        获取与此提供者关联的租户信息，类型为Tenant对象
        return: Tenant
        """
        return db.session.query(Tenant).filter(Tenant.id == self.tenant_id).first()

class ToolModelInvoke(db.Model):
    """
    用于存储工具调用的执行日志。
    
    属性:
    id: 唯一标识符，使用UUID生成。
    user_id: 调用工具的用户ID，不可为空。
    tenant_id: 租户ID，不可为空。
    provider: 提供者信息，不可为空。
    tool_type: 工具类型，不可为空。
    tool_name: 工具名称，不可为空。
    model_parameters: 调用参数，以文本形式存储，不可为空。
    prompt_messages: 提示信息，以文本形式存储，不可为空。
    model_response: 调用响应，以文本形式存储，不可为空。
    prompt_tokens: 提示令牌数量，不可为空，默认值为0。
    answer_tokens: 答案令牌数量，不可为空，默认值为0。
    answer_unit_price: 答案单价，精确到小数点后4位，不可为空。
    answer_price_unit: 答案价格单位，精确到小数点后7位，默认值为0.001。
    provider_response_latency: 提供者响应延迟，以浮点数表示，不可为空，默认值为0。
    total_price: 总价格，精确到小数点后7位。
    currency: 货币单位，不可为空。
    created_at: 创建时间，不可为空，默认为当前时间。
    updated_at: 更新时间，不可为空，默认为当前时间。
    """
    
    __tablename__ = "tool_model_invokes"
    __table_args__ = (
        db.PrimaryKeyConstraint('id', name='tool_model_invoke_pkey'),
    )

<<<<<<< HEAD
    id = db.Column(UUID, server_default=db.text('uuid_generate_v4()'))
    user_id = db.Column(UUID, nullable=False)
    tenant_id = db.Column(UUID, nullable=False)
=======
    id = db.Column(StringUUID, server_default=db.text('uuid_generate_v4()'))
    # who invoke this tool
    user_id = db.Column(StringUUID, nullable=False)
    # tenant id
    tenant_id = db.Column(StringUUID, nullable=False)
    # provider
>>>>>>> 51a9e678
    provider = db.Column(db.String(40), nullable=False)
    tool_type = db.Column(db.String(40), nullable=False)
    tool_name = db.Column(db.String(40), nullable=False)
    model_parameters = db.Column(db.Text, nullable=False)
    prompt_messages = db.Column(db.Text, nullable=False)
    model_response = db.Column(db.Text, nullable=False)

    prompt_tokens = db.Column(db.Integer, nullable=False, server_default=db.text('0'))
    answer_tokens = db.Column(db.Integer, nullable=False, server_default=db.text('0'))
    answer_unit_price = db.Column(db.Numeric(10, 4), nullable=False)
    answer_price_unit = db.Column(db.Numeric(10, 7), nullable=False, server_default=db.text('0.001'))
    provider_response_latency = db.Column(db.Float, nullable=False, server_default=db.text('0'))
    total_price = db.Column(db.Numeric(10, 7))
    currency = db.Column(db.String(255), nullable=False)
    created_at = db.Column(db.DateTime, nullable=False, server_default=db.text('CURRENT_TIMESTAMP(0)'))
    updated_at = db.Column(db.DateTime, nullable=False, server_default=db.text('CURRENT_TIMESTAMP(0)'))

class ToolConversationVariables(db.Model):
    """
    用于存储工具调用过程中产生的会话变量的模型类。
    
    属性：
    - id：记录的唯一标识符，由系统自动生成UUID
    - user_id：参与会话用户的唯一标识符，不可为空
    - tenant_id：所属租户的唯一标识符，不可为空
    - conversation_id：会话的唯一标识符，不可为空
    - variables_str：以文本格式存储的会话变量池，不可为空
    - created_at：记录创建的时间戳，默认为当前时间
    - updated_at：记录最后一次更新的时间戳，默认为当前时间
    
    方法：
    - variables：读取方法，将存储的变量字符串反序列化为字典形式并返回
    """

    __tablename__ = "tool_conversation_variables"  # 数据库表名
    __table_args__ = (
        db.PrimaryKeyConstraint('id', name='tool_conversation_variables_pkey'),  # 主键约束
        db.Index('user_id_idx', 'user_id'),  # 用户ID索引
        db.Index('conversation_id_idx', 'conversation_id'),  # 会话ID索引
    )

<<<<<<< HEAD
    id = db.Column(UUID, server_default=db.text('uuid_generate_v4()'))
    user_id = db.Column(UUID, nullable=False)
    tenant_id = db.Column(UUID, nullable=False)
    conversation_id = db.Column(UUID, nullable=False)
=======
    id = db.Column(StringUUID, server_default=db.text('uuid_generate_v4()'))
    # conversation user id
    user_id = db.Column(StringUUID, nullable=False)
    # tenant id
    tenant_id = db.Column(StringUUID, nullable=False)
    # conversation id
    conversation_id = db.Column(StringUUID, nullable=False)
    # variables pool
>>>>>>> 51a9e678
    variables_str = db.Column(db.Text, nullable=False)

    created_at = db.Column(db.DateTime, nullable=False, server_default=db.text('CURRENT_TIMESTAMP(0)'))
    updated_at = db.Column(db.DateTime, nullable=False, server_default=db.text('CURRENT_TIMESTAMP(0)'))

    @property
    def variables(self) -> dict:
        """
        获取并解析存储在variables_str中的会话变量。

        返回值：
        - dict类型：包含会话变量的字典对象
        """
        return json.loads(self.variables_str)
    
class ToolFile(db.Model):
    """
    ToolFile 类用于存储代理创建的文件信息。
    
    属性:
    - id: 文件的唯一标识符，使用UUID生成。
    - user_id: 对话用户的ID，不可为空。
    - tenant_id: 租户的ID，不可为空。
    - conversation_id: 对话的ID，不可为空。
    - file_key: 文件的键，不可为空。
    - mimetype: 文件的MIME类型，不可为空。
    - original_url: 文件的原始URL，可以为空。
    
    使用 SQLAlchemy 模型来映射数据库表，表名为 "tool_files"。
    主键约束由 'id' 字段组成，命名为 'tool_file_pkey'。
    为 'conversation_id' 字段添加了索引，以优化查询性能。
    """
    __tablename__ = "tool_files"
    __table_args__ = (
        db.PrimaryKeyConstraint('id', name='tool_file_pkey'),
        # 为 conversation_id 字段添加索引以提升查询效率
        db.Index('tool_file_conversation_id_idx', 'conversation_id'),
    )

    id = db.Column(StringUUID, server_default=db.text('uuid_generate_v4()'))
    # conversation user id
    user_id = db.Column(StringUUID, nullable=False)
    # tenant id
    tenant_id = db.Column(StringUUID, nullable=False)
    # conversation id
    conversation_id = db.Column(StringUUID, nullable=True)
    # file key
    file_key = db.Column(db.String(255), nullable=False)
    # mime type
    mimetype = db.Column(db.String(255), nullable=False)
    # original url
    original_url = db.Column(db.String(255), nullable=True)<|MERGE_RESOLUTION|>--- conflicted
+++ resolved
@@ -33,16 +33,6 @@
         db.UniqueConstraint('tenant_id', 'provider', name='unique_builtin_tool_provider')
     )
 
-<<<<<<< HEAD
-    # 工具提供商信息的字段定义
-    id = db.Column(UUID, server_default=db.text('uuid_generate_v4()'))  # 自动生成的工具提供商ID
-    tenant_id = db.Column(UUID, nullable=True)  # 租户ID
-    user_id = db.Column(UUID, nullable=False)  # 创建者用户ID
-    provider = db.Column(db.String(40), nullable=False)  # 提供商名称
-    encrypted_credentials = db.Column(db.Text, nullable=True)  # 加密凭证信息
-    created_at = db.Column(db.DateTime, nullable=False, server_default=db.text('CURRENT_TIMESTAMP(0)'))  # 创建时间
-    updated_at = db.Column(db.DateTime, nullable=False, server_default=db.text('CURRENT_TIMESTAMP(0)'))  # 更新时间
-=======
     # id of the tool provider
     id = db.Column(StringUUID, server_default=db.text('uuid_generate_v4()'))
     # id of the tenant
@@ -55,7 +45,6 @@
     encrypted_credentials = db.Column(db.Text, nullable=True)
     created_at = db.Column(db.DateTime, nullable=False, server_default=db.text('CURRENT_TIMESTAMP(0)'))
     updated_at = db.Column(db.DateTime, nullable=False, server_default=db.text('CURRENT_TIMESTAMP(0)'))
->>>>>>> 51a9e678
 
     @property
     def credentials(self) -> dict:
@@ -78,15 +67,6 @@
         db.UniqueConstraint('app_id', 'user_id', name='unique_published_app_tool')  # 唯一性约束，确保每个应用对每个人只能发布一次
     )
 
-<<<<<<< HEAD
-    # 工具提供者的id
-    id = db.Column(UUID, server_default=db.text('uuid_generate_v4()')) 
-    # 应用的id
-    app_id = db.Column(UUID, ForeignKey('apps.id'), nullable=False)
-    # 发布此工具的用户id
-    user_id = db.Column(UUID, nullable=False)
-    # 工具的描述，以i18n格式存储，供人类阅读
-=======
     # id of the tool provider
     id = db.Column(StringUUID, server_default=db.text('uuid_generate_v4()'))
     # id of the app
@@ -94,7 +74,6 @@
     # who published this tool
     user_id = db.Column(StringUUID, nullable=False)
     # description of the tool, stored in i18n format, for human
->>>>>>> 51a9e678
     description = db.Column(db.Text, nullable=False)
     # 工具的llm描述，供LLM使用
     llm_description = db.Column(db.Text, nullable=False)
@@ -163,26 +142,17 @@
         db.UniqueConstraint('name', 'tenant_id', name='unique_api_tool_provider')
     )
 
-<<<<<<< HEAD
-    id = db.Column(UUID, server_default=db.text('uuid_generate_v4()'))
-=======
     id = db.Column(StringUUID, server_default=db.text('uuid_generate_v4()'))
     # name of the api provider
->>>>>>> 51a9e678
     name = db.Column(db.String(40), nullable=False)
     icon = db.Column(db.String(255), nullable=False)
     schema = db.Column(db.Text, nullable=False)
     schema_type_str = db.Column(db.String(40), nullable=False)
-<<<<<<< HEAD
-    user_id = db.Column(UUID, nullable=False)
-    tenant_id = db.Column(UUID, nullable=False)
-=======
     # who created this tool
     user_id = db.Column(StringUUID, nullable=False)
     # tenant id
     tenant_id = db.Column(StringUUID, nullable=False)
     # description of the provider
->>>>>>> 51a9e678
     description = db.Column(db.Text, nullable=False)
     tools_str = db.Column(db.Text, nullable=False)
     credentials_str = db.Column(db.Text, nullable=False)
@@ -261,18 +231,12 @@
         db.PrimaryKeyConstraint('id', name='tool_model_invoke_pkey'),
     )
 
-<<<<<<< HEAD
-    id = db.Column(UUID, server_default=db.text('uuid_generate_v4()'))
-    user_id = db.Column(UUID, nullable=False)
-    tenant_id = db.Column(UUID, nullable=False)
-=======
     id = db.Column(StringUUID, server_default=db.text('uuid_generate_v4()'))
     # who invoke this tool
     user_id = db.Column(StringUUID, nullable=False)
     # tenant id
     tenant_id = db.Column(StringUUID, nullable=False)
     # provider
->>>>>>> 51a9e678
     provider = db.Column(db.String(40), nullable=False)
     tool_type = db.Column(db.String(40), nullable=False)
     tool_name = db.Column(db.String(40), nullable=False)
@@ -314,12 +278,6 @@
         db.Index('conversation_id_idx', 'conversation_id'),  # 会话ID索引
     )
 
-<<<<<<< HEAD
-    id = db.Column(UUID, server_default=db.text('uuid_generate_v4()'))
-    user_id = db.Column(UUID, nullable=False)
-    tenant_id = db.Column(UUID, nullable=False)
-    conversation_id = db.Column(UUID, nullable=False)
-=======
     id = db.Column(StringUUID, server_default=db.text('uuid_generate_v4()'))
     # conversation user id
     user_id = db.Column(StringUUID, nullable=False)
@@ -328,7 +286,6 @@
     # conversation id
     conversation_id = db.Column(StringUUID, nullable=False)
     # variables pool
->>>>>>> 51a9e678
     variables_str = db.Column(db.Text, nullable=False)
 
     created_at = db.Column(db.DateTime, nullable=False, server_default=db.text('CURRENT_TIMESTAMP(0)'))
