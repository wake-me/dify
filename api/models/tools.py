import json

from sqlalchemy import ForeignKey
from sqlalchemy.dialects.postgresql import UUID

from core.tools.entities.common_entities import I18nObject
from core.tools.entities.tool_bundle import ApiBasedToolBundle
from core.tools.entities.tool_entities import ApiProviderSchemaType
from extensions.ext_database import db
from models.model import Account, App, Tenant


class BuiltinToolProvider(db.Model):
    """
    为每个租户存储内置工具提供商信息的表。

    属性:
        id: 工具提供商的唯一标识符。
        tenant_id: 租户的唯一标识符。
        user_id: 创建此工具提供商的用户的唯一标识符。
        provider: 工具提供商的名称。
        encrypted_credentials: 工具提供商的加密凭证。
        created_at: 创建时间。
        updated_at: 更新时间。

    方法:
        credentials: 返回解密的凭证信息（字典格式）。
    """
    __tablename__ = 'tool_builtin_providers'  # 表名
    __table_args__ = (
        db.PrimaryKeyConstraint('id', name='tool_builtin_provider_pkey'),  # 主键约束
        # 确保一个租户只能有一个具有相同名称的工具提供商
        db.UniqueConstraint('tenant_id', 'provider', name='unique_builtin_tool_provider')
    )

    # 工具提供商信息的字段定义
    id = db.Column(UUID, server_default=db.text('uuid_generate_v4()'))  # 自动生成的工具提供商ID
    tenant_id = db.Column(UUID, nullable=True)  # 租户ID
    user_id = db.Column(UUID, nullable=False)  # 创建者用户ID
    provider = db.Column(db.String(40), nullable=False)  # 提供商名称
    encrypted_credentials = db.Column(db.Text, nullable=True)  # 加密凭证信息
    created_at = db.Column(db.DateTime, nullable=False, server_default=db.text('CURRENT_TIMESTAMP(0)'))  # 创建时间
    updated_at = db.Column(db.DateTime, nullable=False, server_default=db.text('CURRENT_TIMESTAMP(0)'))  # 更新时间

    @property
    def credentials(self) -> dict:
        """
        获取解密的工具提供商凭证信息。

        返回:
            dict: 包含工具提供商凭证信息的字典。
        """
        return json.loads(self.encrypted_credentials)  # 将加密凭证信息反序列化为字典

class PublishedAppTool(db.Model):
    """
    已发布的应用工具表，用于存储每个人发布的工具应用信息。
    """
    
    __tablename__ = 'tool_published_apps'
    __table_args__ = (
        db.PrimaryKeyConstraint('id', name='published_app_tool_pkey'),  # 主键约束
        db.UniqueConstraint('app_id', 'user_id', name='unique_published_app_tool')  # 唯一性约束，确保每个应用对每个人只能发布一次
    )

    # 工具提供者的id
    id = db.Column(UUID, server_default=db.text('uuid_generate_v4()')) 
    # 应用的id
    app_id = db.Column(UUID, ForeignKey('apps.id'), nullable=False)
    # 发布此工具的用户id
    user_id = db.Column(UUID, nullable=False)
    # 工具的描述，以i18n格式存储，供人类阅读
    description = db.Column(db.Text, nullable=False)
    # 工具的llm描述，供LLM使用
    llm_description = db.Column(db.Text, nullable=False)
<<<<<<< HEAD
    # 查询描述，查询将被视为工具的一个参数，需要此字段来向LLM描述该参数
=======
    # query description, query will be seem as a parameter of the tool, to describe this parameter to llm, we need this field
>>>>>>> 89a85321
    query_description = db.Column(db.Text, nullable=False)
    # 查询名称，查询参数的名称
    query_name = db.Column(db.String(40), nullable=False)
    # 工具提供者的名称
    tool_name = db.Column(db.String(40), nullable=False)
    # 作者
    author = db.Column(db.String(40), nullable=False)
    # 创建时间
    created_at = db.Column(db.DateTime, nullable=False, server_default=db.text('CURRENT_TIMESTAMP(0)'))
    # 更新时间
    updated_at = db.Column(db.DateTime, nullable=False, server_default=db.text('CURRENT_TIMESTAMP(0)'))

    @property
    def description_i18n(self) -> I18nObject:
        """
        获取工具的i18n描述。

        :return: 描述的I18nObject实例。
        """
        return I18nObject(**json.loads(self.description))
    
    @property
    def app(self) -> App:
        """
        获取与当前发布工具关联的应用。

        :return: 关联应用的App实例。
        """
        return db.session.query(App).filter(App.id == self.app_id).first()

class ApiToolProvider(db.Model):
    """
    该类用于表示并操作存储在`tool_api_providers`表中的API提供者信息。

    属性:
    - `id`: 主键，由UUID生成，自动设置默认值
    - `name`: API提供者的名称，类型为字符串，长度不超过40个字符，不能为空
    - `icon`: API提供者的图标链接，类型为字符串，长度不超过255个字符，不能为空
    - `schema`: API原始模式，以文本形式存储，不能为空
    - `schema_type_str`: API模式类型的字符串表示，例如"OAuth2"等，类型为字符串，长度不超过40个字符，不能为空
    - `user_id`: 创建此工具的用户ID，类型为UUID，不能为空
    - `tenant_id`: 所属租户ID，类型为UUID，不能为空
    - `description`: API提供者的描述，以文本形式存储，不能为空
    - `tools_str`: 工具信息，以JSON格式字符串存储，不能为空
    - `credentials_str`: 凭据信息，以JSON格式字符串存储，不能为空
    - `privacy_policy`: 隐私政策链接，类型为字符串，长度不超过255个字符，可为空
    - `created_at`: 记录创建时间，类型为DateTime，自动设置当前时间戳
    - `updated_at`: 记录更新时间，类型为DateTime，自动设置当前时间戳

    方法:
    - `schema_type`: 获取API提供者的模式类型（枚举类型：ApiProviderSchemaType）
    - `tools`: 解析并返回工具信息，类型为ApiBasedToolBundle对象组成的列表
    - `credentials`: 解析并返回凭据信息，类型为字典
    - `is_taned`: 判断是否已分配给特定租户，返回布尔值
    - `user`: 获取创建此工具的用户信息，类型为Account对象
    - `tenant`: 获取与此提供者关联的租户信息，类型为Tenant对象
    """

    __tablename__ = 'tool_api_providers'
    __table_args__ = (
        db.PrimaryKeyConstraint('id', name='tool_api_provider_pkey'),
        db.UniqueConstraint('name', 'tenant_id', name='unique_api_tool_provider')
    )

    id = db.Column(UUID, server_default=db.text('uuid_generate_v4()'))
    name = db.Column(db.String(40), nullable=False)
    icon = db.Column(db.String(255), nullable=False)
    schema = db.Column(db.Text, nullable=False)
    schema_type_str = db.Column(db.String(40), nullable=False)
    user_id = db.Column(UUID, nullable=False)
    tenant_id = db.Column(UUID, nullable=False)
    description = db.Column(db.Text, nullable=False)
    tools_str = db.Column(db.Text, nullable=False)
    credentials_str = db.Column(db.Text, nullable=False)
    privacy_policy = db.Column(db.String(255), nullable=True)

    created_at = db.Column(db.DateTime, nullable=False, server_default=db.text('CURRENT_TIMESTAMP(0)'))
    updated_at = db.Column(db.DateTime, nullable=False, server_default=db.text('CURRENT_TIMESTAMP(0)'))

    @property
    def schema_type(self) -> ApiProviderSchemaType:
        """
        获取API提供者的模式类型（枚举类型：ApiProviderSchemaType）
        return: ApiProviderSchemaType
        """
        return ApiProviderSchemaType.value_of(self.schema_type_str)
    
    @property
    def tools(self) -> list[ApiBasedToolBundle]:
        """
        解析并返回工具信息，类型为ApiBasedToolBundle对象组成的列表
        return: list[ApiBasedToolBundle]
        """
        return [ApiBasedToolBundle(**tool) for tool in json.loads(self.tools_str)]
    
    @property
    def credentials(self) -> dict:
        """
        解析并返回凭据信息，类型为字典
        return: dict
        """
        return json.loads(self.credentials_str)
    
    @property
<<<<<<< HEAD
    def is_taned(self) -> bool:
        """
        判断是否已分配给特定租户，返回布尔值
        return: bool
        """
        return self.tenant_id is not None
    
    @property
=======
>>>>>>> 89a85321
    def user(self) -> Account:
        """
        获取创建此工具的用户信息，类型为Account对象
        return: Account
        """
        return db.session.query(Account).filter(Account.id == self.user_id).first()

    @property
    def tenant(self) -> Tenant:
        """
        获取与此提供者关联的租户信息，类型为Tenant对象
        return: Tenant
        """
        return db.session.query(Tenant).filter(Tenant.id == self.tenant_id).first()

class ToolModelInvoke(db.Model):
    """
    用于存储工具调用的执行日志。
    
    属性:
    id: 唯一标识符，使用UUID生成。
    user_id: 调用工具的用户ID，不可为空。
    tenant_id: 租户ID，不可为空。
    provider: 提供者信息，不可为空。
    tool_type: 工具类型，不可为空。
    tool_name: 工具名称，不可为空。
    model_parameters: 调用参数，以文本形式存储，不可为空。
    prompt_messages: 提示信息，以文本形式存储，不可为空。
    model_response: 调用响应，以文本形式存储，不可为空。
    prompt_tokens: 提示令牌数量，不可为空，默认值为0。
    answer_tokens: 答案令牌数量，不可为空，默认值为0。
    answer_unit_price: 答案单价，精确到小数点后4位，不可为空。
    answer_price_unit: 答案价格单位，精确到小数点后7位，默认值为0.001。
    provider_response_latency: 提供者响应延迟，以浮点数表示，不可为空，默认值为0。
    total_price: 总价格，精确到小数点后7位。
    currency: 货币单位，不可为空。
    created_at: 创建时间，不可为空，默认为当前时间。
    updated_at: 更新时间，不可为空，默认为当前时间。
    """
    
    __tablename__ = "tool_model_invokes"
    __table_args__ = (
        db.PrimaryKeyConstraint('id', name='tool_model_invoke_pkey'),
    )

    id = db.Column(UUID, server_default=db.text('uuid_generate_v4()'))
    user_id = db.Column(UUID, nullable=False)
    tenant_id = db.Column(UUID, nullable=False)
    provider = db.Column(db.String(40), nullable=False)
    tool_type = db.Column(db.String(40), nullable=False)
    tool_name = db.Column(db.String(40), nullable=False)
    model_parameters = db.Column(db.Text, nullable=False)
    prompt_messages = db.Column(db.Text, nullable=False)
    model_response = db.Column(db.Text, nullable=False)

    prompt_tokens = db.Column(db.Integer, nullable=False, server_default=db.text('0'))
    answer_tokens = db.Column(db.Integer, nullable=False, server_default=db.text('0'))
    answer_unit_price = db.Column(db.Numeric(10, 4), nullable=False)
    answer_price_unit = db.Column(db.Numeric(10, 7), nullable=False, server_default=db.text('0.001'))
    provider_response_latency = db.Column(db.Float, nullable=False, server_default=db.text('0'))
    total_price = db.Column(db.Numeric(10, 7))
    currency = db.Column(db.String(255), nullable=False)
    created_at = db.Column(db.DateTime, nullable=False, server_default=db.text('CURRENT_TIMESTAMP(0)'))
    updated_at = db.Column(db.DateTime, nullable=False, server_default=db.text('CURRENT_TIMESTAMP(0)'))

class ToolConversationVariables(db.Model):
    """
    用于存储工具调用过程中产生的会话变量的模型类。
    
    属性：
    - id：记录的唯一标识符，由系统自动生成UUID
    - user_id：参与会话用户的唯一标识符，不可为空
    - tenant_id：所属租户的唯一标识符，不可为空
    - conversation_id：会话的唯一标识符，不可为空
    - variables_str：以文本格式存储的会话变量池，不可为空
    - created_at：记录创建的时间戳，默认为当前时间
    - updated_at：记录最后一次更新的时间戳，默认为当前时间
    
    方法：
    - variables：读取方法，将存储的变量字符串反序列化为字典形式并返回
    """

    __tablename__ = "tool_conversation_variables"  # 数据库表名
    __table_args__ = (
        db.PrimaryKeyConstraint('id', name='tool_conversation_variables_pkey'),  # 主键约束
        db.Index('user_id_idx', 'user_id'),  # 用户ID索引
        db.Index('conversation_id_idx', 'conversation_id'),  # 会话ID索引
    )

    id = db.Column(UUID, server_default=db.text('uuid_generate_v4()'))
    user_id = db.Column(UUID, nullable=False)
    tenant_id = db.Column(UUID, nullable=False)
    conversation_id = db.Column(UUID, nullable=False)
    variables_str = db.Column(db.Text, nullable=False)

    created_at = db.Column(db.DateTime, nullable=False, server_default=db.text('CURRENT_TIMESTAMP(0)'))
    updated_at = db.Column(db.DateTime, nullable=False, server_default=db.text('CURRENT_TIMESTAMP(0)'))

    @property
    def variables(self) -> dict:
        """
        获取并解析存储在variables_str中的会话变量。

        返回值：
        - dict类型：包含会话变量的字典对象
        """
        return json.loads(self.variables_str)
    
class ToolFile(db.Model):
    """
    ToolFile 类用于存储代理创建的文件信息。
    
    属性:
    - id: 文件的唯一标识符，使用UUID生成。
    - user_id: 对话用户的ID，不可为空。
    - tenant_id: 租户的ID，不可为空。
    - conversation_id: 对话的ID，不可为空。
    - file_key: 文件的键，不可为空。
    - mimetype: 文件的MIME类型，不可为空。
    - original_url: 文件的原始URL，可以为空。
    
    使用 SQLAlchemy 模型来映射数据库表，表名为 "tool_files"。
    主键约束由 'id' 字段组成，命名为 'tool_file_pkey'。
    为 'conversation_id' 字段添加了索引，以优化查询性能。
    """
    __tablename__ = "tool_files"
    __table_args__ = (
        db.PrimaryKeyConstraint('id', name='tool_file_pkey'),
        # 为 conversation_id 字段添加索引以提升查询效率
        db.Index('tool_file_conversation_id_idx', 'conversation_id'),
    )

<<<<<<< HEAD
    id = db.Column(UUID, server_default=db.text('uuid_generate_v4()'))  # 文件的唯一标识符
    user_id = db.Column(UUID, nullable=False)  # 对话用户的ID
    tenant_id = db.Column(UUID, nullable=False)  # 租户的ID
    conversation_id = db.Column(UUID, nullable=False)  # 对话的ID
    file_key = db.Column(db.String(255), nullable=False)  # 文件的键
    mimetype = db.Column(db.String(255), nullable=False)  # 文件的MIME类型
    original_url = db.Column(db.String(255), nullable=True)  # 文件的原始URL
=======
    id = db.Column(UUID, server_default=db.text('uuid_generate_v4()'))
    # conversation user id
    user_id = db.Column(UUID, nullable=False)
    # tenant id
    tenant_id = db.Column(UUID, nullable=False)
    # conversation id
    conversation_id = db.Column(UUID, nullable=True)
    # file key
    file_key = db.Column(db.String(255), nullable=False)
    # mime type
    mimetype = db.Column(db.String(255), nullable=False)
    # original url
    original_url = db.Column(db.String(255), nullable=True)
>>>>>>> 89a85321
<|MERGE_RESOLUTION|>--- conflicted
+++ resolved
@@ -73,11 +73,7 @@
     description = db.Column(db.Text, nullable=False)
     # 工具的llm描述，供LLM使用
     llm_description = db.Column(db.Text, nullable=False)
-<<<<<<< HEAD
-    # 查询描述，查询将被视为工具的一个参数，需要此字段来向LLM描述该参数
-=======
     # query description, query will be seem as a parameter of the tool, to describe this parameter to llm, we need this field
->>>>>>> 89a85321
     query_description = db.Column(db.Text, nullable=False)
     # 查询名称，查询参数的名称
     query_name = db.Column(db.String(40), nullable=False)
@@ -182,17 +178,6 @@
         return json.loads(self.credentials_str)
     
     @property
-<<<<<<< HEAD
-    def is_taned(self) -> bool:
-        """
-        判断是否已分配给特定租户，返回布尔值
-        return: bool
-        """
-        return self.tenant_id is not None
-    
-    @property
-=======
->>>>>>> 89a85321
     def user(self) -> Account:
         """
         获取创建此工具的用户信息，类型为Account对象
@@ -325,15 +310,6 @@
         db.Index('tool_file_conversation_id_idx', 'conversation_id'),
     )
 
-<<<<<<< HEAD
-    id = db.Column(UUID, server_default=db.text('uuid_generate_v4()'))  # 文件的唯一标识符
-    user_id = db.Column(UUID, nullable=False)  # 对话用户的ID
-    tenant_id = db.Column(UUID, nullable=False)  # 租户的ID
-    conversation_id = db.Column(UUID, nullable=False)  # 对话的ID
-    file_key = db.Column(db.String(255), nullable=False)  # 文件的键
-    mimetype = db.Column(db.String(255), nullable=False)  # 文件的MIME类型
-    original_url = db.Column(db.String(255), nullable=True)  # 文件的原始URL
-=======
     id = db.Column(UUID, server_default=db.text('uuid_generate_v4()'))
     # conversation user id
     user_id = db.Column(UUID, nullable=False)
@@ -346,5 +322,4 @@
     # mime type
     mimetype = db.Column(db.String(255), nullable=False)
     # original url
-    original_url = db.Column(db.String(255), nullable=True)
->>>>>>> 89a85321
+    original_url = db.Column(db.String(255), nullable=True)