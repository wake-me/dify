--- conflicted
+++ resolved
@@ -172,17 +172,8 @@
         return ApiProviderSchemaType.value_of(self.schema_type_str)
     
     @property
-<<<<<<< HEAD
-    def tools(self) -> list[ApiBasedToolBundle]:
-        """
-        解析并返回工具信息，类型为ApiBasedToolBundle对象组成的列表
-        return: list[ApiBasedToolBundle]
-        """
-        return [ApiBasedToolBundle(**tool) for tool in json.loads(self.tools_str)]
-=======
     def tools(self) -> list[ApiToolBundle]:
         return [ApiToolBundle(**tool) for tool in json.loads(self.tools_str)]
->>>>>>> 1b2d8629
     
     @property
     def credentials(self) -> dict:
@@ -208,8 +199,6 @@
         """
         return db.session.query(Tenant).filter(Tenant.id == self.tenant_id).first()
 
-<<<<<<< HEAD
-=======
 class ToolLabelBinding(db.Model):
     """
     The table stores the labels for tools.
@@ -287,7 +276,6 @@
     def app(self) -> App:
         return db.session.query(App).filter(App.id == self.app_id).first()
 
->>>>>>> 1b2d8629
 class ToolModelInvoke(db.Model):
     """
     用于存储工具调用的执行日志。
