--- conflicted
+++ resolved
@@ -78,14 +78,8 @@
         db.UniqueConstraint('tenant_id', 'provider_name', 'provider_type', 'quota_type', name='unique_provider_name_type_quota')
     )
 
-<<<<<<< HEAD
-    # 数据库表和字段的定义
-    id = db.Column(UUID, server_default=db.text('uuid_generate_v4()'))
-    tenant_id = db.Column(UUID, nullable=False)
-=======
-    id = db.Column(StringUUID, server_default=db.text('uuid_generate_v4()'))
-    tenant_id = db.Column(StringUUID, nullable=False)
->>>>>>> 51a9e678
+    id = db.Column(StringUUID, server_default=db.text('uuid_generate_v4()'))
+    tenant_id = db.Column(StringUUID, nullable=False)
     provider_name = db.Column(db.String(40), nullable=False)
     provider_type = db.Column(db.String(40), nullable=False, server_default=db.text("'custom'::character varying"))
     encrypted_config = db.Column(db.Text, nullable=True)
@@ -157,17 +151,6 @@
         db.UniqueConstraint('tenant_id', 'provider_name', 'model_name', 'model_type', name='unique_provider_model_name')  # 唯一性约束，保证四元组唯一
     )
 
-<<<<<<< HEAD
-    id = db.Column(UUID, server_default=db.text('uuid_generate_v4()'))  # UUID列，自动生成
-    tenant_id = db.Column(UUID, nullable=False)  # 租户ID列
-    provider_name = db.Column(db.String(40), nullable=False)  # 提供者名称列
-    model_name = db.Column(db.String(255), nullable=False)  # 模型名称列
-    model_type = db.Column(db.String(40), nullable=False)  # 模型类型列
-    encrypted_config = db.Column(db.Text, nullable=True)  # 加密配置信息列
-    is_valid = db.Column(db.Boolean, nullable=False, server_default=db.text('false'))  # 是否有效列
-    created_at = db.Column(db.DateTime, nullable=False, server_default=db.text('CURRENT_TIMESTAMP(0)'))  # 创建时间列
-    updated_at = db.Column(db.DateTime, nullable=False, server_default=db.text('CURRENT_TIMESTAMP(0)'))  # 更新时间列
-=======
     id = db.Column(StringUUID, server_default=db.text('uuid_generate_v4()'))
     tenant_id = db.Column(StringUUID, nullable=False)
     provider_name = db.Column(db.String(40), nullable=False)
@@ -178,7 +161,6 @@
     created_at = db.Column(db.DateTime, nullable=False, server_default=db.text('CURRENT_TIMESTAMP(0)'))
     updated_at = db.Column(db.DateTime, nullable=False, server_default=db.text('CURRENT_TIMESTAMP(0)'))
 
->>>>>>> 51a9e678
 
 class TenantDefaultModel(db.Model):
     """
@@ -205,15 +187,6 @@
         db.Index('tenant_default_model_tenant_id_provider_type_idx', 'tenant_id', 'provider_name', 'model_type'),  # 定义复合索引
     )
 
-<<<<<<< HEAD
-    id = db.Column(UUID, server_default=db.text('uuid_generate_v4()'))  # UUID列，使用函数生成默认值
-    tenant_id = db.Column(UUID, nullable=False)  # 租户ID列，不可为空
-    provider_name = db.Column(db.String(40), nullable=False)  # 提供者名称列，不可为空，最大长度40
-    model_name = db.Column(db.String(40), nullable=False)  # 模型名称列，不可为空，最大长度40
-    model_type = db.Column(db.String(40), nullable=False)  # 模型类型列，不可为空，最大长度40
-    created_at = db.Column(db.DateTime, nullable=False, server_default=db.text('CURRENT_TIMESTAMP(0)'))  # 记录创建时间，不可为空，默认为当前时间
-    updated_at = db.Column(db.DateTime, nullable=False, server_default=db.text('CURRENT_TIMESTAMP(0)'))  # 记录更新时间，不可为空，默认为当前时间
-=======
     id = db.Column(StringUUID, server_default=db.text('uuid_generate_v4()'))
     tenant_id = db.Column(StringUUID, nullable=False)
     provider_name = db.Column(db.String(40), nullable=False)
@@ -221,7 +194,6 @@
     model_type = db.Column(db.String(40), nullable=False)
     created_at = db.Column(db.DateTime, nullable=False, server_default=db.text('CURRENT_TIMESTAMP(0)'))
     updated_at = db.Column(db.DateTime, nullable=False, server_default=db.text('CURRENT_TIMESTAMP(0)'))
->>>>>>> 51a9e678
 
 
 class TenantPreferredModelProvider(db.Model):
@@ -246,14 +218,6 @@
         db.Index('tenant_preferred_model_provider_tenant_provider_idx', 'tenant_id', 'provider_name'),  # 创建索引
     )
 
-<<<<<<< HEAD
-    id = db.Column(UUID, server_default=db.text('uuid_generate_v4()'))  # 定义id列
-    tenant_id = db.Column(UUID, nullable=False)  # 定义tenant_id列
-    provider_name = db.Column(db.String(40), nullable=False)  # 定义provider_name列
-    preferred_provider_type = db.Column(db.String(40), nullable=False)  # 定义preferred_provider_type列
-    created_at = db.Column(db.DateTime, nullable=False, server_default=db.text('CURRENT_TIMESTAMP(0)'))  # 定义created_at列
-    updated_at = db.Column(db.DateTime, nullable=False, server_default=db.text('CURRENT_TIMESTAMP(0)'))  # 定义updated_at列
-=======
     id = db.Column(StringUUID, server_default=db.text('uuid_generate_v4()'))
     tenant_id = db.Column(StringUUID, nullable=False)
     provider_name = db.Column(db.String(40), nullable=False)
@@ -261,7 +225,6 @@
     created_at = db.Column(db.DateTime, nullable=False, server_default=db.text('CURRENT_TIMESTAMP(0)'))
     updated_at = db.Column(db.DateTime, nullable=False, server_default=db.text('CURRENT_TIMESTAMP(0)'))
 
->>>>>>> 51a9e678
 
 class ProviderOrder(db.Model):
     """
@@ -291,24 +254,6 @@
         db.Index('provider_order_tenant_provider_idx', 'tenant_id', 'provider_name'),  # 创建索引以提高查询效率
     )
 
-<<<<<<< HEAD
-    id = db.Column(UUID, server_default=db.text('uuid_generate_v4()'))  # 订单唯一标识符
-    tenant_id = db.Column(UUID, nullable=False)  # 租户唯一标识符
-    provider_name = db.Column(db.String(40), nullable=False)  # 供应商名称
-    account_id = db.Column(UUID, nullable=False)  # 供应商账户标识符
-    payment_product_id = db.Column(db.String(191), nullable=False)  # 支付产品标识符
-    payment_id = db.Column(db.String(191))  # 支付标识符
-    transaction_id = db.Column(db.String(191))  # 交易标识符
-    quantity = db.Column(db.Integer, nullable=False, server_default=db.text('1'))  # 订单数量
-    currency = db.Column(db.String(40))  # 货币单位
-    total_amount = db.Column(db.Integer)  # 订单总金额
-    payment_status = db.Column(db.String(40), nullable=False, server_default=db.text("'wait_pay'::character varying"))  # 支付状态
-    paid_at = db.Column(db.DateTime)  # 支付完成时间
-    pay_failed_at = db.Column(db.DateTime)  # 支付失败时间
-    refunded_at = db.Column(db.DateTime)  # 退款完成时间
-    created_at = db.Column(db.DateTime, nullable=False, server_default=db.text('CURRENT_TIMESTAMP(0)'))  # 订单创建时间
-    updated_at = db.Column(db.DateTime, nullable=False, server_default=db.text('CURRENT_TIMESTAMP(0)'))  # 订单最后更新时间
-=======
     id = db.Column(StringUUID, server_default=db.text('uuid_generate_v4()'))
     tenant_id = db.Column(StringUUID, nullable=False)
     provider_name = db.Column(db.String(40), nullable=False)
@@ -324,5 +269,4 @@
     pay_failed_at = db.Column(db.DateTime)
     refunded_at = db.Column(db.DateTime)
     created_at = db.Column(db.DateTime, nullable=False, server_default=db.text('CURRENT_TIMESTAMP(0)'))
-    updated_at = db.Column(db.DateTime, nullable=False, server_default=db.text('CURRENT_TIMESTAMP(0)'))
->>>>>>> 51a9e678
+    updated_at = db.Column(db.DateTime, nullable=False, server_default=db.text('CURRENT_TIMESTAMP(0)'))