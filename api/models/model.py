import json
import re
import uuid
from enum import Enum
from typing import Optional

from flask import current_app, request
from flask_login import UserMixin
from sqlalchemy import Float, text
from sqlalchemy.dialects.postgresql import UUID

from core.file.tool_file_parser import ToolFileParser
from core.file.upload_file_parser import UploadFileParser
from extensions.ext_database import db
from libs.helper import generate_string

from .account import Account, Tenant


class DifySetup(db.Model):
    """
    DifySetup 类代表了 Dify 设置的信息模型。
    
    属性:
    - version: 设置的版本号，为字符串类型，不可为空。
    - setup_at: 设置完成的时间，为日期时间类型，不可为空，默认为当前时间。
    
    该模型映射到数据库表 'dify_setups'，其中主键为 'version'。
    """
    __tablename__ = 'dify_setups'  # 指定数据库表名为 'dify_setups'
    __table_args__ = (
        db.PrimaryKeyConstraint('version', name='dify_setup_pkey'),  # 设置 'version' 字段为 primary key
    )

    version = db.Column(db.String(255), nullable=False)  # 版本号字段，长度最多为255个字符，不能为空
    setup_at = db.Column(db.DateTime, nullable=False, server_default=db.text('CURRENT_TIMESTAMP(0)'))  # 设置完成时间字段，不可为空，默认值为当前时间（不带时区）

class AppMode(Enum):
    COMPLETION = 'completion'
    WORKFLOW = 'workflow'
    CHAT = 'chat'
    ADVANCED_CHAT = 'advanced-chat'
    AGENT_CHAT = 'agent-chat'
    CHANNEL = 'channel'

    @classmethod
    def value_of(cls, value: str) -> 'AppMode':
        """
        Get value of given mode.

        :param value: mode value
        :return: mode
        """
        for mode in cls:
            if mode.value == value:
                return mode
        raise ValueError(f'invalid mode value {value}')


class App(db.Model):
    """
    App 类表示一个应用程序模型，它在数据库中映射为一个表。

    属性:
    - id: 应用的唯一标识符，使用UUID生成。
    - tenant_id: 租户的唯一标识符，不可为空。
    - name: 应用的名称，不可为空。
    - mode: 应用的模式，不可为空。
    - icon: 应用的图标地址。
    - icon_background: 图标的背景颜色。
    - app_model_config_id: 应用模型配置的唯一标识符，可为空。
    - status: 应用的状态，默认为'normal'。
    - enable_site: 是否启用Web界面。
    - enable_api: 是否启用API接口。
    - api_rpm: API每分钟请求限制。
    - api_rph: API每小时请求限制。
    - is_demo: 是否为演示应用。
    - is_public: 是否为公共应用。
    - is_universal: 是否为通用应用。
    - created_at: 创建时间。
    - updated_at: 更新时间。

    方法:
    - site: 获取应用对应的Site对象。
    - app_model_config: 获取应用的模型配置对象。
    - api_base_url: 获取API的基础URL。
    - tenant: 获取应用所属的租户对象。
    - is_agent: 判断应用是否为代理模式。
    - deleted_tools: 获取已删除的工具信息。
    """
    __tablename__ = 'apps'
    __table_args__ = (
        db.PrimaryKeyConstraint('id', name='app_pkey'),
        db.Index('app_tenant_id_idx', 'tenant_id')
    )

    # 定义表字段和它们的数据类型
    id = db.Column(UUID, server_default=db.text('uuid_generate_v4()'))
    tenant_id = db.Column(UUID, nullable=False)
    name = db.Column(db.String(255), nullable=False)
    description = db.Column(db.Text, nullable=False, server_default=db.text("''::character varying"))
    mode = db.Column(db.String(255), nullable=False)
    icon = db.Column(db.String(255))
    icon_background = db.Column(db.String(255))
    app_model_config_id = db.Column(UUID, nullable=True)
    workflow_id = db.Column(UUID, nullable=True)
    status = db.Column(db.String(255), nullable=False, server_default=db.text("'normal'::character varying"))
    enable_site = db.Column(db.Boolean, nullable=False)
    enable_api = db.Column(db.Boolean, nullable=False)
    api_rpm = db.Column(db.Integer, nullable=False, server_default=db.text('0'))
    api_rph = db.Column(db.Integer, nullable=False, server_default=db.text('0'))
    is_demo = db.Column(db.Boolean, nullable=False, server_default=db.text('false'))
    is_public = db.Column(db.Boolean, nullable=False, server_default=db.text('false'))
    is_universal = db.Column(db.Boolean, nullable=False, server_default=db.text('false'))
    created_at = db.Column(db.DateTime, nullable=False, server_default=db.text('CURRENT_TIMESTAMP(0)'))
    updated_at = db.Column(db.DateTime, nullable=False, server_default=db.text('CURRENT_TIMESTAMP(0)'))

    @property
    def desc_or_prompt(self):
        if self.description:
            return self.description
        else:
            app_model_config = self.app_model_config
            if app_model_config:
                return app_model_config.pre_prompt
            else:
                return ''

    @property
    def site(self):
        """
        获取关联的Site对象。

        返回:
        - Site对象或None（如果找不到对应的Site对象）。
        """
        site = db.session.query(Site).filter(Site.app_id == self.id).first()
        return site

    @property
<<<<<<< HEAD
    def app_model_config(self):
        """
        获取关联的AppModelConfig对象。

        返回:
        - AppModelConfig对象或None（如果找不到对应的配置）。
        """
        app_model_config = db.session.query(AppModelConfig).filter(
            AppModelConfig.id == self.app_model_config_id).first()
        return app_model_config
=======
    def app_model_config(self) -> Optional['AppModelConfig']:
        if self.app_model_config_id:
            return db.session.query(AppModelConfig).filter(AppModelConfig.id == self.app_model_config_id).first()

        return None

    @property
    def workflow(self):
        if self.workflow_id:
            from .workflow import Workflow
            return db.session.query(Workflow).filter(Workflow.id == self.workflow_id).first()

        return None
>>>>>>> 89a85321

    @property
    def api_base_url(self):
        """
        获取API的基础URL。

        返回:
        - API的基础URL字符串。
        """
        return (current_app.config['SERVICE_API_URL'] if current_app.config['SERVICE_API_URL']
                else request.host_url.rstrip('/')) + '/v1'

    @property
    def tenant(self):
        """
        获取关联的租户对象。

        返回:
        - Tenant对象或None（如果找不到对应的租户）。
        """
        tenant = db.session.query(Tenant).filter(Tenant.id == self.tenant_id).first()
        return tenant

    @property
    def is_agent(self) -> bool:
        """
        判断应用是否运行在代理模式。

        返回:
        - 布尔值，表示应用是否为代理模式。
        """
        app_model_config = self.app_model_config
        if not app_model_config:
            return False
        if not app_model_config.agent_mode:
            return False
        if self.app_model_config.agent_mode_dict.get('enabled', False) \
                and self.app_model_config.agent_mode_dict.get('strategy', '') in ['function_call', 'react']:
            self.mode = AppMode.AGENT_CHAT.value
            db.session.commit()
            return True
        return False

    @property
    def mode_compatible_with_agent(self) -> str:
        if self.mode == AppMode.CHAT.value and self.is_agent:
            return AppMode.AGENT_CHAT.value

        return self.mode

    @property
    def deleted_tools(self) -> list:
        """
        获取已从系统中删除的工具名称列表。

        返回:
        - 已删除工具的名称列表。
        """
        # 获取并处理应用的代理模式工具配置
        app_model_config = self.app_model_config
        if not app_model_config:
            return []
        if not app_model_config.agent_mode:
            return []
        agent_mode = app_model_config.agent_mode_dict
        tools = agent_mode.get('tools', [])
        
        provider_ids = []

        # 筛选出有效的API提供者ID
        for tool in tools:
            keys = list(tool.keys())
            if len(keys) >= 4:
                provider_type = tool.get('provider_type', '')
                provider_id = tool.get('provider_id', '')
                if provider_type == 'api':
                    # 如果提供者ID是有效的UUID，则加入到列表中
                    try:
                        uuid.UUID(provider_id)
                    except Exception:
                        continue
                    provider_ids.append(provider_id)

        if not provider_ids:
            return []

        # 查询数据库，确认哪些工具的提供者已经被删除
        api_providers = db.session.execute(
            text('SELECT id FROM tool_api_providers WHERE id IN :provider_ids'),
            {'provider_ids': tuple(provider_ids)}
        ).fetchall()

        deleted_tools = []
        current_api_provider_ids = [str(api_provider.id) for api_provider in api_providers]

        # 比较当前和已删除的提供者ID，收集已删除的工具名称
        for tool in tools:
            keys = list(tool.keys())
            if len(keys) >= 4:
                provider_type = tool.get('provider_type', '')
                provider_id = tool.get('provider_id', '')
                if provider_type == 'api' and provider_id not in current_api_provider_ids:
                    deleted_tools.append(tool['tool_name'])

        return deleted_tools


class AppModelConfig(db.Model):
    """
    应用模型配置类，用于表示应用程序与模型之间的配置关系。
    
    属性:
    - id: 唯一标识符，使用UUID生成。
    - app_id: 关联的应用程序的唯一标识符，不可为空。
    - provider: 模型提供者。
    - model_id: 模型的唯一标识符，不可为空。
    - configs: 模型的配置信息，以JSON格式存储，不可为空。
    - created_at: 记录创建时间，不可为空，默认为当前时间。
    - updated_at: 记录更新时间，不可为空，默认为当前时间。
    - opening_statement: 开场白。
    - suggested_questions: 建议的问题列表。
    - suggested_questions_after_answer: 回答后建议的问题。
    - speech_to_text: 语音转文本的配置。
    - text_to_speech: 文本转语音的配置。
    - more_like_this: 类似的配置。
    - model: 有关模型的额外信息。
    - user_input_form: 用户输入表单的配置。
    - dataset_query_variable: 数据集查询变量。
    - pre_prompt: 预提示信息。
    - agent_mode: 代理模式配置。
    - sensitive_word_avoidance: 敏感词规避配置。
    - retriever_resource: 检索资源配置。
    - prompt_type: 提示类型，默认为'simple'。
    - chat_prompt_config: 聊天提示配置。
    - completion_prompt_config: 完成提示配置。
    - dataset_configs: 数据集配置。
    - external_data_tools: 外部数据工具配置。
    - file_upload: 文件上传配置。
    
    方法:
    - app: 根据app_id获取关联的应用程序对象。
    - model_dict: 获取model属性解析后的字典形式。
    - suggested_questions_list: 获取suggested_questions属性解析后的列表形式。
    - suggested_questions_after_answer_dict: 获取suggested_questions_after_answer属性解析后的字典形式，若不存在则默认为{"enabled": False}。
    - speech_to_text_dict: 获取speech_to_text属性解析后的字典形式，若不存在则默认为{"enabled": False}。
    - text_to_speech_dict: 获取text_to_speech属性解析后的字典形式，若不存在则默认为{"enabled": False}。
    - retriever_resource_dict: 获取retriever_resource属性解析后的字典形式，若不存在则默认为{"enabled": False}。
    - annotation_reply_dict：获取注解回复配置的字典表示。
    - more_like_this_dict：获取"更多类似"功能的配置字典。
    - sensitive_word_avoidance_dict：获取敏感词规避配置的字典表示。
    - external_data_tools_list：获取外部数据工具列表的字典表示。
    - user_input_form_list：获取用户输入表单配置的列表表示。
    - agent_mode_dict：获取代理模式配置的字典表示。
    - chat_prompt_config_dict：获取聊天提示配置的字典表示。
    - completion_prompt_config_dict：获取完成提示配置的字典表示。
    - dataset_configs_dict：获取数据集配置的字典表示。
    - file_upload_dict：获取文件上传配置的字典表示。
    """

    __tablename__ = 'app_model_configs'
    __table_args__ = (
        db.PrimaryKeyConstraint('id', name='app_model_config_pkey'),
        db.Index('app_app_id_idx', 'app_id')
    )

    id = db.Column(UUID, server_default=db.text('uuid_generate_v4()'))
    app_id = db.Column(UUID, nullable=False)
    provider = db.Column(db.String(255), nullable=True)
    model_id = db.Column(db.String(255), nullable=True)
    configs = db.Column(db.JSON, nullable=True)
    created_at = db.Column(db.DateTime, nullable=False, server_default=db.text('CURRENT_TIMESTAMP(0)'))
    updated_at = db.Column(db.DateTime, nullable=False, server_default=db.text('CURRENT_TIMESTAMP(0)'))
    opening_statement = db.Column(db.Text)
    suggested_questions = db.Column(db.Text)
    suggested_questions_after_answer = db.Column(db.Text)
    speech_to_text = db.Column(db.Text)
    text_to_speech = db.Column(db.Text)
    more_like_this = db.Column(db.Text)
    model = db.Column(db.Text)
    user_input_form = db.Column(db.Text)
    dataset_query_variable = db.Column(db.String(255))
    pre_prompt = db.Column(db.Text)
    agent_mode = db.Column(db.Text)
    sensitive_word_avoidance = db.Column(db.Text)
    retriever_resource = db.Column(db.Text)
    prompt_type = db.Column(db.String(255), nullable=False, server_default=db.text("'simple'::character varying"))
    chat_prompt_config = db.Column(db.Text)
    completion_prompt_config = db.Column(db.Text)
    dataset_configs = db.Column(db.Text)
    external_data_tools = db.Column(db.Text)
    file_upload = db.Column(db.Text)

    @property
    def app(self):
        """
        根据app_id获取关联的应用程序对象。
        
        返回:
        - App对象: 与当前AppModelConfig关联的应用程序对象。
        """
        app = db.session.query(App).filter(App.id == self.app_id).first()
        return app

    @property
    def model_dict(self) -> dict:
        """
        获取model属性解析后的字典形式。
        
        返回:
        - dict: model属性解析后的字典形式，如果model为空则返回None。
        """
        return json.loads(self.model) if self.model else None

    @property
    def suggested_questions_list(self) -> list:
        """
        获取suggested_questions属性解析后的列表形式。
        
        返回:
        - list: suggested_questions属性解析后的列表形式，如果suggested_questions为空则返回空列表。
        """
        return json.loads(self.suggested_questions) if self.suggested_questions else []

    @property
    def suggested_questions_after_answer_dict(self) -> dict:
        """
        获取suggested_questions_after_answer属性解析后的字典形式，若不存在则默认为{"enabled": False}。
        
        返回:
        - dict: suggested_questions_after_answer属性解析后的字典形式。
        """
        return json.loads(self.suggested_questions_after_answer) if self.suggested_questions_after_answer \
            else {"enabled": False}

    @property
    def speech_to_text_dict(self) -> dict:
        """
        获取speech_to_text属性解析后的字典形式，若不存在则默认为{"enabled": False}。
        
        返回:
        - dict: speech_to_text属性解析后的字典形式。
        """
        return json.loads(self.speech_to_text) if self.speech_to_text \
            else {"enabled": False}

    @property
    def text_to_speech_dict(self) -> dict:
        """
        获取text_to_speech属性解析后的字典形式，若不存在则默认为{"enabled": False}。
        
        返回:
        - dict: text_to_speech属性解析后的字典形式。
        """
        return json.loads(self.text_to_speech) if self.text_to_speech \
            else {"enabled": False}

    @property
    def retriever_resource_dict(self) -> dict:
        """
        获取retriever_resource属性解析后的字典形式，若不存在则默认为{"enabled": False}。
        
        返回:
        - dict: retriever_resource属性解析后的字典形式。
        """
        return json.loads(self.retriever_resource) if self.retriever_resource \
            else {"enabled": False}

    @property
    def annotation_reply_dict(self) -> dict:
        """
        获取注解回复配置的字典表示。

        返回:
            dict: 包含注解设置的id、启用状态、分数阈值和嵌入模型信息的字典。
        """
        # 从数据库查询注解设置，并根据设置构建返回的字典
        annotation_setting = db.session.query(AppAnnotationSetting).filter(
            AppAnnotationSetting.app_id == self.app_id).first()
        if annotation_setting:
            collection_binding_detail = annotation_setting.collection_binding_detail
            return {
                "id": annotation_setting.id,
                "enabled": True,
                "score_threshold": annotation_setting.score_threshold,
                "embedding_model": {
                    "embedding_provider_name": collection_binding_detail.provider_name,
                    "embedding_model_name": collection_binding_detail.model_name
                }
            }

        else:
            return {"enabled": False}

    @property
    def more_like_this_dict(self) -> dict:
        """
        获取"更多类似"功能的配置字典。

        返回:
            dict: 包含该功能的启用状态的字典。
        """
        # 将字符串形式的配置转换为字典形式，若无配置，则返回禁用状态
        return json.loads(self.more_like_this) if self.more_like_this else {"enabled": False}

    @property
    def sensitive_word_avoidance_dict(self) -> dict:
        """
        获取敏感词规避配置的字典表示。

        返回:
            dict: 包含敏感词规避的启用状态、类型和配置信息的字典。
        """
        # 处理敏感词规避配置，转换为字典格式，若无配置，则返回默认禁用状态
        return json.loads(self.sensitive_word_avoidance) if self.sensitive_word_avoidance \
            else {"enabled": False, "type": "", "configs": []}

    @property
    def external_data_tools_list(self) -> list[dict]:
        """
        获取外部数据工具列表的字典表示。

        返回:
            list[dict]: 包含外部数据工具信息的列表。
        """
        # 将外部数据工具的字符串配置转换为列表形式，若无配置，则返回空列表
        return json.loads(self.external_data_tools) if self.external_data_tools \
            else []

    @property
    def user_input_form_list(self) -> dict:
        """
        获取用户输入表单配置的列表表示。

        返回:
            dict: 包含用户输入表单信息的列表。
        """
        # 将用户输入表单的字符串配置转换为列表形式，若无配置，则返回空列表
        return json.loads(self.user_input_form) if self.user_input_form else []

    @property
    def agent_mode_dict(self) -> dict:
        """
        获取代理模式配置的字典表示。

        返回:
            dict: 包含代理模式的启用状态、策略、工具和提示信息的字典。
        """
        # 将代理模式配置转换为字典形式，若无配置，则返回默认禁用状态
        return json.loads(self.agent_mode) if self.agent_mode else {"enabled": False, "strategy": None, "tools": [], "prompt": None}

    @property
    def chat_prompt_config_dict(self) -> dict:
        """
        获取聊天提示配置的字典表示。

        返回:
            dict: 聊天提示配置的字典。
        """
        # 转换聊天提示配置为字典形式，若无配置，则返回空字典
        return json.loads(self.chat_prompt_config) if self.chat_prompt_config else {}

    @property
    def completion_prompt_config_dict(self) -> dict:
        """
        获取完成提示配置的字典表示。

        返回:
            dict: 完成提示配置的字典。
        """
        # 转换完成提示配置为字典形式，若无配置，则返回空字典
        return json.loads(self.completion_prompt_config) if self.completion_prompt_config else {}

    @property
    def dataset_configs_dict(self) -> dict:
        """
        获取数据集配置的字典表示。

        返回:
            dict: 包含数据集配置信息的字典，若无配置，默认返回单模型检索配置。
        """
        # 处理数据集配置，转换为字典格式，若无配置，则返回默认的单模型检索配置
        if self.dataset_configs:
            dataset_configs = json.loads(self.dataset_configs)
            if 'retrieval_model' not in dataset_configs:
                return {'retrieval_model': 'single'}
            else:
                return dataset_configs
        return {'retrieval_model': 'single'}

    @property
    def file_upload_dict(self) -> dict:
        """
        获取文件上传配置的字典表示。

        返回:
            dict: 包含文件上传配置的字典，若无配置，则返回默认配置。
        """
        # 转换文件上传配置为字典形式，若无配置，则返回默认配置
        return json.loads(self.file_upload) if self.file_upload else {
            "image": {"enabled": False, "number_limits": 3, "detail": "high",
                      "transfer_methods": ["remote_url", "local_file"]}}

    def to_dict(self) -> dict:
        """
        将对象转换为字典格式。
        
        该方法整理并返回了一个包含模型配置、问答建议、语音转换设置等多样信息的字典结构，方便对聊天机器人进行配置和管理。
        
        返回值:
            dict: 包含模型提供者、模型ID、配置信息、开场白、建议问题等多样信息的字典。
        """
        return {
<<<<<<< HEAD
            "provider": "",  # 模型提供者
            "model_id": "",  # 模型ID
            "configs": {},  # 配置信息
            "opening_statement": self.opening_statement,  # 开场白
            "suggested_questions": self.suggested_questions_list,  # 建议问题列表
            "suggested_questions_after_answer": self.suggested_questions_after_answer_dict,  # 回答后的建议问题字典
            "speech_to_text": self.speech_to_text_dict,  # 语音转文本配置
            "text_to_speech": self.text_to_speech_dict,  # 文本转语音配置
            "retriever_resource": self.retriever_resource_dict,  # 数据检索资源
            "annotation_reply": self.annotation_reply_dict,  # 注解回复
            "more_like_this": self.more_like_this_dict,  # 类似的查询配置
            "sensitive_word_avoidance": self.sensitive_word_avoidance_dict,  # 敏感词规避配置
            "external_data_tools": self.external_data_tools_list,  # 外部数据工具列表
            "model": self.model_dict,  # 模型配置
            "user_input_form": self.user_input_form_list,  # 用户输入表单列表
            "dataset_query_variable": self.dataset_query_variable,  # 数据集查询变量
            "pre_prompt": self.pre_prompt,  # 提示信息前置配置
            "agent_mode": self.agent_mode_dict,  # 代理模式配置
            "prompt_type": self.prompt_type,  # 提示类型
            "chat_prompt_config": self.chat_prompt_config_dict,  # 聊天提示配置
            "completion_prompt_config": self.completion_prompt_config_dict,  # 完成提示配置
            "dataset_configs": self.dataset_configs_dict,  # 数据集配置
            "file_upload": self.file_upload_dict  # 文件上传配置
        }

    def from_model_config_dict(self, model_config: dict):
        """
        从模型配置字典中初始化对象的属性。
        
        :param model_config: 一个包含模型配置的字典，字典的键和值对应于模型配置的各个属性。
        :return: 返回配置了模型配置的当前对象实例。
        """
        # 初始化基本属性
        self.provider = ""
        self.model_id = ""
        self.configs = {}
        
        # 从模型配置字典中提取特定配置项，并进行JSON序列化
        self.opening_statement = model_config['opening_statement']
        self.suggested_questions = json.dumps(model_config['suggested_questions'])
        self.suggested_questions_after_answer = json.dumps(model_config['suggested_questions_after_answer'])
=======
            "opening_statement": self.opening_statement,
            "suggested_questions": self.suggested_questions_list,
            "suggested_questions_after_answer": self.suggested_questions_after_answer_dict,
            "speech_to_text": self.speech_to_text_dict,
            "text_to_speech": self.text_to_speech_dict,
            "retriever_resource": self.retriever_resource_dict,
            "annotation_reply": self.annotation_reply_dict,
            "more_like_this": self.more_like_this_dict,
            "sensitive_word_avoidance": self.sensitive_word_avoidance_dict,
            "external_data_tools": self.external_data_tools_list,
            "model": self.model_dict,
            "user_input_form": self.user_input_form_list,
            "dataset_query_variable": self.dataset_query_variable,
            "pre_prompt": self.pre_prompt,
            "agent_mode": self.agent_mode_dict,
            "prompt_type": self.prompt_type,
            "chat_prompt_config": self.chat_prompt_config_dict,
            "completion_prompt_config": self.completion_prompt_config_dict,
            "dataset_configs": self.dataset_configs_dict,
            "file_upload": self.file_upload_dict
        }

    def from_model_config_dict(self, model_config: dict):
        self.opening_statement = model_config.get('opening_statement')
        self.suggested_questions = json.dumps(model_config['suggested_questions']) \
            if model_config.get('suggested_questions') else None
        self.suggested_questions_after_answer = json.dumps(model_config['suggested_questions_after_answer']) \
            if model_config.get('suggested_questions_after_answer') else None
>>>>>>> 89a85321
        self.speech_to_text = json.dumps(model_config['speech_to_text']) \
            if model_config.get('speech_to_text') else None
        self.text_to_speech = json.dumps(model_config['text_to_speech']) \
            if model_config.get('text_to_speech') else None
        self.more_like_this = json.dumps(model_config['more_like_this']) \
            if model_config.get('more_like_this') else None
        self.sensitive_word_avoidance = json.dumps(model_config['sensitive_word_avoidance']) \
            if model_config.get('sensitive_word_avoidance') else None
        self.external_data_tools = json.dumps(model_config['external_data_tools']) \
            if model_config.get('external_data_tools') else None
<<<<<<< HEAD
        self.model = json.dumps(model_config['model'])
        self.user_input_form = json.dumps(model_config['user_input_form'])
        
        # 提取特定配置项，未指定时默认值为None或空字符串
=======
        self.model = json.dumps(model_config['model']) \
            if model_config.get('model') else None
        self.user_input_form = json.dumps(model_config['user_input_form']) \
            if model_config.get('user_input_form') else None
>>>>>>> 89a85321
        self.dataset_query_variable = model_config.get('dataset_query_variable')
        self.pre_prompt = model_config['pre_prompt']
        self.agent_mode = json.dumps(model_config['agent_mode']) \
            if model_config.get('agent_mode') else None
        self.retriever_resource = json.dumps(model_config['retriever_resource']) \
            if model_config.get('retriever_resource') else None
        self.prompt_type = model_config.get('prompt_type', 'simple')
        self.chat_prompt_config = json.dumps(model_config.get('chat_prompt_config')) \
            if model_config.get('chat_prompt_config') else None
        self.completion_prompt_config = json.dumps(model_config.get('completion_prompt_config')) \
            if model_config.get('completion_prompt_config') else None
        self.dataset_configs = json.dumps(model_config.get('dataset_configs')) \
            if model_config.get('dataset_configs') else None
        self.file_upload = json.dumps(model_config.get('file_upload')) \
            if model_config.get('file_upload') else None
        
        return self

    def copy(self):
        """
        创建当前AppModelConfig对象的一个深拷贝。
        
        参数:
        - 无
        
        返回值:
        - new_app_model_config: AppModelConfig类型，一个新的AppModelConfig对象，是当前对象的深拷贝。
        """
        # 初始化一个新的AppModelConfig实例，复制当前实例的所有字段但不包括敏感信息
        new_app_model_config = AppModelConfig(
            id=self.id,
            app_id=self.app_id,
            opening_statement=self.opening_statement,
            suggested_questions=self.suggested_questions,
            suggested_questions_after_answer=self.suggested_questions_after_answer,
            speech_to_text=self.speech_to_text,
            text_to_speech=self.text_to_speech,
            more_like_this=self.more_like_this,
            sensitive_word_avoidance=self.sensitive_word_avoidance,
            external_data_tools=self.external_data_tools,
            model=self.model,
            user_input_form=self.user_input_form,
            dataset_query_variable=self.dataset_query_variable,
            pre_prompt=self.pre_prompt,
            agent_mode=self.agent_mode,
            retriever_resource=self.retriever_resource,
            prompt_type=self.prompt_type,
            chat_prompt_config=self.chat_prompt_config,
            completion_prompt_config=self.completion_prompt_config,
            dataset_configs=self.dataset_configs,
            file_upload=self.file_upload
        )

        return new_app_model_config


class RecommendedApp(db.Model):
    """
    推荐应用模型类，用于表示推荐应用的信息
    
    属性:
    - id: 应用的唯一标识符，UUID类型，自动生成
    - app_id: 关联的应用的ID，UUID类型，不可为空
    - description: 应用的描述信息，JSON类型，不可为空
    - copyright: 应用的版权声明信息，字符串类型，不可为空
    - privacy_policy: 应用的隐私政策链接，字符串类型，不可为空
    - category: 应用的分类，字符串类型，不可为空
    - position: 应用在推荐列表中的位置，整数类型，默认为0
    - is_listed: 应用是否在推荐列表上显示，布尔类型，默认为True
    - install_count: 应用的安装计数，整数类型，默认为0
    - language: 应用的语言设置，字符串类型，默认为'en-US'
    - created_at: 记录创建时间，日期时间类型，默认为当前时间
    - updated_at: 记录更新时间，日期时间类型，默认为当前时间
    """
    
    __tablename__ = 'recommended_apps'  # 指定数据库表名为recommended_apps
    __table_args__ = (
        db.PrimaryKeyConstraint('id', name='recommended_app_pkey'),  # 指定主键约束
        db.Index('recommended_app_app_id_idx', 'app_id'),  # 为app_id创建索引
        db.Index('recommended_app_is_listed_idx', 'is_listed', 'language')  # 为is_listed和language创建复合索引
    )

    id = db.Column(UUID, primary_key=True, server_default=db.text('uuid_generate_v4()'))
    app_id = db.Column(UUID, nullable=False)
    description = db.Column(db.JSON, nullable=False)
    copyright = db.Column(db.String(255), nullable=False)
    privacy_policy = db.Column(db.String(255), nullable=False)
    category = db.Column(db.String(255), nullable=False)
    position = db.Column(db.Integer, nullable=False, default=0)
    is_listed = db.Column(db.Boolean, nullable=False, default=True)
    install_count = db.Column(db.Integer, nullable=False, default=0)
    language = db.Column(db.String(255), nullable=False, server_default=db.text("'en-US'::character varying"))
    created_at = db.Column(db.DateTime, nullable=False, server_default=db.text('CURRENT_TIMESTAMP(0)'))
    updated_at = db.Column(db.DateTime, nullable=False, server_default=db.text('CURRENT_TIMESTAMP(0)'))

    @property
    def app(self):
        """
        获取关联的应用对象
        
        返回值:
        - App对象: 与当前推荐应用关联的应用对象，如果找不到则返回None
        """
        app = db.session.query(App).filter(App.id == self.app_id).first()
        return app

class InstalledApp(db.Model):
    """
    已安装应用的模型类，用于表示一个租户安装的具体应用的信息。
    
    属性:
    - id: 应用的唯一标识符，使用UUID生成。
    - tenant_id: 租户的唯一标识符，不可为空。
    - app_id: 应用的唯一标识符，不可为空。
    - app_owner_tenant_id: 应用所有者的租户标识符，不可为空。
    - position: 应用在界面中的位置，默认为0。
    - is_pinned: 应用是否被固定在界面上，默认为false。
    - last_used_at: 应用最后一次被使用的时间，可为空。
    - created_at: 记录创建的时间，不可为空。
    
    方法:
    - app: 一个属性方法，返回与该安装记录关联的应用对象。
    - tenant: 一个属性方法，返回与该安装记录关联的租户对象。
    - is_agent: 一个属性方法，判断该应用是否为代理应用。
    """
    __tablename__ = 'installed_apps'  # 指定数据库表名为installed_apps
    __table_args__ = (
        db.PrimaryKeyConstraint('id', name='installed_app_pkey'),  # 指定id为表的主要键
        db.Index('installed_app_tenant_id_idx', 'tenant_id'),  # 为tenant_id创建索引
        db.Index('installed_app_app_id_idx', 'app_id'),  # 为app_id创建索引
        db.UniqueConstraint('tenant_id', 'app_id', name='unique_tenant_app')  # 确保每个租户对每个应用只能有一条安装记录
    )

    id = db.Column(UUID, server_default=db.text('uuid_generate_v4()'))  # 生成唯一的UUID作为ID
    tenant_id = db.Column(UUID, nullable=False)  # 租户ID
    app_id = db.Column(UUID, nullable=False)  # 应用ID
    app_owner_tenant_id = db.Column(UUID, nullable=False)  # 应用所有者的租户ID
    position = db.Column(db.Integer, nullable=False, default=0)  # 应用在界面中的位置
    is_pinned = db.Column(db.Boolean, nullable=False, server_default=db.text('false'))  # 应用是否被固定
    last_used_at = db.Column(db.DateTime, nullable=True)  # 最后使用时间
    created_at = db.Column(db.DateTime, nullable=False, server_default=db.text('CURRENT_TIMESTAMP(0)'))  # 记录创建时间

    @property
    def app(self):
        """
        查询并返回与当前安装记录关联的应用对象。
        
        返回:
        - App对象: 与当前安装记录关联的应用对象，如果找不到则返回None。
        """
        app = db.session.query(App).filter(App.id == self.app_id).first()
        return app

    @property
    def tenant(self):
        """
        查询并返回与当前安装记录关联的租户对象。
        
        返回:
        - Tenant对象: 与当前安装记录关联的租户对象，如果找不到则返回None。
        """
        tenant = db.session.query(Tenant).filter(Tenant.id == self.tenant_id).first()
        return tenant

<<<<<<< HEAD
    @property
    def is_agent(self) -> bool:
        """
        判断当前应用是否为代理应用。
        
        返回:
        - bool值: 如果应用是代理应用，则返回True，否则返回False。
        """
        app = self.app
        if not app:
            return False
        return app.is_agent
=======
>>>>>>> 89a85321

class Conversation(db.Model):
    """
    对话模型，用于表示一个对话实体。

    属性:
    - id: 对话的唯一标识符。
    - app_id: 关联的应用程序ID。
    - app_model_config_id: 关联的应用模型配置ID。
    - model_provider: 模型提供者。
    - override_model_configs: 覆盖的模型配置。
    - model_id: 模型ID。
    - mode: 模式。
    - name: 对话名称。
    - summary: 对话摘要。
    - inputs: 输入参数。
    - introduction: 介绍。
    - system_instruction: 系统指令。
    - system_instruction_tokens: 系统指令标记。
    - status: 状态。
    - from_source: 来源。
    - from_end_user_id: 来自终端用户的ID。
    - from_account_id: 来自账户的ID。
    - read_at: 阅读时间。
    - read_account_id: 阅读账户ID。
    - created_at: 创建时间。
    - updated_at: 更新时间。
    - messages: 消息关系。
    - message_annotations: 消息注解关系。
    - is_deleted: 是否已删除。
    
    方法:
    - model_config: 获取当前对话所使用的模型配置信息。
    - summary_or_query: 获取对话摘要或首个消息的查询内容。
    - annotated: 判断对话是否包含注解信息。
    - annotation: 获取对话的第一个注解信息。
    - message_count: 获取对话中包含的消息总数。
    - user_feedback_stats: 获取用户反馈统计数据。
    - admin_feedback_stats: 获取管理员反馈统计数据。
    - first_message: 获取对话中的第一条消息。
    - app: 获取与对话关联的应用程序实例。
    - from_end_user_session_id: 获取发起对话的终端用户的会话ID。
    - in_debug_mode: 判断对话是否处于调试模式。
    """
    # 定义表名和主键等数据库表配置
    __tablename__ = 'conversations'
    __table_args__ = (
        db.PrimaryKeyConstraint('id', name='conversation_pkey'),
        db.Index('conversation_app_from_user_idx', 'app_id', 'from_source', 'from_end_user_id')
    )

    # 对话的基本属性
    id = db.Column(UUID, server_default=db.text('uuid_generate_v4()'))
    app_id = db.Column(UUID, nullable=False)
    app_model_config_id = db.Column(UUID, nullable=True)
    model_provider = db.Column(db.String(255), nullable=True)
    override_model_configs = db.Column(db.Text)
    model_id = db.Column(db.String(255), nullable=True)
    mode = db.Column(db.String(255), nullable=False)
    name = db.Column(db.String(255), nullable=False)
    summary = db.Column(db.Text)
    inputs = db.Column(db.JSON)
    introduction = db.Column(db.Text)
    system_instruction = db.Column(db.Text)
    system_instruction_tokens = db.Column(db.Integer, nullable=False, server_default=db.text('0'))
    status = db.Column(db.String(255), nullable=False)
    invoke_from = db.Column(db.String(255), nullable=True)
    from_source = db.Column(db.String(255), nullable=False)
    from_end_user_id = db.Column(UUID)
    from_account_id = db.Column(UUID)
    read_at = db.Column(db.DateTime)
    read_account_id = db.Column(UUID)
    created_at = db.Column(db.DateTime, nullable=False, server_default=db.text('CURRENT_TIMESTAMP(0)'))
    updated_at = db.Column(db.DateTime, nullable=False, server_default=db.text('CURRENT_TIMESTAMP(0)'))

    # 定义与其他模型的关系
    messages = db.relationship("Message", backref="conversation", lazy='select', passive_deletes="all")
    message_annotations = db.relationship("MessageAnnotation", backref="conversation", lazy='select',
                                          passive_deletes="all")

    is_deleted = db.Column(db.Boolean, nullable=False, server_default=db.text('false'))

    @property
    def model_config(self):
        """
        获取模型配置。

        返回:
        - 模型配置的字典表示。
        """
        model_config = {}
<<<<<<< HEAD
        if self.override_model_configs:
            # 如果存在覆盖的模型配置，则使用它
            override_model_configs = json.loads(self.override_model_configs)
            if 'model' in override_model_configs:
                app_model_config = AppModelConfig()
                app_model_config = app_model_config.from_model_config_dict(override_model_configs)
                model_config = app_model_config.to_dict()
            else:
                model_config['configs'] = override_model_configs
        else:
            # 否则，从数据库查询默认模型配置
            app_model_config = db.session.query(AppModelConfig).filter(
                AppModelConfig.id == self.app_model_config_id).first()
            model_config = app_model_config.to_dict()
=======
        if self.mode == AppMode.ADVANCED_CHAT.value:
            if self.override_model_configs:
                override_model_configs = json.loads(self.override_model_configs)
                model_config = override_model_configs
        else:
            if self.override_model_configs:
                override_model_configs = json.loads(self.override_model_configs)

                if 'model' in override_model_configs:
                    app_model_config = AppModelConfig()
                    app_model_config = app_model_config.from_model_config_dict(override_model_configs)
                    model_config = app_model_config.to_dict()
                else:
                    model_config['configs'] = override_model_configs
            else:
                app_model_config = db.session.query(AppModelConfig).filter(
                    AppModelConfig.id == self.app_model_config_id).first()

                model_config = app_model_config.to_dict()
>>>>>>> 89a85321

        model_config['model_id'] = self.model_id
        model_config['provider'] = self.model_provider

        return model_config

    @property
    def summary_or_query(self):
        """
        获取对话摘要或第一个消息的查询内容。

        返回:
        - 对话摘要或第一个消息的查询字符串。
        """
        if self.summary:
            return self.summary
        else:
            first_message = self.first_message
            if first_message:
                return first_message.query
            else:
                return ''

    @property
    def annotated(self):
        """
        检查对话是否有注解。

        返回:
        - 如果对话有注解则为True，否则为False。
        """
        return db.session.query(MessageAnnotation).filter(MessageAnnotation.conversation_id == self.id).count() > 0

    @property
    def annotation(self):
        """
        获取对话的第一个注解。

        返回:
        - 第一个注解对象，如果没有则为None。
        """
        return db.session.query(MessageAnnotation).filter(MessageAnnotation.conversation_id == self.id).first()

    @property
    def message_count(self):
        """
        获取对话中的消息数量。

        返回:
        - 消息数量。
        """
        return db.session.query(Message).filter(Message.conversation_id == self.id).count()

    @property
    def user_feedback_stats(self):
        """
        获取用户反馈统计信息。

        返回:
        - 包含"like"和"dislike"计数的字典。
        """
        like = db.session.query(MessageFeedback) \
            .filter(MessageFeedback.conversation_id == self.id,
                    MessageFeedback.from_source == 'user',
                    MessageFeedback.rating == 'like').count()

        dislike = db.session.query(MessageFeedback) \
            .filter(MessageFeedback.conversation_id == self.id,
                    MessageFeedback.from_source == 'user',
                    MessageFeedback.rating == 'dislike').count()

        return {'like': like, 'dislike': dislike}

    @property
    def admin_feedback_stats(self):
        """
        获取管理员反馈统计信息。

        返回:
        - 包含"like"和"dislike"计数的字典。
        """
        like = db.session.query(MessageFeedback) \
            .filter(MessageFeedback.conversation_id == self.id,
                    MessageFeedback.from_source == 'admin',
                    MessageFeedback.rating == 'like').count()

        dislike = db.session.query(MessageFeedback) \
            .filter(MessageFeedback.conversation_id == self.id,
                    MessageFeedback.from_source == 'admin',
                    MessageFeedback.rating == 'dislike').count()

        return {'like': like, 'dislike': dislike}

    @property
    def first_message(self):
        """
        获取对话中的第一个消息。

        返回:
        - 第一个消息对象，如果没有则为None。
        """
        return db.session.query(Message).filter(Message.conversation_id == self.id).first()

    @property
    def app(self):
        """
        获取对话关联的应用程序。

        返回:
        - 关联的应用程序对象，如果没有则为None。
        """
        return db.session.query(App).filter(App.id == self.app_id).first()

    @property
    def from_end_user_session_id(self):
        """
        获取来自终端用户的会话ID。

        返回:
        - 终端用户会话ID，如果不存在则为None。
        """
        if self.from_end_user_id:
            end_user = db.session.query(EndUser).filter(EndUser.id == self.from_end_user_id).first()
            if end_user:
                return end_user.session_id

        return None

    @property
    def in_debug_mode(self):
        """
        检查对话是否处于调试模式。

        返回:
        - 如果对话配置了覆盖模型配置，则为True，表示处于调试模式；否则为False。
        """
        return self.override_model_configs is not None


class Message(db.Model):
    """
    消息模型，用于表示与对话相关的信息和元数据。
    
    属性:
    - id: 消息的唯一标识符。
    - app_id: 关联的应用程序ID。
    - model_provider: 模型提供者。
    - model_id: 模型的ID。
    - override_model_configs: 覆盖的模型配置。
    - conversation_id: 对话的唯一标识符。
    - inputs: 输入消息的内容。
    - query: 查询内容。
    - message: 消息的内容。
    - message_tokens: 消息的标记数量。
    - message_unit_price: 消息的单位价格。
    - message_price_unit: 消息的价格单位。
    - answer: 答案内容。
    - answer_tokens: 答案的标记数量。
    - answer_unit_price: 答案的单位价格。
    - answer_price_unit: 答案的价格单位。
    - provider_response_latency: 提供者响应延迟。
    - total_price: 总价格。
    - currency: 货币单位。
    - from_source: 消息来源。
    - from_end_user_id: 来自终端用户的ID。
    - from_account_id: 来自账户的ID。
    - created_at: 创建时间。
    - updated_at: 更新时间。
    - agent_based: 是否基于代理。

    方法:
    - user_feedback: 获取用户的反馈信息。
    - admin_feedback: 获取管理员的反馈信息。
    - feedbacks: 获取所有反馈信息。
    - annotation: 获取注解信息。
    - annotation_hit_history: 获取注解命中历史。
    - app_model_config: 获取应用模型配置。
    - in_debug_mode: 判断是否处于调试模式。
    - agent_thoughts: 获取代理思考信息。
    - retriever_resources: 获取检索资源信息。
    - message_files: 获取消息文件信息。
    - files: 获取所有文件信息，包括处理后的URL等。
    """
    __tablename__ = 'messages'
    __table_args__ = (
        db.PrimaryKeyConstraint('id', name='message_pkey'),
        db.Index('message_app_id_idx', 'app_id', 'created_at'),
        db.Index('message_conversation_id_idx', 'conversation_id'),
        db.Index('message_end_user_idx', 'app_id', 'from_source', 'from_end_user_id'),
        db.Index('message_account_idx', 'app_id', 'from_source', 'from_account_id'),
    )

    # 消息表的字段定义
    id = db.Column(UUID, server_default=db.text('uuid_generate_v4()'))
    app_id = db.Column(UUID, nullable=False)
    model_provider = db.Column(db.String(255), nullable=True)
    model_id = db.Column(db.String(255), nullable=True)
    override_model_configs = db.Column(db.Text)
    conversation_id = db.Column(UUID, db.ForeignKey('conversations.id'), nullable=False)
    inputs = db.Column(db.JSON)
    query = db.Column(db.Text, nullable=False)
    message = db.Column(db.JSON, nullable=False)
    message_tokens = db.Column(db.Integer, nullable=False, server_default=db.text('0'))
    message_unit_price = db.Column(db.Numeric(10, 4), nullable=False)
    message_price_unit = db.Column(db.Numeric(10, 7), nullable=False, server_default=db.text('0.001'))
    answer = db.Column(db.Text, nullable=False)
    answer_tokens = db.Column(db.Integer, nullable=False, server_default=db.text('0'))
    answer_unit_price = db.Column(db.Numeric(10, 4), nullable=False)
    answer_price_unit = db.Column(db.Numeric(10, 7), nullable=False, server_default=db.text('0.001'))
    provider_response_latency = db.Column(db.Float, nullable=False, server_default=db.text('0'))
    total_price = db.Column(db.Numeric(10, 7))
    currency = db.Column(db.String(255), nullable=False)
    status = db.Column(db.String(255), nullable=False, server_default=db.text("'normal'::character varying"))
    error = db.Column(db.Text)
    message_metadata = db.Column(db.Text)
    invoke_from = db.Column(db.String(255), nullable=True)
    from_source = db.Column(db.String(255), nullable=False)
    from_end_user_id = db.Column(UUID)
    from_account_id = db.Column(UUID)
    created_at = db.Column(db.DateTime, nullable=False, server_default=db.text('CURRENT_TIMESTAMP(0)'))
    updated_at = db.Column(db.DateTime, nullable=False, server_default=db.text('CURRENT_TIMESTAMP(0)'))
    agent_based = db.Column(db.Boolean, nullable=False, server_default=db.text('false'))
    workflow_run_id = db.Column(UUID)

    @property
    def re_sign_file_url_answer(self) -> str:
        if not self.answer:
            return self.answer

        pattern = r'\[!?.*?\]\((((http|https):\/\/.+)?\/files\/(tools\/)?[\w-]+.*?timestamp=.*&nonce=.*&sign=.*)\)'
        matches = re.findall(pattern, self.answer)

        if not matches:
            return self.answer

        urls = [match[0] for match in matches]

        # remove duplicate urls
        urls = list(set(urls))

        if not urls:
            return self.answer

        re_sign_file_url_answer = self.answer
        for url in urls:
            if 'files/tools' in url:
                # get tool file id
                tool_file_id_pattern = r'\/files\/tools\/([\.\w-]+)?\?timestamp='
                result = re.search(tool_file_id_pattern, url)
                if not result:
                    continue

                tool_file_id = result.group(1)

                # get extension
                if '.' in tool_file_id:
                    split_result = tool_file_id.split('.')
                    extension = f'.{split_result[-1]}'
                    if len(extension) > 10:
                        extension = '.bin'
                    tool_file_id = split_result[0]
                else:
                    extension = '.bin'

                if not tool_file_id:
                    continue

                sign_url = ToolFileParser.get_tool_file_manager().sign_file(
                    tool_file_id=tool_file_id,
                    extension=extension
                )
            else:
                # get upload file id
                upload_file_id_pattern = r'\/files\/([\w-]+)\/image-preview?\?timestamp='
                result = re.search(upload_file_id_pattern, url)
                if not result:
                    continue

                upload_file_id = result.group(1)

                if not upload_file_id:
                    continue

                sign_url = UploadFileParser.get_signed_temp_image_url(upload_file_id)

            re_sign_file_url_answer = re_sign_file_url_answer.replace(url, sign_url)

        return re_sign_file_url_answer

    @property
    def user_feedback(self):
        """
        获取用户的反馈信息。
        
        返回:
        - user_feedback: 用户反馈的实例。
        """
        feedback = db.session.query(MessageFeedback).filter(MessageFeedback.message_id == self.id,
                                                            MessageFeedback.from_source == 'user').first()
        return feedback

    @property
    def admin_feedback(self):
        """
        获取管理员的反馈信息。
        
        返回:
        - admin_feedback: 管理员反馈的实例。
        """
        feedback = db.session.query(MessageFeedback).filter(MessageFeedback.message_id == self.id,
                                                            MessageFeedback.from_source == 'admin').first()
        return feedback

    @property
    def feedbacks(self):
        """
        获取所有反馈信息。
        
        返回:
        - feedbacks: 反馈信息列表。
        """
        feedbacks = db.session.query(MessageFeedback).filter(MessageFeedback.message_id == self.id).all()
        return feedbacks

    @property
    def annotation(self):
        """
        获取注解信息。
        
        返回:
        - annotation: 注解的实例。
        """
        annotation = db.session.query(MessageAnnotation).filter(MessageAnnotation.message_id == self.id).first()
        return annotation

    @property
    def annotation_hit_history(self):
        """
        获取注解命中历史。
        
        返回:
        - annotation: 命中历史对应的注解实例，如果没有则返回None。
        """
        annotation_history = (db.session.query(AppAnnotationHitHistory)
                              .filter(AppAnnotationHitHistory.message_id == self.id).first())
        if annotation_history:
            annotation = (db.session.query(MessageAnnotation).
                          filter(MessageAnnotation.id == annotation_history.annotation_id).first())
            return annotation
        return None

    @property
    def app_model_config(self):
        """
        获取应用模型配置。
        
        返回:
        - app_model_config: 应用模型配置的实例，如果没有则返回None。
        """
        conversation = db.session.query(Conversation).filter(Conversation.id == self.conversation_id).first()
        if conversation:
            return db.session.query(AppModelConfig).filter(
                AppModelConfig.id == conversation.app_model_config_id).first()

        return None

    @property
    def in_debug_mode(self):
        """
        判断消息是否处于调试模式。
        
        返回:
        - bool: 如果有覆盖的模型配置则为True，否则为False。
        """
        return self.override_model_configs is not None

    @property
    def message_metadata_dict(self) -> dict:
        return json.loads(self.message_metadata) if self.message_metadata else {}

    @property
    def agent_thoughts(self):
        """
        获取代理思考信息。
        
        返回:
        - agent_thoughts: 代理思考信息列表，按位置升序排列。
        """
        return db.session.query(MessageAgentThought).filter(MessageAgentThought.message_id == self.id) \
            .order_by(MessageAgentThought.position.asc()).all()

    @property
    def retriever_resources(self):
        """
        获取检索资源信息。
        
        返回:
        - retriever_resources: 检索资源信息列表，按位置升序排列。
        """
        return db.session.query(DatasetRetrieverResource).filter(DatasetRetrieverResource.message_id == self.id) \
            .order_by(DatasetRetrieverResource.position.asc()).all()

    @property
    def message_files(self):
        """
        获取消息文件信息。
        
        返回:
        - message_files: 消息文件列表。
        """
        return db.session.query(MessageFile).filter(MessageFile.message_id == self.id).all()

    @property
    def files(self):
        """
        获取所有文件信息，包括处理后的URL等。
        
        返回:
        - files: 包含文件ID、类型、URL和归属者的字典列表。
        """
        message_files = self.message_files

        files = []
        for message_file in message_files:
            url = message_file.url
            if message_file.type == 'image':
                if message_file.transfer_method == 'local_file':
                    upload_file = (db.session.query(UploadFile)
                                   .filter(
                        UploadFile.id == message_file.related_id
                    ).first())

                    url = UploadFileParser.get_image_data(
                        upload_file=upload_file,
                        force_url=True
                    )
                if message_file.transfer_method == 'tool_file':
<<<<<<< HEAD
                    # 获取文件扩展名
=======
                    # get tool file id
                    tool_file_id = message_file.url.split('/')[-1]
                    # trim extension
                    tool_file_id = tool_file_id.split('.')[0]

                    # get extension
>>>>>>> 89a85321
                    if '.' in message_file.url:
                        extension = f'.{message_file.url.split(".")[-1]}'
                        if len(extension) > 10:
                            extension = '.bin'
                    else:
                        extension = '.bin'
<<<<<<< HEAD
                    # 添加签名URL
                    url = ToolFileParser.get_tool_file_manager().sign_file(file_id=message_file.id, extension=extension)
=======
                    # add sign url
                    url = ToolFileParser.get_tool_file_manager().sign_file(tool_file_id=tool_file_id, extension=extension)
>>>>>>> 89a85321

            files.append({
                'id': message_file.id,
                'type': message_file.type,
                'url': url,
                'belongs_to': message_file.belongs_to if message_file.belongs_to else 'user'
            })

        return files

<<<<<<< HEAD
=======
    @property
    def workflow_run(self):
        if self.workflow_run_id:
            from .workflow import WorkflowRun
            return db.session.query(WorkflowRun).filter(WorkflowRun.id == self.workflow_run_id).first()

        return None


>>>>>>> 89a85321
class MessageFeedback(db.Model):
    """
    消息反馈模型，用于表示用户对消息的反馈信息。
    
    属性:
    - id: 反馈信息的唯一标识符，UUID类型。
    - app_id: 关联的应用程序的ID，UUID类型，不可为空。
    - conversation_id: 关联的对话的ID，UUID类型，不可为空。
    - message_id: 关联的消息的ID，UUID类型，不可为空。
    - rating: 反馈的评分，字符串类型，不可为空。
    - content: 反馈的内容，文本类型，可为空。
    - from_source: 反馈来源，字符串类型，不可为空。
    - from_end_user_id: 提供反馈的终端用户ID，UUID类型，可为空。
    - from_account_id: 提供反馈的账户ID，UUID类型，可为空。
    - created_at: 反馈创建时间，日期时间类型，不可为空。
    - updated_at: 反馈更新时间，日期时间类型，不可为空。
    
    方法:
    - from_account: 获取提供反馈的账户信息。
    """
    
    __tablename__ = 'message_feedbacks'
    __table_args__ = (
        db.PrimaryKeyConstraint('id', name='message_feedback_pkey'),  # 主键约束
        db.Index('message_feedback_app_idx', 'app_id'),  # 应用ID索引
        db.Index('message_feedback_message_idx', 'message_id', 'from_source'),  # 消息ID和来源索引
        db.Index('message_feedback_conversation_idx', 'conversation_id', 'from_source', 'rating')  # 对话ID、来源和评分索引
    )

    id = db.Column(UUID, server_default=db.text('uuid_generate_v4()'))  # UUID列，使用函数生成默认值
    app_id = db.Column(UUID, nullable=False)  # 应用ID列
    conversation_id = db.Column(UUID, nullable=False)  # 对话ID列
    message_id = db.Column(UUID, nullable=False)  # 消息ID列
    rating = db.Column(db.String(255), nullable=False)  # 评分列
    content = db.Column(db.Text)  # 内容列
    from_source = db.Column(db.String(255), nullable=False)  # 来源列
    from_end_user_id = db.Column(UUID)  # 终端用户ID列
    from_account_id = db.Column(UUID)  # 账户ID列
    created_at = db.Column(db.DateTime, nullable=False, server_default=db.text('CURRENT_TIMESTAMP(0)'))  # 创建时间列
    updated_at = db.Column(db.DateTime, nullable=False, server_default=db.text('CURRENT_TIMESTAMP(0)'))  # 更新时间列

    @property
    def from_account(self):
        """
        获取提供反馈的账户信息。
        
        返回:
        - Account对象: 提供反馈的账户信息。如果找不到对应账户，则返回None。
        """
        account = db.session.query(Account).filter(Account.id == self.from_account_id).first()
        return account


class MessageFile(db.Model):
    """
    消息文件模型类，用于表示与消息相关的文件信息。
    
    属性:
    - id: 文件的唯一标识符，使用UUID生成。
    - message_id: 关联的消息的唯一标识符，不可为空。
    - type: 文件的类型，如文本、图片等，不可为空。
    - transfer_method: 文件传输方法，如直接上传、链接等，不可为空。
    - url: 文件的访问URL，可以为空。
    - belongs_to: 文件归属的类别或用户ID，可以为空。
    - upload_file_id: 上传过程中生成的文件ID，可以为空。
    - created_by_role: 创建文件的用户角色，如管理员、用户等，不可为空。
    - created_by: 创建文件的用户ID，不可为空。
    - created_at: 文件创建的时间，不可为空且默认为当前时间。
    
    使用数据库模型定义消息文件的表结构，包括主键、索引等设置。
    """
    
    __tablename__ = 'message_files'  # 指定数据库表名为message_files
    __table_args__ = (
        db.PrimaryKeyConstraint('id', name='message_file_pkey'),  # 设置id为 primary key
        db.Index('message_file_message_idx', 'message_id'),  # 为message_id创建索引，优化查询
        db.Index('message_file_created_by_idx', 'created_by')  # 为created_by创建索引，优化查询
    )

    id = db.Column(UUID, server_default=db.text('uuid_generate_v4()'))  # 文件的唯一标识符，使用UUID生成
    message_id = db.Column(UUID, nullable=False)  # 关联的消息ID
    type = db.Column(db.String(255), nullable=False)  # 文件类型
    transfer_method = db.Column(db.String(255), nullable=False)  # 文件传输方法
    url = db.Column(db.Text, nullable=True)  # 文件的URL
    belongs_to = db.Column(db.String(255), nullable=True)  # 文件归属
    upload_file_id = db.Column(UUID, nullable=True)  # 上传过程中的文件ID
    created_by_role = db.Column(db.String(255), nullable=False)  # 创建文件的用户角色
    created_by = db.Column(UUID, nullable=False)  # 创建文件的用户ID
    created_at = db.Column(db.DateTime, nullable=False, server_default=db.text('CURRENT_TIMESTAMP(0)'))  # 文件创建时间，默认为当前时间


class MessageAnnotation(db.Model):
    """
    消息标注模型，用于表示消息的标注信息。
    
    属性:
    - id: 注解的唯一标识符，使用UUID生成。
    - app_id: 关联的应用程序ID，不可为空。
    - conversation_id: 关联的对话ID，可以为空。
    - message_id: 关联的消息ID，可以为空。
    - question: 注解的问题，可以为空。
    - content: 注解的内容，不可为空。
    - hit_count: 注解的点击次数，不可为空，默认值为0。
    - account_id: 创建注解的账户ID，不可为空。
    - created_at: 注解的创建时间，不可为空，默认为当前时间。
    - updated_at: 注解的更新时间，不可为空，默认为当前时间。
    
    方法:
    - account: 获取创建注解的账户信息。
    - annotation_create_account: 获取创建注解的账户信息（与account方法重复）。
    """
    
    __tablename__ = 'message_annotations'  # 指定数据库表名为message_annotations
    __table_args__ = (
        db.PrimaryKeyConstraint('id', name='message_annotation_pkey'),  # 指定id为表的主键
        db.Index('message_annotation_app_idx', 'app_id'),  # 为app_id创建索引
        db.Index('message_annotation_conversation_idx', 'conversation_id'),  # 为conversation_id创建索引
        db.Index('message_annotation_message_idx', 'message_id')  # 为message_id创建索引
    )

    id = db.Column(UUID, server_default=db.text('uuid_generate_v4()'))  # UUID列，使用函数生成默认值
    app_id = db.Column(UUID, nullable=False)  # 不可为空的UUID列
    conversation_id = db.Column(UUID, db.ForeignKey('conversations.id'), nullable=True)  # 可为空的外键列，指向对话表
    message_id = db.Column(UUID, nullable=True)  # 可为空的UUID列
    question = db.Column(db.Text, nullable=True)  # 可为空的文本列
    content = db.Column(db.Text, nullable=False)  # 不可为空的文本列
    hit_count = db.Column(db.Integer, nullable=False, server_default=db.text('0'))  # 不可为空的整数列，默认值为0
    account_id = db.Column(UUID, nullable=False)  # 不可为空的UUID列，指向账户表
    created_at = db.Column(db.DateTime, nullable=False, server_default=db.text('CURRENT_TIMESTAMP(0)'))  # 不可为空的日期时间列，默认为当前时间
    updated_at = db.Column(db.DateTime, nullable=False, server_default=db.text('CURRENT_TIMESTAMP(0)'))  # 不可为空的日期时间列，默认为当前时间

    @property
    def account(self):
        """
        获取创建注解的账户信息。
        
        返回:
        - Account对象: 创建该注解的账户信息。
        """
        account = db.session.query(Account).filter(Account.id == self.account_id).first()
        return account

    @property
    def annotation_create_account(self):
        """
        获取创建注解的账户信息。
        
        说明:
        - 此方法与account方法功能相同，可能为冗余代码。
        
        返回:
        - Account对象: 创建该注解的账户信息。
        """
        account = db.session.query(Account).filter(Account.id == self.account_id).first()
        return account


class AppAnnotationHitHistory(db.Model):
    """
    App注解命中历史模型类，用于表示应用程序注解的命中历史记录。
    
    属性:
    - id: 唯一标识符，使用UUID生成。
    - app_id: 关联的应用程序ID，不可为空。
    - annotation_id: 关联的注解ID，不可为空。
    - source: 来源信息，不可为空。
    - question: 提问或任务，不可为空。
    - account_id: 创建注解的账户ID，不可为空。
    - created_at: 记录创建时间，不可为空，默认为当前时间。
    - score: 与该记录相关的得分，不可为空，默认为0。
    - message_id: 关联的消息ID，不可为空。
    - annotation_question: 注解的问题或主题，不可为空。
    - annotation_content: 注解的内容，不可为空。
    
    方法:
    - account: 获取创建注解的账户信息。
    - annotation_create_account: 获取创建该记录的账户信息。
    """
    
    __tablename__ = 'app_annotation_hit_histories'
    __table_args__ = (
        db.PrimaryKeyConstraint('id', name='app_annotation_hit_histories_pkey'),
        db.Index('app_annotation_hit_histories_app_idx', 'app_id'),
        db.Index('app_annotation_hit_histories_account_idx', 'account_id'),
        db.Index('app_annotation_hit_histories_annotation_idx', 'annotation_id'),
        db.Index('app_annotation_hit_histories_message_idx', 'message_id'),
    )

    id = db.Column(UUID, server_default=db.text('uuid_generate_v4()'))
    app_id = db.Column(UUID, nullable=False)
    annotation_id = db.Column(UUID, nullable=False)
    source = db.Column(db.Text, nullable=False)
    question = db.Column(db.Text, nullable=False)
    account_id = db.Column(UUID, nullable=False)
    created_at = db.Column(db.DateTime, nullable=False, server_default=db.text('CURRENT_TIMESTAMP(0)'))
    score = db.Column(Float, nullable=False, server_default=db.text('0'))
    message_id = db.Column(UUID, nullable=False)
    annotation_question = db.Column(db.Text, nullable=False)
    annotation_content = db.Column(db.Text, nullable=False)

    @property
    def account(self):
        """
        获取创建注解的账户信息。
        
        返回:
        - Account对象：与该注解关联的账户信息。
        """
        account = (db.session.query(Account)
                   .join(MessageAnnotation, MessageAnnotation.account_id == Account.id)
                   .filter(MessageAnnotation.id == self.annotation_id).first())
        return account

    @property
    def annotation_create_account(self):
        """
        获取创建该记录的账户信息。
        
        返回:
        - Account对象：创建该记录的账户信息。
        """
        account = db.session.query(Account).filter(Account.id == self.account_id).first()
        return account


class AppAnnotationSetting(db.Model):
    """
    应用注解设置模型，用于表示应用的注解设置信息。
    
    属性:
    - id: 唯一标识符，使用UUID生成。
    - app_id: 关联的应用ID，不可为空。
    - score_threshold: 分数阈值，不可为空，默认值为0。
    - collection_binding_id: 数据集绑定ID，不可为空。
    - created_user_id: 创建用户的ID，不可为空。
    - created_at: 创建时间，不可为空，默认为当前时间。
    - updated_user_id: 更新用户的ID，不可为空。
    - updated_at: 更新时间，不可为空，默认为当前时间。
    
    方法:
    - created_account: 获取创建该设置的账户信息。
    - updated_account: 获取最后更新该设置的账户信息。
    - collection_binding_detail: 获取与该设置关联的数据集绑定详细信息。
    """
    
    __tablename__ = 'app_annotation_settings'  # 指定数据库表名为app_annotation_settings
    __table_args__ = (
        db.PrimaryKeyConstraint('id', name='app_annotation_settings_pkey'),  # 指定主键约束
        db.Index('app_annotation_settings_app_idx', 'app_id')  # 创建app_id的索引
    )

    # 定义表字段和它们的数据类型以及默认值
    id = db.Column(UUID, server_default=db.text('uuid_generate_v4()'))
    app_id = db.Column(UUID, nullable=False)
    score_threshold = db.Column(Float, nullable=False, server_default=db.text('0'))
    collection_binding_id = db.Column(UUID, nullable=False)
    created_user_id = db.Column(UUID, nullable=False)
    created_at = db.Column(db.DateTime, nullable=False, server_default=db.text('CURRENT_TIMESTAMP(0)'))
    updated_user_id = db.Column(UUID, nullable=False)
    updated_at = db.Column(db.DateTime, nullable=False, server_default=db.text('CURRENT_TIMESTAMP(0)'))

    @property
    def created_account(self):
        """
        获取创建该设置的账户信息。
        
        返回:
        - 创建账户的信息对象。
        """
        account = (db.session.query(Account)
                   .join(AppAnnotationSetting, AppAnnotationSetting.created_user_id == Account.id)
                   .filter(AppAnnotationSetting.id == self.annotation_id).first())
        return account

    @property
    def updated_account(self):
        """
        获取最后更新该设置的账户信息。
        
        返回:
        - 最后更新账户的信息对象。
        """
        account = (db.session.query(Account)
                   .join(AppAnnotationSetting, AppAnnotationSetting.updated_user_id == Account.id)
                   .filter(AppAnnotationSetting.id == self.annotation_id).first())
        return account

    @property
    def collection_binding_detail(self):
        """
        获取与该设置关联的数据集绑定详细信息。
        
        返回:
        - 关联的数据集绑定详细信息对象。
        """
        from .dataset import DatasetCollectionBinding
        collection_binding_detail = (db.session.query(DatasetCollectionBinding)
                                     .filter(DatasetCollectionBinding.id == self.collection_binding_id).first())
        return collection_binding_detail


class OperationLog(db.Model):
    """
    操作日志模型类，用于记录操作日志信息。

    属性:
    - id: 操作日志的唯一标识符，使用UUID生成。
    - tenant_id: 租户ID，标识操作所属的租户，不可为空。
    - account_id: 账户ID，标识操作执行者的账户，不可为空。
    - action: 操作动作的描述，使用字符串表示，不可为空。
    - content: 操作内容的详细信息，以JSON格式存储。
    - created_at: 记录创建的时间，不可为空，默认为当前时间。
    - created_ip: 记录创建时的IP地址，不可为空。
    - updated_at: 记录最后更新的时间，不可为空，默认为当前时间。
    """
    __tablename__ = 'operation_logs'  # 指定数据库表名为operation_logs
    __table_args__ = (
        db.PrimaryKeyConstraint('id', name='operation_log_pkey'),  # 设置id为PRIMARY KEY
        db.Index('operation_log_account_action_idx', 'tenant_id', 'account_id', 'action')  # 创建索引以加速查询
    )

    id = db.Column(UUID, server_default=db.text('uuid_generate_v4()'))  # UUID列，默认使用函数生成
    tenant_id = db.Column(UUID, nullable=False)  # 租户ID列，不可为空
    account_id = db.Column(UUID, nullable=False)  # 账户ID列，不可为空
    action = db.Column(db.String(255), nullable=False)  # 动作描述列，字符串类型，不可为空
    content = db.Column(db.JSON)  # 内容详情列，JSON类型
    created_at = db.Column(db.DateTime, nullable=False, server_default=db.text('CURRENT_TIMESTAMP(0)'))  # 创建时间列，不可为空，默认为当前时间
    created_ip = db.Column(db.String(255), nullable=False)  # 创建时的IP地址列，不可为空
    updated_at = db.Column(db.DateTime, nullable=False, server_default=db.text('CURRENT_TIMESTAMP(0)'))  # 更新时间列，不可为空，默认为当前时间

class EndUser(UserMixin, db.Model):
    """
    EndUser 类表示一个最终用户模型，它继承自 Flask-Login 的 UserMixin 以及 SQLAlchemy 的 Model，
    用于定义与数据库交互的用户模型。

    属性:
    - id: 用户唯一标识符，使用UUID生成。
    - tenant_id: 租户ID，不可为空，用于区分不同租户的用户。
    - app_id: 应用ID，可为空，用于区分不同应用的用户。
    - type: 用户类型，不可为空，用于区分不同类型的用户。
    - external_user_id: 外部系统中的用户ID，可为空。
    - name: 用户名，可为空。
    - is_anonymous: 标记是否为匿名用户，不可为空，默认为 True。
    - session_id: 用户会话ID，不可为空，用于会话管理。
    - created_at: 用户创建时间，不可为空，默认为当前时间。
    - updated_at: 用户信息更新时间，不可为空，默认为当前时间。
    
    方法:
    - 无特殊方法，使用 Flask-Login 和 SQLAlchemy 提供的方法进行用户管理操作。
    """
    __tablename__ = 'end_users'  # 指定数据库表名为 end_users
    __table_args__ = (
        db.PrimaryKeyConstraint('id', name='end_user_pkey'),  # 指定 id 为表的主键
        db.Index('end_user_session_id_idx', 'session_id', 'type'),  # 创建 session_id 和 type 的索引
        db.Index('end_user_tenant_session_id_idx', 'tenant_id', 'session_id', 'type'),  # 创建 tenant_id, session_id 和 type 的索引
    )

    id = db.Column(UUID, server_default=db.text('uuid_generate_v4()'))  # UUID类型，生成唯一的用户ID
    tenant_id = db.Column(UUID, nullable=False)  # 租户ID，不可为空
    app_id = db.Column(UUID, nullable=True)  # 应用ID，可为空
    type = db.Column(db.String(255), nullable=False)  # 用户类型，不可为空
    external_user_id = db.Column(db.String(255), nullable=True)  # 外部用户ID，可为空
    name = db.Column(db.String(255))  # 用户名，可为空
    is_anonymous = db.Column(db.Boolean, nullable=False, server_default=db.text('true'))  # 是否为匿名用户，不可为空，默认为 True
    session_id = db.Column(db.String(255), nullable=False)  # 会话ID，不可为空
    created_at = db.Column(db.DateTime, nullable=False, server_default=db.text('CURRENT_TIMESTAMP(0)'))  # 创建时间，不可为空，默认为当前时间
    updated_at = db.Column(db.DateTime, nullable=False, server_default=db.text('CURRENT_TIMESTAMP(0)'))  # 更新时间，不可为空，默认为当前时间Time, nullable=False, server_default=db.text('CURRENT_TIMESTAMP(0)'))


class Site(db.Model):
    """
    Site 类表示一个网站模型，用于数据库中的站点信息的映射。
    """
    __tablename__ = 'sites'  # 指定数据库表名为 sites
    __table_args__ = (
        db.PrimaryKeyConstraint('id', name='site_pkey'),  # 指定 id 为主键
        db.Index('site_app_id_idx', 'app_id'),  # 创建 app_id 的索引
        db.Index('site_code_idx', 'code', 'status')  # 创建 code 和 status 的复合索引
    )

    # 定义数据库表的字段
    id = db.Column(UUID, server_default=db.text('uuid_generate_v4()'))  # 站点的唯一标识符，使用 UUID 生成
    app_id = db.Column(UUID, nullable=False)  # 应用的唯一标识符，不可为空
    title = db.Column(db.String(255), nullable=False)  # 站点的标题，不可为空
    icon = db.Column(db.String(255))  # 站点的图标链接
    icon_background = db.Column(db.String(255))  # 图标的背景颜色
    description = db.Column(db.Text)  # 站点的描述信息
    default_language = db.Column(db.String(255), nullable=False)  # 默认的语言
    copyright = db.Column(db.String(255))  # 版权信息
    privacy_policy = db.Column(db.String(255))  # 隐私政策链接
    customize_domain = db.Column(db.String(255))  # 自定义域名
    customize_token_strategy = db.Column(db.String(255), nullable=False)  # 自定义令牌策略
    prompt_public = db.Column(db.Boolean, nullable=False, server_default=db.text('false'))  # 是否公开提示
    status = db.Column(db.String(255), nullable=False, server_default=db.text("'normal'::character varying"))  # 站点状态
    created_at = db.Column(db.DateTime, nullable=False, server_default=db.text('CURRENT_TIMESTAMP(0)'))  # 创建时间
    updated_at = db.Column(db.DateTime, nullable=False, server_default=db.text('CURRENT_TIMESTAMP(0)'))  # 更新时间
    code = db.Column(db.String(255))  # 站点的唯一代码

    @staticmethod
    def generate_code(n):
        """
        生成一个唯一的站点代码。

        :param n: 生成的代码长度。
        :return: 生成的唯一代码字符串。
        """
        while True:
            result = generate_string(n)  # 生成代码字符串
            # 检查生成的代码是否已存在，如果存在，则继续生成
            while db.session.query(Site).filter(Site.code == result).count() > 0:
                result = generate_string(n)

            return result  # 返回生成的唯一代码

    @property
    def app_base_url(self):
        """
        获取应用的基础 URL。

        :return: 应用的基础 URL 字符串。
        """
        return (
            current_app.config['APP_WEB_URL'] if current_app.config['APP_WEB_URL'] else request.host_url.rstrip('/'))
        # 如果配置中有 APP_WEB_URL，则使用之；否则，使用请求的主机 URL。

class ApiToken(db.Model):
    __tablename__ = 'api_tokens'
    __table_args__ = (
        db.PrimaryKeyConstraint('id', name='api_token_pkey'),
        db.Index('api_token_app_id_type_idx', 'app_id', 'type'),
        db.Index('api_token_token_idx', 'token', 'type'),
        db.Index('api_token_tenant_idx', 'tenant_id', 'type')
    )

    id = db.Column(UUID, server_default=db.text('uuid_generate_v4()'))
    app_id = db.Column(UUID, nullable=True)
    tenant_id = db.Column(UUID, nullable=True)
    type = db.Column(db.String(16), nullable=False)
    token = db.Column(db.String(255), nullable=False)
    last_used_at = db.Column(db.DateTime, nullable=True)
    created_at = db.Column(db.DateTime, nullable=False, server_default=db.text('CURRENT_TIMESTAMP(0)'))

    @staticmethod
    def generate_api_key(prefix, n):
        while True:
            result = prefix + generate_string(n)
            while db.session.query(ApiToken).filter(ApiToken.token == result).count() > 0:
                result = prefix + generate_string(n)

            return result


class UploadFile(db.Model):
    """
    上传文件模型，用于表示数据库中的上传文件信息。

    属性:
    - id: 文件唯一标识符，使用UUID生成。
    - tenant_id: 租户ID，标识文件所属的租户，不可为空。
    - storage_type: 存储类型，例如本地存储、云存储等，不可为空。
    - key: 文件在存储系统中的键，不可为空。
    - name: 文件名，不可为空。
    - size: 文件大小，以字节为单位，不可为空。
    - extension: 文件扩展名，不可为空。
    - mime_type: 文件的MIME类型，可为空。
    - created_by_role: 创建文件的用户角色，例如'account'，不可为空，默认值为'account'。
    - created_by: 创建文件的用户ID，不可为空。
    - created_at: 文件创建时间，不可为空，默认为当前时间。
    - used: 标记文件是否已被使用，不可为空，默认为false。
    - used_by: 使用文件的用户ID，可为空。
    - used_at: 文件被使用的时间，可为空。
    - hash: 文件的哈希值，用于验证文件完整性，可为空。
    """
    __tablename__ = 'upload_files'  # 指定数据库表名为upload_files
    __table_args__ = (
        db.PrimaryKeyConstraint('id', name='upload_file_pkey'),  # 设置id为PRIMARY KEY
        db.Index('upload_file_tenant_idx', 'tenant_id')  # 为tenant_id创建索引
    )

    id = db.Column(UUID, server_default=db.text('uuid_generate_v4()'))  # UUID列，默认使用uuid_generate_v4()生成
    tenant_id = db.Column(UUID, nullable=False)  # 租户ID列，不可为空
    storage_type = db.Column(db.String(255), nullable=False)  # 存储类型列，不可为空
    key = db.Column(db.String(255), nullable=False)  # 存储键列，不可为空
    name = db.Column(db.String(255), nullable=False)  # 文件名列，不可为空
    size = db.Column(db.Integer, nullable=False)  # 文件大小列，不可为空
    extension = db.Column(db.String(255), nullable=False)  # 文件扩展名列，不可为空
    mime_type = db.Column(db.String(255), nullable=True)  # MIME类型列，可为空
    created_by_role = db.Column(db.String(255), nullable=False, server_default=db.text("'account'::character varying"))  # 创建者角色列，不可为空，默认为'account'
    created_by = db.Column(UUID, nullable=False)  # 创建者ID列，不可为空
    created_at = db.Column(db.DateTime, nullable=False, server_default=db.text('CURRENT_TIMESTAMP(0)'))  # 创建时间列，不可为空，默认为当前时间
    used = db.Column(db.Boolean, nullable=False, server_default=db.text('false'))  # 是否已使用列，不可为空，默认为false
    used_by = db.Column(UUID, nullable=True)  # 使用者ID列，可为空
    used_at = db.Column(db.DateTime, nullable=True)  # 使用时间列，可为空
    hash = db.Column(db.String(255), nullable=True)  # 文件哈希值列，可为空

class ApiRequest(db.Model):
    """
    ApiRequest 类表示一个API请求的模型，用于数据库操作。
    
    属性:
    - id: 请求的唯一标识符，使用UUID生成。
    - tenant_id: 租户的唯一标识符，不可为空。
    - api_token_id: API令牌的唯一标识符，不可为空。
    - path: 请求的路径，不可为空。
    - request: 请求的内容，可以为空。
    - response: 响应的内容，可以为空。
    - ip: 发起请求的IP地址，不可为空。
    - created_at: 请求创建的时间，不可为空且默认为当前时间。
    
    表结构信息:
    - 表名: api_requests
    - 主键: id，约束名称为 api_request_pkey
    - 索引: 一个组合索引，包含 tenant_id 和 api_token_id，索引名称为 api_request_token_idx
    """
    
    __tablename__ = 'api_requests'  # 指定表名为 api_requests
    __table_args__ = (
        db.PrimaryKeyConstraint('id', name='api_request_pkey'),  # 定义主键约束
        db.Index('api_request_token_idx', 'tenant_id', 'api_token_id')  # 定义组合索引
    )

    id = db.Column(UUID, nullable=False, server_default=db.text('uuid_generate_v4()'))  # 生成唯一的UUID作为ID
    tenant_id = db.Column(UUID, nullable=False)  # 租户ID
    api_token_id = db.Column(UUID, nullable=False)  # API令牌ID
    path = db.Column(db.String(255), nullable=False)  # 请求路径
    request = db.Column(db.Text, nullable=True)  # 请求内容
    response = db.Column(db.Text, nullable=True)  # 响应内容
    ip = db.Column(db.String(255), nullable=False)  # 请求的IP地址
    created_at = db.Column(db.DateTime, nullable=False, server_default=db.text('CURRENT_TIMESTAMP(0)'))  # 请求创建时间，默认为当前时间

class MessageChain(db.Model):
    """
    消息链表模型类，用于表示一系列消息的数据结构。
    
    属性:
    - id: 消息链的唯一标识符，使用UUID作为类型，不可为空，通过服务器默认函数生成。
    - message_id: 消息的唯一标识符，使用UUID作为类型，不可为空。
    - type: 消息链的类型，使用字符串表示，不可为空。
    - input: 消息的输入内容，以文本形式存储，可为空。
    - output: 消息的输出内容，以文本形式存储，可为空。
    - created_at: 消息链创建的时间，使用日期时间类型存储，不可为空，通过服务器默认当前时间函数设置。
    
    使用数据库模型的特性，定义了消息链表在数据库中的表结构和约束条件。
    """
    __tablename__ = 'message_chains'  # 指定数据库表名为message_chains
    __table_args__ = (
        db.PrimaryKeyConstraint('id', name='message_chain_pkey'),  # 定义主键约束
        db.Index('message_chain_message_id_idx', 'message_id')  # 创建message_id的索引
    )

    id = db.Column(UUID, nullable=False, server_default=db.text('uuid_generate_v4()'))  # 消息链ID
    message_id = db.Column(UUID, nullable=False)  # 消息ID
    type = db.Column(db.String(255), nullable=False)  # 消息类型
    input = db.Column(db.Text, nullable=True)  # 消息输入内容
    output = db.Column(db.Text, nullable=True)  # 消息输出内容
    created_at = db.Column(db.DateTime, nullable=False, server_default=db.func.current_timestamp())  # 创建时间

class MessageAgentThought(db.Model):
    """
    消息代理思考模型，用于表示机器人在处理消息时的思考过程和相关信息。

    属性:
    - id: 唯一标识符，使用UUID生成。
    - message_id: 关联的消息ID，使用UUID。
    - message_chain_id: 消息链的ID，使用UUID，可为空。
    - position: 思考的位置，整数，不为空。
    - thought: 思考的内容，文本，可为空。
    - tool: 使用的工具，文本，可为空。
    - tool_labels_str: 工具标签的字符串表示，文本，不为空，默认为空字典。
    - tool_input: 工具输入，文本，可为空。
    - observation: 观察结果，文本，可为空。
    - tool_process_data: 工具处理数据，文本，可为空。
    - message: 消息内容，文本，可为空。
    - message_token: 消息令牌，整数，可为空。
    - message_unit_price: 消息单价，数值，不为空，默认值为0.001。
    - message_files: 消息文件，文本，可为空。
    - answer: 回答内容，文本，可为空。
    - answer_token: 回答令牌，整数，可为空。
    - answer_unit_price: 回答单价，数值，不为空，默认值为0.001。
    - tokens: 令牌数量，整数，可为空。
    - total_price: 总价格，数值，可为空。
    - currency: 货币单位，字符串，可为空。
    - latency: 延迟时间，浮点数，可为空。
    - created_by_role: 创建者角色，字符串，不为空。
    - created_by: 创建者ID，UUID，不为空。
    - created_at: 创建时间，日期时间，不为空，默认为当前时间。

    方法:
    - files: 获取消息文件列表的属性装饰器。
    - tool_labels: 获取工具标签字典的属性装饰器。
    """

    __tablename__ = 'message_agent_thoughts'
    __table_args__ = (
        db.PrimaryKeyConstraint('id', name='message_agent_thought_pkey'),
        db.Index('message_agent_thought_message_id_idx', 'message_id'),
        db.Index('message_agent_thought_message_chain_id_idx', 'message_chain_id'),
    )

    # 数据库字段定义
    id = db.Column(UUID, nullable=False, server_default=db.text('uuid_generate_v4()'))
    message_id = db.Column(UUID, nullable=False)
    message_chain_id = db.Column(UUID, nullable=True)
    position = db.Column(db.Integer, nullable=False)
    thought = db.Column(db.Text, nullable=True)
    tool = db.Column(db.Text, nullable=True)
    tool_labels_str = db.Column(db.Text, nullable=False, server_default=db.text("'{}'::text"))
    tool_meta_str = db.Column(db.Text, nullable=False, server_default=db.text("'{}'::text"))
    tool_input = db.Column(db.Text, nullable=True)
    observation = db.Column(db.Text, nullable=True)
    tool_process_data = db.Column(db.Text, nullable=True)
    message = db.Column(db.Text, nullable=True)
    message_token = db.Column(db.Integer, nullable=True)
    message_unit_price = db.Column(db.Numeric, nullable=True)
    message_price_unit = db.Column(db.Numeric(10, 7), nullable=False, server_default=db.text('0.001'))
    message_files = db.Column(db.Text, nullable=True)
    answer = db.Column(db.Text, nullable=True)
    answer_token = db.Column(db.Integer, nullable=True)
    answer_unit_price = db.Column(db.Numeric, nullable=True)
    answer_price_unit = db.Column(db.Numeric(10, 7), nullable=False, server_default=db.text('0.001'))
    tokens = db.Column(db.Integer, nullable=True)
    total_price = db.Column(db.Numeric, nullable=True)
    currency = db.Column(db.String, nullable=True)
    latency = db.Column(db.Float, nullable=True)
    created_by_role = db.Column(db.String, nullable=False)
    created_by = db.Column(UUID, nullable=False)
    created_at = db.Column(db.DateTime, nullable=False, server_default=db.func.current_timestamp())

    @property
    def files(self) -> list:
        """
        获取消息文件列表。

        返回:
        - 文件列表，如果消息文件为空则返回空列表。
        """
        if self.message_files:
            return json.loads(self.message_files)
        else:
            return []
        
    @property
    def tools(self) -> list[str]:
        return self.tool.split(";") if self.tool else []
        
    @property
    def tool_labels(self) -> dict:
        """
        获取工具标签字典。

        返回:
        - 工具标签字典，如果工具标签字符串为空则返回空字典，解析失败也返回空字典。
        """
        try:
            if self.tool_labels_str:
                return json.loads(self.tool_labels_str)
            else:
                return {}
        except Exception as e:
            return {}
        
    @property
    def tool_meta(self) -> dict:
        try:
            if self.tool_meta_str:
                return json.loads(self.tool_meta_str)
            else:
                return {}
        except Exception as e:
            return {}
        
    @property
    def tool_inputs_dict(self) -> dict:
        tools = self.tools
        try:
            if self.tool_input:
                data = json.loads(self.tool_input)
                result = {}
                for tool in tools:
                    if tool in data:
                        result[tool] = data[tool]
                    else:
                        if len(tools) == 1:
                            result[tool] = data
                        else:
                            result[tool] = {}
                return result
            else:
                return {
                    tool: {} for tool in tools
                }
        except Exception as e:
            return {}
    
    @property
    def tool_outputs_dict(self) -> dict:
        tools = self.tools
        try:
            if self.observation:
                data = json.loads(self.observation)
                result = {}
                for tool in tools:
                    if tool in data:
                        result[tool] = data[tool]
                    else:
                        if len(tools) == 1:
                            result[tool] = data
                        else:
                            result[tool] = {}
                return result
            else:
                return {
                    tool: {} for tool in tools
                }
        except Exception as e:
            if self.observation:
                return {
                    tool: self.observation for tool in tools
                }

class DatasetRetrieverResource(db.Model):
    """
    数据集检索资源模型，用于表示数据集中每个文档或片段的检索相关信息。
    
    属性:
    - id: 唯一标识符，使用UUID生成。
    - message_id: 消息ID，关联到特定的消息。
    - position: 文档或片段在数据集中的位置。
    - dataset_id: 数据集的唯一标识符。
    - dataset_name: 数据集的名称。
    - document_id: 文档的唯一标识符。
    - document_name: 文档的名称。
    - data_source_type: 数据源类型，表明数据来自何处。
    - segment_id: 片段的唯一标识符。
    - score: 检索评分，表示文档与查询的相关性。
    - content: 文档或片段的内容。
    - hit_count: 击中次数，表示文档在检索中的被击中次数。
    - word_count: 字词数，文档中的单词数量。
    - segment_position: 片段在文档中的位置。
    - index_node_hash: 索引节点哈希值，用于快速检索。
    - retriever_from: 检索来源，表明检索是如何执行的。
    - created_by: 创建者的唯一标识符。
    - created_at: 创建时间，记录行的创建时间戳。
    """
    
    __tablename__ = 'dataset_retriever_resources'  # 指定数据库表名
    __table_args__ = (
        db.PrimaryKeyConstraint('id', name='dataset_retriever_resource_pkey'),  # 设置主键约束
        db.Index('dataset_retriever_resource_message_id_idx', 'message_id'),  # 为message_id创建索引，优化查询
    )

    id = db.Column(UUID, nullable=False, server_default=db.text('uuid_generate_v4()'))  # 唯一标识符
    message_id = db.Column(UUID, nullable=False)  # 消息ID
    position = db.Column(db.Integer, nullable=False)  # 在数据集中的位置
    dataset_id = db.Column(UUID, nullable=False)  # 数据集ID
    dataset_name = db.Column(db.Text, nullable=False)  # 数据集名称
    document_id = db.Column(UUID, nullable=False)  # 文档ID
    document_name = db.Column(db.Text, nullable=False)  # 文档名称
    data_source_type = db.Column(db.Text, nullable=False)  # 数据源类型
    segment_id = db.Column(UUID, nullable=False)  # 片段ID
    score = db.Column(db.Float, nullable=True)  # 检索评分
    content = db.Column(db.Text, nullable=False)  # 内容
    hit_count = db.Column(db.Integer, nullable=True)  # 击中次数
    word_count = db.Column(db.Integer, nullable=True)  # 字词数
    segment_position = db.Column(db.Integer, nullable=True)  # 片段位置
    index_node_hash = db.Column(db.Text, nullable=True)  # 索引节点哈希值
    retriever_from = db.Column(db.Text, nullable=False)  # 检索来源
    created_by = db.Column(UUID, nullable=False)  # 创建者ID
    created_at = db.Column(db.DateTime, nullable=False, server_default=db.func.current_timestamp())  # 创建时间<|MERGE_RESOLUTION|>--- conflicted
+++ resolved
@@ -32,8 +32,9 @@
         db.PrimaryKeyConstraint('version', name='dify_setup_pkey'),  # 设置 'version' 字段为 primary key
     )
 
-    version = db.Column(db.String(255), nullable=False)  # 版本号字段，长度最多为255个字符，不能为空
-    setup_at = db.Column(db.DateTime, nullable=False, server_default=db.text('CURRENT_TIMESTAMP(0)'))  # 设置完成时间字段，不可为空，默认值为当前时间（不带时区）
+    version = db.Column(db.String(255), nullable=False)
+    setup_at = db.Column(db.DateTime, nullable=False, server_default=db.text('CURRENT_TIMESTAMP(0)'))
+
 
 class AppMode(Enum):
     COMPLETION = 'completion'
@@ -138,18 +139,6 @@
         return site
 
     @property
-<<<<<<< HEAD
-    def app_model_config(self):
-        """
-        获取关联的AppModelConfig对象。
-
-        返回:
-        - AppModelConfig对象或None（如果找不到对应的配置）。
-        """
-        app_model_config = db.session.query(AppModelConfig).filter(
-            AppModelConfig.id == self.app_model_config_id).first()
-        return app_model_config
-=======
     def app_model_config(self) -> Optional['AppModelConfig']:
         if self.app_model_config_id:
             return db.session.query(AppModelConfig).filter(AppModelConfig.id == self.app_model_config_id).first()
@@ -163,7 +152,6 @@
             return db.session.query(Workflow).filter(Workflow.id == self.workflow_id).first()
 
         return None
->>>>>>> 89a85321
 
     @property
     def api_base_url(self):
@@ -576,49 +564,6 @@
             dict: 包含模型提供者、模型ID、配置信息、开场白、建议问题等多样信息的字典。
         """
         return {
-<<<<<<< HEAD
-            "provider": "",  # 模型提供者
-            "model_id": "",  # 模型ID
-            "configs": {},  # 配置信息
-            "opening_statement": self.opening_statement,  # 开场白
-            "suggested_questions": self.suggested_questions_list,  # 建议问题列表
-            "suggested_questions_after_answer": self.suggested_questions_after_answer_dict,  # 回答后的建议问题字典
-            "speech_to_text": self.speech_to_text_dict,  # 语音转文本配置
-            "text_to_speech": self.text_to_speech_dict,  # 文本转语音配置
-            "retriever_resource": self.retriever_resource_dict,  # 数据检索资源
-            "annotation_reply": self.annotation_reply_dict,  # 注解回复
-            "more_like_this": self.more_like_this_dict,  # 类似的查询配置
-            "sensitive_word_avoidance": self.sensitive_word_avoidance_dict,  # 敏感词规避配置
-            "external_data_tools": self.external_data_tools_list,  # 外部数据工具列表
-            "model": self.model_dict,  # 模型配置
-            "user_input_form": self.user_input_form_list,  # 用户输入表单列表
-            "dataset_query_variable": self.dataset_query_variable,  # 数据集查询变量
-            "pre_prompt": self.pre_prompt,  # 提示信息前置配置
-            "agent_mode": self.agent_mode_dict,  # 代理模式配置
-            "prompt_type": self.prompt_type,  # 提示类型
-            "chat_prompt_config": self.chat_prompt_config_dict,  # 聊天提示配置
-            "completion_prompt_config": self.completion_prompt_config_dict,  # 完成提示配置
-            "dataset_configs": self.dataset_configs_dict,  # 数据集配置
-            "file_upload": self.file_upload_dict  # 文件上传配置
-        }
-
-    def from_model_config_dict(self, model_config: dict):
-        """
-        从模型配置字典中初始化对象的属性。
-        
-        :param model_config: 一个包含模型配置的字典，字典的键和值对应于模型配置的各个属性。
-        :return: 返回配置了模型配置的当前对象实例。
-        """
-        # 初始化基本属性
-        self.provider = ""
-        self.model_id = ""
-        self.configs = {}
-        
-        # 从模型配置字典中提取特定配置项，并进行JSON序列化
-        self.opening_statement = model_config['opening_statement']
-        self.suggested_questions = json.dumps(model_config['suggested_questions'])
-        self.suggested_questions_after_answer = json.dumps(model_config['suggested_questions_after_answer'])
-=======
             "opening_statement": self.opening_statement,
             "suggested_questions": self.suggested_questions_list,
             "suggested_questions_after_answer": self.suggested_questions_after_answer_dict,
@@ -647,7 +592,6 @@
             if model_config.get('suggested_questions') else None
         self.suggested_questions_after_answer = json.dumps(model_config['suggested_questions_after_answer']) \
             if model_config.get('suggested_questions_after_answer') else None
->>>>>>> 89a85321
         self.speech_to_text = json.dumps(model_config['speech_to_text']) \
             if model_config.get('speech_to_text') else None
         self.text_to_speech = json.dumps(model_config['text_to_speech']) \
@@ -658,17 +602,10 @@
             if model_config.get('sensitive_word_avoidance') else None
         self.external_data_tools = json.dumps(model_config['external_data_tools']) \
             if model_config.get('external_data_tools') else None
-<<<<<<< HEAD
-        self.model = json.dumps(model_config['model'])
-        self.user_input_form = json.dumps(model_config['user_input_form'])
-        
-        # 提取特定配置项，未指定时默认值为None或空字符串
-=======
         self.model = json.dumps(model_config['model']) \
             if model_config.get('model') else None
         self.user_input_form = json.dumps(model_config['user_input_form']) \
             if model_config.get('user_input_form') else None
->>>>>>> 89a85321
         self.dataset_query_variable = model_config.get('dataset_query_variable')
         self.pre_prompt = model_config['pre_prompt']
         self.agent_mode = json.dumps(model_config['agent_mode']) \
@@ -833,21 +770,6 @@
         tenant = db.session.query(Tenant).filter(Tenant.id == self.tenant_id).first()
         return tenant
 
-<<<<<<< HEAD
-    @property
-    def is_agent(self) -> bool:
-        """
-        判断当前应用是否为代理应用。
-        
-        返回:
-        - bool值: 如果应用是代理应用，则返回True，否则返回False。
-        """
-        app = self.app
-        if not app:
-            return False
-        return app.is_agent
-=======
->>>>>>> 89a85321
 
 class Conversation(db.Model):
     """
@@ -939,22 +861,6 @@
         - 模型配置的字典表示。
         """
         model_config = {}
-<<<<<<< HEAD
-        if self.override_model_configs:
-            # 如果存在覆盖的模型配置，则使用它
-            override_model_configs = json.loads(self.override_model_configs)
-            if 'model' in override_model_configs:
-                app_model_config = AppModelConfig()
-                app_model_config = app_model_config.from_model_config_dict(override_model_configs)
-                model_config = app_model_config.to_dict()
-            else:
-                model_config['configs'] = override_model_configs
-        else:
-            # 否则，从数据库查询默认模型配置
-            app_model_config = db.session.query(AppModelConfig).filter(
-                AppModelConfig.id == self.app_model_config_id).first()
-            model_config = app_model_config.to_dict()
-=======
         if self.mode == AppMode.ADVANCED_CHAT.value:
             if self.override_model_configs:
                 override_model_configs = json.loads(self.override_model_configs)
@@ -974,7 +880,6 @@
                     AppModelConfig.id == self.app_model_config_id).first()
 
                 model_config = app_model_config.to_dict()
->>>>>>> 89a85321
 
         model_config['model_id'] = self.model_id
         model_config['provider'] = self.model_provider
@@ -1412,29 +1317,20 @@
                         force_url=True
                     )
                 if message_file.transfer_method == 'tool_file':
-<<<<<<< HEAD
-                    # 获取文件扩展名
-=======
                     # get tool file id
                     tool_file_id = message_file.url.split('/')[-1]
                     # trim extension
                     tool_file_id = tool_file_id.split('.')[0]
 
                     # get extension
->>>>>>> 89a85321
                     if '.' in message_file.url:
                         extension = f'.{message_file.url.split(".")[-1]}'
                         if len(extension) > 10:
                             extension = '.bin'
                     else:
                         extension = '.bin'
-<<<<<<< HEAD
-                    # 添加签名URL
-                    url = ToolFileParser.get_tool_file_manager().sign_file(file_id=message_file.id, extension=extension)
-=======
                     # add sign url
                     url = ToolFileParser.get_tool_file_manager().sign_file(tool_file_id=tool_file_id, extension=extension)
->>>>>>> 89a85321
 
             files.append({
                 'id': message_file.id,
@@ -1445,8 +1341,6 @@
 
         return files
 
-<<<<<<< HEAD
-=======
     @property
     def workflow_run(self):
         if self.workflow_run_id:
@@ -1456,7 +1350,6 @@
         return None
 
 
->>>>>>> 89a85321
 class MessageFeedback(db.Model):
     """
     消息反馈模型，用于表示用户对消息的反馈信息。
