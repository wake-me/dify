--- conflicted
+++ resolved
@@ -529,19 +529,8 @@
 
     @property
     def agent_mode_dict(self) -> dict:
-<<<<<<< HEAD
-        """
-        获取代理模式配置的字典表示。
-
-        返回:
-            dict: 包含代理模式的启用状态、策略、工具和提示信息的字典。
-        """
-        # 将代理模式配置转换为字典形式，若无配置，则返回默认禁用状态
-        return json.loads(self.agent_mode) if self.agent_mode else {"enabled": False, "strategy": None, "tools": [], "prompt": None}
-=======
         return json.loads(self.agent_mode) if self.agent_mode else {"enabled": False, "strategy": None, "tools": [],
                                                                     "prompt": None}
->>>>>>> d36b7280
 
     @property
     def chat_prompt_config_dict(self) -> dict:
@@ -2144,26 +2133,6 @@
         db.Index('dataset_retriever_resource_message_id_idx', 'message_id'),  # 为message_id创建索引，优化查询
     )
 
-<<<<<<< HEAD
-    id = db.Column(UUID, nullable=False, server_default=db.text('uuid_generate_v4()'))  # 唯一标识符
-    message_id = db.Column(UUID, nullable=False)  # 消息ID
-    position = db.Column(db.Integer, nullable=False)  # 在数据集中的位置
-    dataset_id = db.Column(UUID, nullable=False)  # 数据集ID
-    dataset_name = db.Column(db.Text, nullable=False)  # 数据集名称
-    document_id = db.Column(UUID, nullable=False)  # 文档ID
-    document_name = db.Column(db.Text, nullable=False)  # 文档名称
-    data_source_type = db.Column(db.Text, nullable=False)  # 数据源类型
-    segment_id = db.Column(UUID, nullable=False)  # 片段ID
-    score = db.Column(db.Float, nullable=True)  # 检索评分
-    content = db.Column(db.Text, nullable=False)  # 内容
-    hit_count = db.Column(db.Integer, nullable=True)  # 击中次数
-    word_count = db.Column(db.Integer, nullable=True)  # 字词数
-    segment_position = db.Column(db.Integer, nullable=True)  # 片段位置
-    index_node_hash = db.Column(db.Text, nullable=True)  # 索引节点哈希值
-    retriever_from = db.Column(db.Text, nullable=False)  # 检索来源
-    created_by = db.Column(UUID, nullable=False)  # 创建者ID
-    created_at = db.Column(db.DateTime, nullable=False, server_default=db.func.current_timestamp())  # 创建时间
-=======
     id = db.Column(UUID, nullable=False, server_default=db.text('uuid_generate_v4()'))
     message_id = db.Column(UUID, nullable=False)
     position = db.Column(db.Integer, nullable=False)
@@ -2215,5 +2184,4 @@
     tag_id = db.Column(UUID, nullable=True)
     target_id = db.Column(UUID, nullable=True)
     created_by = db.Column(UUID, nullable=False)
-    created_at = db.Column(db.DateTime, nullable=False, server_default=db.text('CURRENT_TIMESTAMP(0)'))
->>>>>>> d36b7280
+    created_at = db.Column(db.DateTime, nullable=False, server_default=db.text('CURRENT_TIMESTAMP(0)'))