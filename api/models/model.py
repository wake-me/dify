--- conflicted
+++ resolved
@@ -61,14 +61,11 @@
         # 如果传入的值没有对应的枚举实例，则抛出异常
         raise ValueError(f'invalid mode value {value}')
 
-<<<<<<< HEAD
-=======
 
 class IconType(Enum):
     IMAGE = "image"
     EMOJI = "emoji"
 
->>>>>>> b035c02f
 class App(db.Model):
     """
     App 类表示一个应用程序模型，它在数据库中映射为一个表。
