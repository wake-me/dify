from datetime import datetime, timezone

from celery import states

from extensions.ext_database import db


class CeleryTask(db.Model):
    """
    Celery任务的结果/状态模型类。
    
    用于存储Celery任务的状态、结果等信息。
    """

    __tablename__ = 'celery_taskmeta'  # 数据库表名

    # 表字段定义
    id = db.Column(db.Integer, db.Sequence('task_id_sequence'),
<<<<<<< HEAD
                   primary_key=True, autoincrement=True)  # 任务ID，主键，自增长
    task_id = db.Column(db.String(155), unique=True)  # 任务唯一标识符
    status = db.Column(db.String(50), default=states.PENDING)  # 任务状态，默认为PENDING
    result = db.Column(db.PickleType, nullable=True)  # 任务执行结果，可为空
    date_done = db.Column(db.DateTime, default=datetime.utcnow,
                          onupdate=datetime.utcnow, nullable=True)  # 任务完成时间，默认为当前时间，更新时也更新此字段
    traceback = db.Column(db.Text, nullable=True)  # 任务异常堆栈信息，可为空
    name = db.Column(db.String(155), nullable=True)  # 任务名称，可为空
    args = db.Column(db.LargeBinary, nullable=True)  # 任务参数，序列化后存储，可为空
    kwargs = db.Column(db.LargeBinary, nullable=True)  # 任务关键字参数，序列化后存储，可为空
    worker = db.Column(db.String(155), nullable=True)  # 执行任务的工作器标识，可为空
    retries = db.Column(db.Integer, nullable=True)  # 任务重试次数，可为空
    queue = db.Column(db.String(155), nullable=True)  # 任务队列名，可为空
=======
                   primary_key=True, autoincrement=True)
    task_id = db.Column(db.String(155), unique=True)
    status = db.Column(db.String(50), default=states.PENDING)
    result = db.Column(db.PickleType, nullable=True)
    date_done = db.Column(db.DateTime, default=lambda: datetime.now(timezone.utc).replace(tzinfo=None),
                          onupdate=lambda: datetime.now(timezone.utc).replace(tzinfo=None), nullable=True)
    traceback = db.Column(db.Text, nullable=True)
    name = db.Column(db.String(155), nullable=True)
    args = db.Column(db.LargeBinary, nullable=True)
    kwargs = db.Column(db.LargeBinary, nullable=True)
    worker = db.Column(db.String(155), nullable=True)
    retries = db.Column(db.Integer, nullable=True)
    queue = db.Column(db.String(155), nullable=True)
>>>>>>> c2acb2be


class CeleryTaskSet(db.Model):
    """
    Celery任务集结果模型类。
    
    用于存储Celery任务集的结果信息。
    """

    __tablename__ = 'celery_tasksetmeta'  # 数据库表名

    # 表字段定义
    id = db.Column(db.Integer, db.Sequence('taskset_id_sequence'),
<<<<<<< HEAD
                   autoincrement=True, primary_key=True)  # 任务集ID，主键，自增长
    taskset_id = db.Column(db.String(155), unique=True)  # 任务集唯一标识符
    result = db.Column(db.PickleType, nullable=True)  # 任务集执行结果，可为空
    date_done = db.Column(db.DateTime, default=datetime.utcnow,
                          nullable=True)  # 任务集完成时间，默认为当前时间
=======
                   autoincrement=True, primary_key=True)
    taskset_id = db.Column(db.String(155), unique=True)
    result = db.Column(db.PickleType, nullable=True)
    date_done = db.Column(db.DateTime, default=lambda: datetime.now(timezone.utc).replace(tzinfo=None),
                          nullable=True)
>>>>>>> c2acb2be
<|MERGE_RESOLUTION|>--- conflicted
+++ resolved
@@ -16,21 +16,6 @@
 
     # 表字段定义
     id = db.Column(db.Integer, db.Sequence('task_id_sequence'),
-<<<<<<< HEAD
-                   primary_key=True, autoincrement=True)  # 任务ID，主键，自增长
-    task_id = db.Column(db.String(155), unique=True)  # 任务唯一标识符
-    status = db.Column(db.String(50), default=states.PENDING)  # 任务状态，默认为PENDING
-    result = db.Column(db.PickleType, nullable=True)  # 任务执行结果，可为空
-    date_done = db.Column(db.DateTime, default=datetime.utcnow,
-                          onupdate=datetime.utcnow, nullable=True)  # 任务完成时间，默认为当前时间，更新时也更新此字段
-    traceback = db.Column(db.Text, nullable=True)  # 任务异常堆栈信息，可为空
-    name = db.Column(db.String(155), nullable=True)  # 任务名称，可为空
-    args = db.Column(db.LargeBinary, nullable=True)  # 任务参数，序列化后存储，可为空
-    kwargs = db.Column(db.LargeBinary, nullable=True)  # 任务关键字参数，序列化后存储，可为空
-    worker = db.Column(db.String(155), nullable=True)  # 执行任务的工作器标识，可为空
-    retries = db.Column(db.Integer, nullable=True)  # 任务重试次数，可为空
-    queue = db.Column(db.String(155), nullable=True)  # 任务队列名，可为空
-=======
                    primary_key=True, autoincrement=True)
     task_id = db.Column(db.String(155), unique=True)
     status = db.Column(db.String(50), default=states.PENDING)
@@ -44,7 +29,6 @@
     worker = db.Column(db.String(155), nullable=True)
     retries = db.Column(db.Integer, nullable=True)
     queue = db.Column(db.String(155), nullable=True)
->>>>>>> c2acb2be
 
 
 class CeleryTaskSet(db.Model):
@@ -58,16 +42,8 @@
 
     # 表字段定义
     id = db.Column(db.Integer, db.Sequence('taskset_id_sequence'),
-<<<<<<< HEAD
-                   autoincrement=True, primary_key=True)  # 任务集ID，主键，自增长
-    taskset_id = db.Column(db.String(155), unique=True)  # 任务集唯一标识符
-    result = db.Column(db.PickleType, nullable=True)  # 任务集执行结果，可为空
-    date_done = db.Column(db.DateTime, default=datetime.utcnow,
-                          nullable=True)  # 任务集完成时间，默认为当前时间
-=======
                    autoincrement=True, primary_key=True)
     taskset_id = db.Column(db.String(155), unique=True)
     result = db.Column(db.PickleType, nullable=True)
     date_done = db.Column(db.DateTime, default=lambda: datetime.now(timezone.utc).replace(tzinfo=None),
-                          nullable=True)
->>>>>>> c2acb2be
+                          nullable=True)