# 导入枚举模块和必要的库
import enum
import json

# 导入Flask-Login的用户混合类和PostgreSQL的UUID类型
from flask_login import UserMixin

# 导入数据库扩展
from extensions.ext_database import db
from models import StringUUID


#
class AccountStatus(str, enum.Enum):
    """
    账户状态枚举类，定义了账户可能的状态。

    参数:
    - str: 继承自字符串类型，使每个枚举值都是一个字符串。
    - enum.Enum: 继承自枚举类型，使AccountStatus成为一个枚举类。

    返回值:
    - 无

    成员:
    - PENDING: 待处理状态
    - UNINITIALIZED: 未初始化状态
    - ACTIVE: 活跃状态
    - BANNED: 禁止状态
    - CLOSED: 关闭状态
    """
    PENDING = 'pending'    # 账户待处理状态
    UNINITIALIZED = 'uninitialized'    # 账户未初始化状态
    ACTIVE = 'active'      # 账户活跃状态
    BANNED = 'banned'      # 账户被禁止状态
    CLOSED = 'closed'      # 账户关闭状态
    
class Account(UserMixin, db.Model):
    """
    账户模型类，用于表示数据库中的账户信息，继承自Flask-Login的UserMixin以及SQLAlchemy的Model，以支持用户认证及数据库操作。

    属性:
    - id: 账户的唯一标识符。
    - name: 账户名称，不可为空。
    - email: 账户邮箱，不可为空且唯一。
    - password: 账户密码，可为空。
    - password_salt: 密码盐值，可为空。
    - avatar: 账户头像地址。
    - interface_language: 用户界面语言。
    - interface_theme: 用户界面主题。
    - timezone: 账户时区。
    - last_login_at: 上次登录时间。
    - last_login_ip: 上次登录IP。
    - last_active_at: 最后活动时间，不可为空。
    - status: 账户状态，默认为'active'。
    - initialized_at: 账户初始化时间。
    - created_at: 账户创建时间，不可为空。
    - updated_at: 账户信息更新时间，不可为空。

    方法:
    - is_password_set: 判断密码是否已设置。
    - current_tenant: 获取/设置当前关联的租户对象及当前租户的角色。
    - current_tenant_id: 获取/设置当前租户的ID。
    - get_status: 获取账户状态。
    - get_by_openid: 根据开放平台提供商和ID获取账户。
    - get_integrates: 获取账户的所有集成信息。
    - is_admin_or_owner: 判断当前用户是否为管理员或所有者。
    """

    __tablename__ = 'accounts'
    __table_args__ = (
        db.PrimaryKeyConstraint('id', name='account_pkey'),
        db.Index('account_email_idx', 'email')
    )

    id = db.Column(StringUUID, server_default=db.text('uuid_generate_v4()'))
    name = db.Column(db.String(255), nullable=False)
    email = db.Column(db.String(255), nullable=False)
    password = db.Column(db.String(255), nullable=True)
    password_salt = db.Column(db.String(255), nullable=True)
    avatar = db.Column(db.String(255))
    interface_language = db.Column(db.String(255))
    interface_theme = db.Column(db.String(255))
    timezone = db.Column(db.String(255))
    last_login_at = db.Column(db.DateTime)
    last_login_ip = db.Column(db.String(255))
    last_active_at = db.Column(db.DateTime, nullable=False, server_default=db.text('CURRENT_TIMESTAMP(0)'))
    status = db.Column(db.String(16), nullable=False, server_default=db.text("'active'::character varying"))
    initialized_at = db.Column(db.DateTime)
    created_at = db.Column(db.DateTime, nullable=False, server_default=db.text('CURRENT_TIMESTAMP(0)'))
    updated_at = db.Column(db.DateTime, nullable=False, server_default=db.text('CURRENT_TIMESTAMP(0)'))

    @property
    def is_password_set(self):
        """
        判断密码是否已设置。

        返回值:
        - bool: 如果密码已设置则返回True，否则返回False。
        """
        return self.password is not None

    @property
    def current_tenant(self):
        """
        获取/设置当前关联的租户对象及当前租户的角色。

        返回值:
        - Tenant: 当前关联的租户对象。

        设置时，根据传入的租户对象更新其当前角色。
        """
        return self._current_tenant

    @current_tenant.setter
    def current_tenant(self, value):
        # 设置当前租户，同时更新租户的当前角色
        tenant = value
        ta = TenantAccountJoin.query.filter_by(tenant_id=tenant.id, account_id=self.id).first()
        if ta:
            tenant.current_role = ta.role
        else:
            tenant = None
        self._current_tenant = tenant

    @property
    def current_tenant_id(self):
        """
        获取/设置当前租户的ID。

        返回值:
        - int: 当前租户的ID。

        设置时，根据提供的租户ID查找并设置当前租户及其角色。
        """
        return self._current_tenant.id

    @current_tenant_id.setter
    def current_tenant_id(self, value):
        # 根据提供的租户ID设置当前租户
        try:
            tenant_account_join = db.session.query(Tenant, TenantAccountJoin) \
                .filter(Tenant.id == value) \
                .filter(TenantAccountJoin.tenant_id == Tenant.id) \
                .filter(TenantAccountJoin.account_id == self.id) \
                .one_or_none()

            if tenant_account_join:
                tenant, ta = tenant_account_join
                tenant.current_role = ta.role
            else:
                tenant = None
        except:
            tenant = None

        self._current_tenant = tenant

    @property
    def current_role(self):
        return self._current_tenant.current_role

    def get_status(self) -> AccountStatus:
        """
        获取账户状态。

        返回值:
        - AccountStatus: 账户状态枚举对象。
        """
        status_str = self.status
        return AccountStatus(status_str)

    @classmethod
    def get_by_openid(cls, provider: str, open_id: str) -> db.Model:
        """
        根据开放平台提供商和ID获取账户。

        参数:
        - provider: 提供商名称。
        - open_id: 开放平台账户的ID。

        返回值:
        - db.Model: 匹配的账户模型对象，如果没有找到则返回None。
        """
        account_integrate = db.session.query(AccountIntegrate). \
            filter(AccountIntegrate.provider == provider, AccountIntegrate.open_id == open_id). \
            one_or_none()
        if account_integrate:
            return db.session.query(Account). \
                filter(Account.id == account_integrate.account_id). \
                one_or_none()
        return None

    def get_integrates(self) -> list[db.Model]:
        """
        获取账户的所有集成信息。

        返回值:
        - list[db.Model]: 账户集成信息的模型对象列表。
        """
        ai = db.Model
        return db.session.query(ai).filter(
            ai.account_id == self.id
        ).all()

    # check current_user.current_tenant.current_role in ['admin', 'owner']
    @property
    def is_admin_or_owner(self):
        return TenantAccountRole.is_privileged_role(self._current_tenant.current_role)

    @property
    def is_editor(self):
        return TenantAccountRole.is_editing_role(self._current_tenant.current_role)

    @property
    def is_dataset_editor(self):
        return TenantAccountRole.is_dataset_edit_role(self._current_tenant.current_role)

    @property
    def is_dataset_operator(self):
        return self._current_tenant.current_role == TenantAccountRole.DATASET_OPERATOR

class TenantStatus(str, enum.Enum):
    NORMAL = 'normal'
    ARCHIVE = 'archive'


class TenantAccountRole(str, enum.Enum):
    OWNER = 'owner'
    ADMIN = 'admin'
    EDITOR = 'editor'
    NORMAL = 'normal'
    DATASET_OPERATOR = 'dataset_operator'

    @staticmethod
    def is_valid_role(role: str) -> bool:
        return role and role in {TenantAccountRole.OWNER, TenantAccountRole.ADMIN, TenantAccountRole.EDITOR,
                                 TenantAccountRole.NORMAL, TenantAccountRole.DATASET_OPERATOR}

    @staticmethod
    def is_privileged_role(role: str) -> bool:
        return role and role in {TenantAccountRole.OWNER, TenantAccountRole.ADMIN}
    
    @staticmethod
    def is_non_owner_role(role: str) -> bool:
        return role and role in {TenantAccountRole.ADMIN, TenantAccountRole.EDITOR, TenantAccountRole.NORMAL,
                                 TenantAccountRole.DATASET_OPERATOR}
    
    @staticmethod
    def is_editing_role(role: str) -> bool:
        return role and role in {TenantAccountRole.OWNER, TenantAccountRole.ADMIN, TenantAccountRole.EDITOR}

    @staticmethod
    def is_dataset_edit_role(role: str) -> bool:
        return role and role in {TenantAccountRole.OWNER, TenantAccountRole.ADMIN, TenantAccountRole.EDITOR,
                                 TenantAccountRole.DATASET_OPERATOR}

class Tenant(db.Model):
    """
    租户模型，用于表示一个租户信息
    
    属性:
    - id: 租户唯一标识符，使用UUID生成
    - name: 租户名称，不可为空
    - encrypt_public_key: 加密公钥，可为空
    - plan: 租户订阅计划，不可为空，默认值为'basic'
    - status: 租户状态，不可为空，默认值为'normal'
    - custom_config: 租户自定义配置，以文本形式存储，可为空
    - created_at: 创建时间，不可为空，默认为当前时间
    - updated_at: 更新时间，不可为空，默认为当前时间
    """
    __tablename__ = 'tenants'
    __table_args__ = (
        db.PrimaryKeyConstraint('id', name='tenant_pkey'),
    )

    id = db.Column(StringUUID, server_default=db.text('uuid_generate_v4()'))
    name = db.Column(db.String(255), nullable=False)
    encrypt_public_key = db.Column(db.Text)
    plan = db.Column(db.String(255), nullable=False, server_default=db.text("'basic'::character varying"))
    status = db.Column(db.String(255), nullable=False, server_default=db.text("'normal'::character varying"))
    custom_config = db.Column(db.Text)
    created_at = db.Column(db.DateTime, nullable=False, server_default=db.text('CURRENT_TIMESTAMP(0)'))
    updated_at = db.Column(db.DateTime, nullable=False, server_default=db.text('CURRENT_TIMESTAMP(0)'))

<<<<<<< HEAD
    def get_accounts(self) -> list[db.Model]:
        """
        获取当前租户的所有账户信息
        
        返回值:
        - 账户列表，每个元素都是一个Model实例
        """
        Account = db.Model
=======
    def get_accounts(self) -> list[Account]:
>>>>>>> 57729823
        return db.session.query(Account).filter(
            Account.id == TenantAccountJoin.account_id,
            TenantAccountJoin.tenant_id == self.id
        ).all()

    @property
    def custom_config_dict(self) -> dict:
        """
        custom_config属性的字典形式 getter
        
        返回值:
        - custom_config的字典解析结果，如果为空则返回空字典
        """
        return json.loads(self.custom_config) if self.custom_config else {}

    @custom_config_dict.setter
    def custom_config_dict(self, value: dict):
        """
        custom_config属性的字典形式 setter
        
        参数:
        - value: 要设置的字典值
        """
        self.custom_config = json.dumps(value)

class TenantAccountJoinRole(enum.Enum):
    """
    租户账户关联角色枚举
    """
    OWNER = 'owner'
    ADMIN = 'admin'
    NORMAL = 'normal'
    DATASET_OPERATOR = 'dataset_operator'

class TenantAccountJoin(db.Model):
    """
    租户账户关联模型，用于表示租户与账户之间的关联关系
    
    属性:
    - id: 关联唯一标识符，使用UUID生成
    - tenant_id: 关联的租户ID，不可为空
    - account_id: 关联的账户ID，不可为空
    - current: 是否为当前关联，不可为空，默认为false
    - role: 账户在租户中的角色，不可为空，默认为'normal'
    - invited_by: 邀请者的ID，可为空
    - created_at: 创建时间，不可为空，默认为当前时间
    - updated_at: 更新时间，不可为空，默认为当前时间
    """
    __tablename__ = 'tenant_account_joins'
    __table_args__ = (
        db.PrimaryKeyConstraint('id', name='tenant_account_join_pkey'),
        db.Index('tenant_account_join_account_id_idx', 'account_id'),
        db.Index('tenant_account_join_tenant_id_idx', 'tenant_id'),
        db.UniqueConstraint('tenant_id', 'account_id', name='unique_tenant_account_join')
    )

    id = db.Column(StringUUID, server_default=db.text('uuid_generate_v4()'))
    tenant_id = db.Column(StringUUID, nullable=False)
    account_id = db.Column(StringUUID, nullable=False)
    current = db.Column(db.Boolean, nullable=False, server_default=db.text('false'))
    role = db.Column(db.String(16), nullable=False, server_default='normal')
    invited_by = db.Column(StringUUID, nullable=True)
    created_at = db.Column(db.DateTime, nullable=False, server_default=db.text('CURRENT_TIMESTAMP(0)'))
    updated_at = db.Column(db.DateTime, nullable=False, server_default=db.text('CURRENT_TIMESTAMP(0)'))


class AccountIntegrate(db.Model):
    """
    账户集成信息模型类，用于表示用户与第三方服务的集成信息。
    
    属性:
    - id: 唯一标识符，使用UUID作为主键。
    - account_id: 关联的账户ID，使用UUID。
    - provider: 提供者名称，例如GitHub、Google等，以字符串形式存储。
    - open_id: 在提供者处的唯一标识符。
    - encrypted_token: 加密的访问令牌。
    - created_at: 记录创建时间。
    - updated_at: 记录更新时间。
    
    表结构:
    - 使用UUID作为主键。
    - 确保每个账户与每个提供者的组合是唯一的。
    - 确保每个提供者和开放ID的组合是唯一的。
    """
    __tablename__ = 'account_integrates'  # 指定数据库表名为account_integrates
    __table_args__ = (
        db.PrimaryKeyConstraint('id', name='account_integrate_pkey'),  # 定义主键约束
        db.UniqueConstraint('account_id', 'provider', name='unique_account_provider'),  # 确保账户ID和提供者组合唯一
        db.UniqueConstraint('provider', 'open_id', name='unique_provider_open_id')  # 确保提供者和开放ID组合唯一
    )

    id = db.Column(StringUUID, server_default=db.text('uuid_generate_v4()'))
    account_id = db.Column(StringUUID, nullable=False)
    provider = db.Column(db.String(16), nullable=False)
    open_id = db.Column(db.String(255), nullable=False)
    encrypted_token = db.Column(db.String(255), nullable=False)
    created_at = db.Column(db.DateTime, nullable=False, server_default=db.text('CURRENT_TIMESTAMP(0)'))
    updated_at = db.Column(db.DateTime, nullable=False, server_default=db.text('CURRENT_TIMESTAMP(0)'))


class InvitationCode(db.Model):
    """
    邀请码模型，用于表示网站或服务的邀请码信息。
    
    属性:
    - id: 邀请码的唯一标识符，整数类型。
    - batch: 邀请码所属的批次，字符串类型。
    - code: 邀请码的代码，字符串类型。
    - status: 邀请码的状态，如未使用、已使用等，字符串类型，默认为'unused'。
    - used_at: 邀请码被使用的时间，日期时间类型。
    - used_by_tenant_id: 使用邀请码的租户ID，UUID类型。
    - used_by_account_id: 使用邀请码的账户ID，UUID类型。
    - deprecated_at: 邀请码废弃的时间，日期时间类型。
    - created_at: 邀请码创建的时间，日期时间类型，不可为空，默认为当前时间。
    """
    
    __tablename__ = 'invitation_codes'  # 指定数据库表名为invitation_codes
    __table_args__ = (
        db.PrimaryKeyConstraint('id', name='invitation_code_pkey'),  # 指定id为表的主要键
        db.Index('invitation_codes_batch_idx', 'batch'),  # 为batch创建索引，提升查询效率
        db.Index('invitation_codes_code_idx', 'code', 'status')  # 为code和status创建复合索引
    )

    id = db.Column(db.Integer, nullable=False)
    batch = db.Column(db.String(255), nullable=False)
    code = db.Column(db.String(32), nullable=False)
    status = db.Column(db.String(16), nullable=False, server_default=db.text("'unused'::character varying"))
    used_at = db.Column(db.DateTime)
    used_by_tenant_id = db.Column(StringUUID)
    used_by_account_id = db.Column(StringUUID)
    deprecated_at = db.Column(db.DateTime)
    created_at = db.Column(db.DateTime, nullable=False, server_default=db.text('CURRENT_TIMESTAMP(0)'))<|MERGE_RESOLUTION|>--- conflicted
+++ resolved
@@ -282,18 +282,7 @@
     created_at = db.Column(db.DateTime, nullable=False, server_default=db.text('CURRENT_TIMESTAMP(0)'))
     updated_at = db.Column(db.DateTime, nullable=False, server_default=db.text('CURRENT_TIMESTAMP(0)'))
 
-<<<<<<< HEAD
-    def get_accounts(self) -> list[db.Model]:
-        """
-        获取当前租户的所有账户信息
-        
-        返回值:
-        - 账户列表，每个元素都是一个Model实例
-        """
-        Account = db.Model
-=======
     def get_accounts(self) -> list[Account]:
->>>>>>> 57729823
         return db.session.query(Account).filter(
             Account.id == TenantAccountJoin.account_id,
             TenantAccountJoin.tenant_id == self.id
@@ -327,6 +316,7 @@
     ADMIN = 'admin'
     NORMAL = 'normal'
     DATASET_OPERATOR = 'dataset_operator'
+
 
 class TenantAccountJoin(db.Model):
     """
