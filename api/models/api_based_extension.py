--- conflicted
+++ resolved
@@ -1,13 +1,7 @@
 # 导入枚举类
 import enum
 
-<<<<<<< HEAD
-# 导入PostgreSQL中的UUID类型
-from sqlalchemy.dialects.postgresql import UUID
-
 # 导入数据库扩展模块
-=======
->>>>>>> 51a9e678
 from extensions.ext_database import db
 from models import StringUUID
 
@@ -42,18 +36,9 @@
         db.Index('api_based_extension_tenant_idx', 'tenant_id'),  # 为tenant_id创建索引
     )
 
-<<<<<<< HEAD
-    id = db.Column(UUID, server_default=db.text('uuid_generate_v4()'))  # UUID列，使用函数生成默认值
-    tenant_id = db.Column(UUID, nullable=False)  # 租户ID列，不可为空
-    name = db.Column(db.String(255), nullable=False)  # 名称列，不可为空
-    api_endpoint = db.Column(db.String(255), nullable=False)  # API端点列，不可为空
-    api_key = db.Column(db.Text, nullable=False)  # API密钥列，不可为空
-    created_at = db.Column(db.DateTime, nullable=False, server_default=db.text('CURRENT_TIMESTAMP(0)'))  # 创建时间列，不可为空，默认为当前时间
-=======
     id = db.Column(StringUUID, server_default=db.text('uuid_generate_v4()'))
     tenant_id = db.Column(StringUUID, nullable=False)
     name = db.Column(db.String(255), nullable=False)
     api_endpoint = db.Column(db.String(255), nullable=False)
     api_key = db.Column(db.Text, nullable=False)
-    created_at = db.Column(db.DateTime, nullable=False, server_default=db.text('CURRENT_TIMESTAMP(0)'))
->>>>>>> 51a9e678
+    created_at = db.Column(db.DateTime, nullable=False, server_default=db.text('CURRENT_TIMESTAMP(0)'))