import json
from enum import Enum
from typing import Optional, Union

from extensions.ext_database import db
from libs import helper
from models import StringUUID
from models.account import Account


class CreatedByRole(Enum):
    """
    Created By Role 枚举类，定义了创建者角色的枚举值。
    """
    ACCOUNT = 'account'  # 代表账户创建
    END_USER = 'end_user'  # 代表最终用户创建

    @classmethod
    def value_of(cls, value: str) -> 'CreatedByRole':
        """
        根据给定的字符串值获取对应的 CreatedByRole 枚举实例。

        :param value: 字符串值，期望是 ACCOUNT 或 END_USER 中的一个。
        :return: 返回与给定值匹配的 CreatedByRole 枚举实例。
        """
        for mode in cls:
            if mode.value == value:
                return mode
        # 如果给定的值不在枚举定义范围内，则抛出异常
        raise ValueError(f'invalid created by role value {value}')


class WorkflowType(Enum):
    """
    工作流类型枚举
    """
    WORKFLOW = 'workflow'  # 表示工作流类型
    CHAT = 'chat'  # 表示聊天类型

    @classmethod
    def value_of(cls, value: str) -> 'WorkflowType':
        """
        根据给定的值获取工作流类型。

        :param value: 工作流类型的值
        :return: 对应的工作流类型枚举实例
        """
        for mode in cls:
            if mode.value == value:
                return mode
        raise ValueError(f'invalid workflow type value {value}')

    @classmethod
    def from_app_mode(cls, app_mode: Union[str, 'AppMode']) -> 'WorkflowType':
        """
        根据应用模式获取对应的工作流类型。

        :param app_mode: 应用模式，可以是字符串或AppMode枚举实例
        :return: 对应的工作流类型枚举实例
        """
        from models.model import AppMode  # 导入AppMode枚举
        app_mode = app_mode if isinstance(app_mode, AppMode) else AppMode.value_of(app_mode)  # 确保app_mode是AppMode实例
        return cls.WORKFLOW if app_mode == AppMode.WORKFLOW else cls.CHAT  # 根据应用模式返回对应的工作流类型

class Workflow(db.Model):
    """
    Workflow 类，用于Workflow App和Chat App workflow模式。

    属性:
    - id (uuid): 工作流ID，主键。
    - tenant_id (uuid): 工作空间ID。
    - app_id (uuid): 应用ID。
    - type (string): 工作流类型。

        'workflow' 代表Workflow App。

        'chat' 代表Chat App workflow模式。

    - version (string): 版本号。

        'draft' 代表草稿版本（每个应用仅有一个），其他为版本号（冗余）。

    - graph (text): 工作流画布配置（JSON）。

        包括Node、Edge等整个画布配置的JSON。
        - nodes (array[object]): 节点列表，参见 Node Schema。
        - edges (array[object]): 边列表，参见 Edge Schema。

    - created_by (uuid): 创建者ID。
    - created_at (timestamp): 创建时间。
    - updated_by (uuid): `可选` 最后更新者ID。
    - updated_at (timestamp): `可选` 最后更新时间。
    """

    __tablename__ = 'workflows'
    __table_args__ = (
        db.PrimaryKeyConstraint('id', name='workflow_pkey'),
        db.Index('workflow_version_idx', 'tenant_id', 'app_id', 'version'),
    )

    id = db.Column(StringUUID, server_default=db.text('uuid_generate_v4()'))
    tenant_id = db.Column(StringUUID, nullable=False)
    app_id = db.Column(StringUUID, nullable=False)
    type = db.Column(db.String(255), nullable=False)
    version = db.Column(db.String(255), nullable=False)
    graph = db.Column(db.Text)
    features = db.Column(db.Text)
    created_by = db.Column(StringUUID, nullable=False)
    created_at = db.Column(db.DateTime, nullable=False, server_default=db.text('CURRENT_TIMESTAMP(0)'))
    updated_by = db.Column(StringUUID)
    updated_at = db.Column(db.DateTime)

    @property
    def created_by_account(self):
        """
        获取创建者账号信息。

        返回:
        - Account对象: 创建该工作流的账户信息。
        """
        return Account.query.get(self.created_by)

    @property
    def updated_by_account(self):
        """
        获取最后更新者账号信息，如果未更新则返回None。

        返回:
        - Account对象或None: 最后更新该工作流的账户信息，如果未更新则为None。
        """
        return Account.query.get(self.updated_by) if self.updated_by else None

    @property
    def graph_dict(self):
        """
        将graph字段从JSON字符串转换为字典。

        返回:
        - dict或None: graph字段的JSON解析结果，如果graph为空则为None。
        """
        return json.loads(self.graph) if self.graph else None

    @property
    def features_dict(self):
        """
        将features字段从JSON字符串转换为字典。

        返回:
        - dict: features字段的JSON解析结果，如果features为空则为空字典。
        """
        return json.loads(self.features) if self.features else {}

    def user_input_form(self, to_old_structure: bool = False) -> list:
        """
        根据工作流图生成用户输入表单。

        参数:
        - to_old_structure (bool): 是否将表单结构转换为旧版格式，默认为False。

        返回:
        - list: 用户输入表单的结构，可能是旧版或新版格式。
        """
        # 从graph中获取开始节点
        if not self.graph:
            return []

        graph_dict = self.graph_dict
        if 'nodes' not in graph_dict:
            return []

        start_node = next((node for node in graph_dict['nodes'] if node['data']['type'] == 'start'), None)
        if not start_node:
            return []

        # 从开始节点获取user_input_form
        variables = start_node.get('data', {}).get('variables', [])

        if to_old_structure:
            old_structure_variables = []
            for variable in variables:
                old_structure_variables.append({
                    variable['type']: variable
                })

            return old_structure_variables

        return variables

    @property
    def unique_hash(self) -> str:
        """
        Get hash of workflow.

        :return: hash
        """
        entity = {
            'graph': self.graph_dict,
            'features': self.features_dict
        }

        return helper.generate_text_hash(json.dumps(entity, sort_keys=True))

    @property
    def tool_published(self) -> bool:
        from models.tools import WorkflowToolProvider
        return db.session.query(WorkflowToolProvider).filter(
            WorkflowToolProvider.app_id == self.app_id
        ).first() is not None

class WorkflowRunTriggeredFrom(Enum):
    """
    Workflow Run Triggered From 枚举类
    用于定义工作流运行的触发来源
    """
    DEBUGGING = 'debugging'  # 来源于调试
    APP_RUN = 'app-run'  # 来源于应用运行

    @classmethod
    def value_of(cls, value: str) -> 'WorkflowRunTriggeredFrom':
        """
        根据给定的值获取枚举实例。

        :param value: 指定的触发来源字符串
        :return: 对应的枚举实例
        """
        for mode in cls:
            if mode.value == value:
                return mode
        # 如果给定的值不在枚举范围内，则抛出异常
        raise ValueError(f'invalid workflow run triggered from value {value}')

class WorkflowRunStatus(Enum):
    """
    工作流运行状态枚举

    描述工作流可能的运行状态，包括运行中、成功、失败和已停止。
    """
    RUNNING = 'running'    # 工作流正在运行
    SUCCEEDED = 'succeeded'  # 工作流运行成功
    FAILED = 'failed'      # 工作流运行失败
    STOPPED = 'stopped'    # 工作流已停止

    @classmethod
    def value_of(cls, value: str) -> 'WorkflowRunStatus':
        """
        根据给定的字符串值获取相应的枚举实例。

        :param value: 字符串值，代表想要获取的枚举实例的状态值。
        :return: 返回与给定状态值相匹配的枚举实例。
        """
        for mode in cls:
            if mode.value == value:
                return mode
        # 如果给定的状态值在枚举中不存在，则抛出异常
        raise ValueError(f'invalid workflow run status value {value}')

class WorkflowRun(db.Model):
    """
    工作流执行

    属性:
    - id (uuid) 执行ID
    - tenant_id (uuid) 工作空间ID
    - app_id (uuid) 应用ID
    - sequence_number (int) 自增序列号，从1开始，在应用内部递增
    - workflow_id (uuid) 工作流ID
    - type (string) 工作流类型
    - triggered_from (string) 触发源

        `debugging`：画布调试触发

        `app-run`：（已发布）应用执行触发

    - version (string) 版本
    - graph (text) 工作流画布配置（JSON格式）
    - inputs (text) 输入参数
    - status (string) 执行状态，`running` / `succeeded` / `failed` / `stopped`
    - outputs (text) `可选` 输出内容
    - error (string) `可选` 错误原因
    - elapsed_time (float) `可选` 耗时（秒）
    - total_tokens (int) `可选` 总共使用的令牌数
    - total_steps (int) 总步骤数（冗余，默认为0）
    - created_by_role (string) 创建者角色

        - `account`：控制台账户

        - `end_user`：终端用户

    - created_by (uuid) 创建者ID
    - created_at (timestamp) 创建时间
    - finished_at (timestamp) 完成时间
    """

    __tablename__ = 'workflow_runs'
    __table_args__ = (
        db.PrimaryKeyConstraint('id', name='workflow_run_pkey'),
        db.Index('workflow_run_triggerd_from_idx', 'tenant_id', 'app_id', 'triggered_from'),
    )

    id = db.Column(StringUUID, server_default=db.text('uuid_generate_v4()'))
    tenant_id = db.Column(StringUUID, nullable=False)
    app_id = db.Column(StringUUID, nullable=False)
    sequence_number = db.Column(db.Integer, nullable=False)
    workflow_id = db.Column(StringUUID, nullable=False)
    type = db.Column(db.String(255), nullable=False)
    triggered_from = db.Column(db.String(255), nullable=False)
    version = db.Column(db.String(255), nullable=False)
    graph = db.Column(db.Text)
    inputs = db.Column(db.Text)
    status = db.Column(db.String(255), nullable=False)
    outputs = db.Column(db.Text)
    error = db.Column(db.Text)
    elapsed_time = db.Column(db.Float, nullable=False, server_default=db.text('0'))
    total_tokens = db.Column(db.Integer, nullable=False, server_default=db.text('0'))
    total_steps = db.Column(db.Integer, server_default=db.text('0'))
    created_by_role = db.Column(db.String(255), nullable=False)
    created_by = db.Column(StringUUID, nullable=False)
    created_at = db.Column(db.DateTime, nullable=False, server_default=db.text('CURRENT_TIMESTAMP(0)'))
    finished_at = db.Column(db.DateTime)

    @property
    def created_by_account(self):
        """
        获取创建者是账户的情况
        返回值:
            如果创建者角色为账户，则返回Account对象；否则返回None。
        """
        created_by_role = CreatedByRole.value_of(self.created_by_role)
        return Account.query.get(self.created_by) \
            if created_by_role == CreatedByRole.ACCOUNT else None

    @property
    def created_by_end_user(self):
        """
        获取创建者是终端用户的情况
        返回值:
            如果创建者角色为终端用户，则返回EndUser对象；否则返回None。
        """
        from models.model import EndUser
        created_by_role = CreatedByRole.value_of(self.created_by_role)
        return EndUser.query.get(self.created_by) \
            if created_by_role == CreatedByRole.END_USER else None

    @property
    def graph_dict(self):
        """
        将graph字段转换为字典格式
        返回值:
            如果graph字段存在，则返回其JSON解析后的字典；否则返回None。
        """
        return json.loads(self.graph) if self.graph else None

    @property
    def inputs_dict(self):
        """
        将inputs字段转换为字典格式
        返回值:
            如果inputs字段存在，则返回其JSON解析后的字典；否则返回None。
        """
        return json.loads(self.inputs) if self.inputs else None

    @property
    def outputs_dict(self):
        """
        将outputs字段转换为字典格式
        返回值:
            如果outputs字段存在，则返回其JSON解析后的字典；否则返回None。
        """
        return json.loads(self.outputs) if self.outputs else None

    @property
    def message(self) -> Optional['Message']:
        """
        获取与该工作流执行相关联的消息
        返回值:
            返回与之关联的第一条Message对象，如果没有则返回None。
        """
        from models.model import Message
        return db.session.query(Message).filter(
            Message.app_id == self.app_id,
            Message.workflow_run_id == self.id
        ).first()

    @property
    def workflow(self):
        """
        获取与该工作流执行相关联的工作流对象
        返回值:
            返回与该工作流执行相关联的工作流对象，如果没有找到则返回None。
        """
        return db.session.query(Workflow).filter(Workflow.id == self.workflow_id).first()


class WorkflowNodeExecutionTriggeredFrom(Enum):
    """
    工作流节点执行触发来源枚举
    """
    SINGLE_STEP = 'single-step'  # 由单步触发
    WORKFLOW_RUN = 'workflow-run'  # 由工作流运行触发

    @classmethod
    def value_of(cls, value: str) -> 'WorkflowNodeExecutionTriggeredFrom':
        """
        根据给定的值获取对应的枚举成员。

        :param value: 枚举成员的值
        :return: 对应的枚举成员
        """
        for mode in cls:
            if mode.value == value:
                return mode
        # 如果给定的值不存在于枚举中，则抛出异常
        raise ValueError(f'invalid workflow node execution triggered from value {value}')

class WorkflowNodeExecutionStatus(Enum):
    """
    工作流节点执行状态枚举
    """
    RUNNING = 'running'    # 执行中
    SUCCEEDED = 'succeeded'    # 成功
    FAILED = 'failed'      # 失败

    @classmethod
    def value_of(cls, value: str) -> 'WorkflowNodeExecutionStatus':
        """
        根据给定的值获取工作流节点执行状态。

        :param value: 状态值
        :return: 对应的工作流节点执行状态枚举实例
        """
        for mode in cls:
            if mode.value == value:
                return mode
        # 如果给定的值不在枚举中，则抛出异常
        raise ValueError(f'invalid workflow node execution status value {value}')

class WorkflowNodeExecution(db.Model):
    """
    工作流节点执行模型

    - id (uuid) 执行ID
    - tenant_id (uuid) 工作空间ID
    - app_id (uuid) 应用ID
    - workflow_id (uuid) 工作流ID
    - triggered_from (string) 触发源

        `single-step` 表示单步调试

        `workflow-run` 表示工作流执行（调试/用户执行）

    - workflow_run_id (uuid) `可选` 工作流运行ID

        单步调试时为Null。

    - index (int) 执行序列号，用于显示跟踪节点顺序
    - predecessor_node_id (string) `可选` 前驱节点ID，用于显示执行路径
    - node_id (string) 节点ID
    - node_type (string) 节点类型，如 `start`
    - title (string) 节点标题
    - inputs (json) 所有前驱节点变量内容，用于节点使用
    - process_data (json) 节点处理数据
    - outputs (json) `可选` 节点输出变量
    - status (string) 执行状态，`running` / `succeeded` / `failed`
    - error (string) `可选` 错误原因
    - elapsed_time (float) `可选` 消耗时间（秒）
    - execution_metadata (text) 元数据

        - total_tokens (int) `可选` 总共使用的令牌数

        - total_price (decimal) `可选` 总成本

        - currency (string) `可选` 货币类型，如 USD / RMB

    - created_at (timestamp) 运行时间
    - created_by_role (string) 创建者角色

        - `account` 控制台账户

        - `end_user` 终端用户

    - created_by (uuid) 运行者ID
    - finished_at (timestamp) 结束时间
    """

    __tablename__ = 'workflow_node_executions'
    __table_args__ = (
        db.PrimaryKeyConstraint('id', name='workflow_node_execution_pkey'),
        db.Index('workflow_node_execution_workflow_run_idx', 'tenant_id', 'app_id', 'workflow_id',
                 'triggered_from', 'workflow_run_id'),
        db.Index('workflow_node_execution_node_run_idx', 'tenant_id', 'app_id', 'workflow_id',
                 'triggered_from', 'node_id'),
    )

    id = db.Column(StringUUID, server_default=db.text('uuid_generate_v4()'))
    tenant_id = db.Column(StringUUID, nullable=False)
    app_id = db.Column(StringUUID, nullable=False)
    workflow_id = db.Column(StringUUID, nullable=False)
    triggered_from = db.Column(db.String(255), nullable=False)
    workflow_run_id = db.Column(StringUUID)
    index = db.Column(db.Integer, nullable=False)
    predecessor_node_id = db.Column(db.String(255))
    node_id = db.Column(db.String(255), nullable=False)
    node_type = db.Column(db.String(255), nullable=False)
    title = db.Column(db.String(255), nullable=False)
    inputs = db.Column(db.Text)
    process_data = db.Column(db.Text)
    outputs = db.Column(db.Text)
    status = db.Column(db.String(255), nullable=False)
    error = db.Column(db.Text)
    elapsed_time = db.Column(db.Float, nullable=False, server_default=db.text('0'))
    execution_metadata = db.Column(db.Text)
    created_at = db.Column(db.DateTime, nullable=False, server_default=db.text('CURRENT_TIMESTAMP(0)'))
    created_by_role = db.Column(db.String(255), nullable=False)
    created_by = db.Column(StringUUID, nullable=False)
    finished_at = db.Column(db.DateTime)

    @property
    def created_by_account(self):
        """
        获取创建者为账户的信息
        :return: 账户信息或者None
        """
        created_by_role = CreatedByRole.value_of(self.created_by_role)
        return Account.query.get(self.created_by) \
            if created_by_role == CreatedByRole.ACCOUNT else None

    @property
    def created_by_end_user(self):
        """
        获取创建者为终端用户的信息
        :return: 终端用户信息或者None
        """
        from models.model import EndUser
        created_by_role = CreatedByRole.value_of(self.created_by_role)
        return EndUser.query.get(self.created_by) \
            if created_by_role == CreatedByRole.END_USER else None

    @property
    def inputs_dict(self):
        """
        将输入数据转换为字典格式
        :return: 输入数据的字典表示或者None
        """
        return json.loads(self.inputs) if self.inputs else None

    @property
    def outputs_dict(self):
        """
        将输出数据转换为字典格式
        :return: 输出数据的字典表示或者None
        """
        return json.loads(self.outputs) if self.outputs else None

    @property
    def process_data_dict(self):
        """
        将处理数据转换为字典格式
        :return: 处理数据的字典表示或者None
        """
        return json.loads(self.process_data) if self.process_data else None

    @property
    def execution_metadata_dict(self):
        """
        将执行元数据转换为字典格式
        :return: 执行元数据的字典表示或者None
        """
        return json.loads(self.execution_metadata) if self.execution_metadata else None

    @property
    def extras(self):
<<<<<<< HEAD
        """
        获取额外信息，如节点类型为工具时的图标信息
        :return: 包含额外信息的字典
        """
=======
        from core.tools.tool_manager import ToolManager
>>>>>>> 1b2d8629
        extras = {}
        if self.execution_metadata_dict:
            from core.workflow.entities.node_entities import NodeType
            if self.node_type == NodeType.TOOL.value and 'tool_info' in self.execution_metadata_dict:
                tool_info = self.execution_metadata_dict['tool_info']
                extras['icon'] = ToolManager.get_tool_icon(
                    tenant_id=self.tenant_id,
                    provider_type=tool_info['provider_type'],
                    provider_id=tool_info['provider_id']
                )

        return extras


class WorkflowAppLogCreatedFrom(Enum):
    """
    Workflow App Log Created From 枚举类
    用于定义工作流应用日志的来源
    """

    SERVICE_API = 'service-api'  # 来自服务API
    WEB_APP = 'web-app'  # 来自Web应用
    INSTALLED_APP = 'installed-app'  # 来自安装应用

    @classmethod
    def value_of(cls, value: str) -> 'WorkflowAppLogCreatedFrom':
        """
        根据给定的值获取枚举实例。

        :param value: 指定的来源值
        :return: 对应的枚举实例
        """
        for mode in cls:
            if mode.value == value:
                return mode
        # 如果给定的值不在枚举中，则抛出异常
        raise ValueError(f'invalid workflow app log created from value {value}')

class WorkflowAppLog(db.Model):
    """
    Workflow App执行日志，不包括workflow调试记录。

    属性:
    
    - id (uuid) 运行ID
    - tenant_id (uuid) 工作空间ID
    - app_id (uuid) App ID
    - workflow_id (uuid) 关联的Workflow ID
    - workflow_run_id (uuid) 关联的Workflow Run ID
    - created_from (string) 创建来源

        `service-api` App执行OpenAPI
        
        `web-app` WebApp
        
        `installed-app` 安装的App

    - created_by_role (string) 创建者角色

        - `account` 控制台账户

        - `end_user` 终端用户

    - created_by (uuid) 创建者ID，根据created_by_role依赖于用户表
    - created_at (timestamp) 创建时间
    """

    __tablename__ = 'workflow_app_logs'
    __table_args__ = (
        db.PrimaryKeyConstraint('id', name='workflow_app_log_pkey'),
        db.Index('workflow_app_log_app_idx', 'tenant_id', 'app_id'),
    )

    id = db.Column(StringUUID, server_default=db.text('uuid_generate_v4()'))
    tenant_id = db.Column(StringUUID, nullable=False)
    app_id = db.Column(StringUUID, nullable=False)
    workflow_id = db.Column(StringUUID, nullable=False)
    workflow_run_id = db.Column(StringUUID, nullable=False)
    created_from = db.Column(db.String(255), nullable=False)
    created_by_role = db.Column(db.String(255), nullable=False)
    created_by = db.Column(StringUUID, nullable=False)
    created_at = db.Column(db.DateTime, nullable=False, server_default=db.text('CURRENT_TIMESTAMP(0)'))

    @property
    def workflow_run(self):
        """
        获取关联的Workflow Run实例。
        
        返回值:
        - WorkflowRun对象
        """
        return WorkflowRun.query.get(self.workflow_run_id)

    @property
    def created_by_account(self):
        """
        根据创建者角色查询创建者账户。
        
        返回值:
        - 如果创建者是账户，则返回Account对象；否则返回None。
        """
        created_by_role = CreatedByRole.value_of(self.created_by_role)
        return Account.query.get(self.created_by) \
            if created_by_role == CreatedByRole.ACCOUNT else None

    @property
    def created_by_end_user(self):
        """
        根据创建者角色查询创建者终端用户。
        
        返回值:
        - 如果创建者是终端用户，则返回EndUser对象；否则返回None。
        """
        from models.model import EndUser
        created_by_role = CreatedByRole.value_of(self.created_by_role)
        return EndUser.query.get(self.created_by) \
            if created_by_role == CreatedByRole.END_USER else None<|MERGE_RESOLUTION|>--- conflicted
+++ resolved
@@ -569,14 +569,7 @@
 
     @property
     def extras(self):
-<<<<<<< HEAD
-        """
-        获取额外信息，如节点类型为工具时的图标信息
-        :return: 包含额外信息的字典
-        """
-=======
         from core.tools.tool_manager import ToolManager
->>>>>>> 1b2d8629
         extras = {}
         if self.execution_metadata_dict:
             from core.workflow.entities.node_entities import NodeType
