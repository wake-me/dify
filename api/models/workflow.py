--- conflicted
+++ resolved
@@ -129,31 +129,11 @@
         return db.session.get(Account, self.updated_by) if self.updated_by else None
 
     @property
-<<<<<<< HEAD
-    def graph_dict(self):
-        """
-        将graph字段从JSON字符串转换为字典。
-
-        返回:
-        - dict或None: graph字段的JSON解析结果，如果graph为空则为None。
-        """
-        return json.loads(self.graph) if self.graph else None
-
-    @property
-    def features_dict(self):
-        """
-        将features字段从JSON字符串转换为字典。
-
-        返回:
-        - dict: features字段的JSON解析结果，如果features为空则为空字典。
-        """
-=======
     def graph_dict(self) -> Mapping[str, Any]:
         return json.loads(self.graph) if self.graph else {}
 
     @property
     def features_dict(self) -> Mapping[str, Any]:
->>>>>>> 5b32f2e0
         return json.loads(self.features) if self.features else {}
 
     def user_input_form(self, to_old_structure: bool = False) -> list:
