--- conflicted
+++ resolved
@@ -13,14 +13,7 @@
     # 从新的模型配置中获取数据集 ID 列表
     dataset_ids = get_dataset_ids_from_model_config(app_model_config)
 
-<<<<<<< HEAD
-    # 查询当前 app 已经关联的数据集 ID
-    app_dataset_joins = db.session.query(AppDatasetJoin).filter(
-        AppDatasetJoin.app_id == app.id
-    ).all()
-=======
     app_dataset_joins = db.session.query(AppDatasetJoin).filter(AppDatasetJoin.app_id == app.id).all()
->>>>>>> 3f9720bc
 
     removed_dataset_ids = []
     if not app_dataset_joins:
@@ -59,12 +52,7 @@
 
     agent_mode = app_model_config.agent_mode_dict
 
-<<<<<<< HEAD
-    # 从工具配置中获取数据集 ID
-    tools = agent_mode.get('tools', []) or []
-=======
     tools = agent_mode.get("tools", []) or []
->>>>>>> 3f9720bc
     for tool in tools:
         if len(list(tool.keys())) != 1:
             continue
