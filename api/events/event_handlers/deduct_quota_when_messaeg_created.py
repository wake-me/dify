--- conflicted
+++ resolved
@@ -14,20 +14,12 @@
     :param **kwargs: 关键字参数，包含应用生成实体等额外信息。
     """
     message = sender
-<<<<<<< HEAD
-    # 从kwargs中获取应用生成实体
-    application_generate_entity: ApplicationGenerateEntity = kwargs.get('application_generate_entity')
-
-    # 获取模型配置和提供商配置
-    model_config = application_generate_entity.app_orchestration_config_entity.model_config
-=======
     application_generate_entity = kwargs.get('application_generate_entity')
 
     if not isinstance(application_generate_entity, ChatAppGenerateEntity | AgentChatAppGenerateEntity):
         return
 
     model_config = application_generate_entity.model_config
->>>>>>> 89a85321
     provider_model_bundle = model_config.provider_model_bundle
     provider_configuration = provider_model_bundle.configuration
 
