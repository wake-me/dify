from events.app_event import app_was_created
from extensions.ext_database import db
from models.model import InstalledApp


# 当创建应用时触发的信号处理器
@app_was_created.connect
def handle(sender, **kwargs):
    """
    当一个应用被创建时，自动创建一个安装应用的记录。

    参数:
    - sender: 发送信号的源头，即被创建的应用对象。
    - **kwargs: 关键字参数，包含任何额外的信息。

    返回值:
    - 无
    """
    # 获取发送信号的应用对象
    app = sender
    # 创建一个安装应用的记录
    installed_app = InstalledApp(
<<<<<<< HEAD
        tenant_id=app.tenant_id,  # 应用所属的租户ID
        app_id=app.id,  # 应用的ID
        app_owner_tenant_id=app.tenant_id  # 应用所有者的租户ID
=======
        tenant_id=app.tenant_id,
        app_id=app.id,
        app_owner_tenant_id=app.tenant_id,
>>>>>>> 3f9720bc
    )
    # 将新创建的安装应用记录添加到数据库会话中
    db.session.add(installed_app)
    # 提交数据库会话，使更改持久化
    db.session.commit()<|MERGE_RESOLUTION|>--- conflicted
+++ resolved
@@ -20,15 +20,9 @@
     app = sender
     # 创建一个安装应用的记录
     installed_app = InstalledApp(
-<<<<<<< HEAD
-        tenant_id=app.tenant_id,  # 应用所属的租户ID
-        app_id=app.id,  # 应用的ID
-        app_owner_tenant_id=app.tenant_id  # 应用所有者的租户ID
-=======
         tenant_id=app.tenant_id,
         app_id=app.id,
         app_owner_tenant_id=app.tenant_id,
->>>>>>> 3f9720bc
     )
     # 将新创建的安装应用记录添加到数据库会话中
     db.session.add(installed_app)
