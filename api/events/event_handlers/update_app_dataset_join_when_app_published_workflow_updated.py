--- conflicted
+++ resolved
@@ -21,25 +21,12 @@
     - 无。
     """
     app = sender
-<<<<<<< HEAD
-    published_workflow = kwargs.get('published_workflow')
-    published_workflow = cast(Workflow, published_workflow)  # 将获取到的工作流对象转换为Workflow类型
-=======
     published_workflow = kwargs.get("published_workflow")
     published_workflow = cast(Workflow, published_workflow)
->>>>>>> 3f9720bc
 
     # 从发布的工作流中获取数据集ID集合
     dataset_ids = get_dataset_ids_from_workflow(published_workflow)
-<<<<<<< HEAD
-
-    # 查询当前应用程序与数据集的关联关系
-    app_dataset_joins = db.session.query(AppDatasetJoin).filter(
-        AppDatasetJoin.app_id == app.id
-    ).all()
-=======
     app_dataset_joins = db.session.query(AppDatasetJoin).filter(AppDatasetJoin.app_id == app.id).all()
->>>>>>> 3f9720bc
 
     removed_dataset_ids = []
     if not app_dataset_joins:
@@ -88,28 +75,17 @@
 
     nodes = graph.get("nodes", [])
 
-<<<<<<< HEAD
-    # 获取所有知识检索节点
-    knowledge_retrieval_nodes = [node for node in nodes
-                                 if node.get('data', {}).get('type') == NodeType.KNOWLEDGE_RETRIEVAL.value]
-=======
     # fetch all knowledge retrieval nodes
     knowledge_retrieval_nodes = [
         node for node in nodes if node.get("data", {}).get("type") == NodeType.KNOWLEDGE_RETRIEVAL.value
     ]
->>>>>>> 3f9720bc
 
     if not knowledge_retrieval_nodes:
         return dataset_ids
 
     for node in knowledge_retrieval_nodes:
         try:
-<<<<<<< HEAD
-            # 尝试从节点数据中提取数据集ID
-            node_data = KnowledgeRetrievalNodeData(**node.get('data', {}))
-=======
             node_data = KnowledgeRetrievalNodeData(**node.get("data", {}))
->>>>>>> 3f9720bc
             dataset_ids.update(node_data.dataset_ids)
         except Exception as e:
             # 如果解析失败，则跳过该节点
