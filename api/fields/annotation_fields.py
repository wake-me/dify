from flask_restful import fields

from libs.helper import TimestampField

annotation_fields = {
    "id": fields.String,
    "question": fields.String,
    "answer": fields.Raw(attribute="content"),
    "hit_count": fields.Integer,
    "created_at": TimestampField,
    # 'account': fields.Nested(simple_account_fields, allow_null=True)
}

# 定义注解列表的字段结构
annotation_list_fields = {
    "data": fields.List(fields.Nested(annotation_fields)),  # 注解数据列表
}

# 定义注解命中历史的字段结构
annotation_hit_history_fields = {
<<<<<<< HEAD
    "id": fields.String,  # 命中ID
    "source": fields.String,  # 数据源
    "score": fields.Float,  # 命中得分
    "question": fields.String,  # 命中问题
    "created_at": TimestampField,  # 命中时间
    "match": fields.String(attribute='annotation_question'),  # 匹配的注解问题
    "response": fields.String(attribute='annotation_content')  # 响应的注解内容
=======
    "id": fields.String,
    "source": fields.String,
    "score": fields.Float,
    "question": fields.String,
    "created_at": TimestampField,
    "match": fields.String(attribute="annotation_question"),
    "response": fields.String(attribute="annotation_content"),
>>>>>>> 3f9720bc
}

# 定义注解命中历史列表的字段结构
annotation_hit_history_list_fields = {
    "data": fields.List(fields.Nested(annotation_hit_history_fields)),  # 注解命中历史数据列表
}<|MERGE_RESOLUTION|>--- conflicted
+++ resolved
@@ -18,15 +18,6 @@
 
 # 定义注解命中历史的字段结构
 annotation_hit_history_fields = {
-<<<<<<< HEAD
-    "id": fields.String,  # 命中ID
-    "source": fields.String,  # 数据源
-    "score": fields.Float,  # 命中得分
-    "question": fields.String,  # 命中问题
-    "created_at": TimestampField,  # 命中时间
-    "match": fields.String(attribute='annotation_question'),  # 匹配的注解问题
-    "response": fields.String(attribute='annotation_content')  # 响应的注解内容
-=======
     "id": fields.String,
     "source": fields.String,
     "score": fields.Float,
@@ -34,7 +25,6 @@
     "created_at": TimestampField,
     "match": fields.String(attribute="annotation_question"),
     "response": fields.String(attribute="annotation_content"),
->>>>>>> 3f9720bc
 }
 
 # 定义注解命中历史列表的字段结构
