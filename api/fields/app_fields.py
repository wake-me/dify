--- conflicted
+++ resolved
@@ -4,20 +4,12 @@
 
 # 定义应用详情的基本字段
 app_detail_kernel_fields = {
-<<<<<<< HEAD
-    'id': fields.String,  # 应用ID
-    'name': fields.String,  # 应用名称
-    'mode': fields.String,  # 应用模式
-    'icon': fields.String,  # 应用图标地址
-    'icon_background': fields.String,  # 图标背景颜色
-=======
     'id': fields.String,
     'name': fields.String,
     'description': fields.String,
     'mode': fields.String(attribute='mode_compatible_with_agent'),
     'icon': fields.String,
     'icon_background': fields.String,
->>>>>>> 89a85321
 }
 
 # 定义相关应用列表的字段结构
@@ -28,28 +20,6 @@
 
 # 定义模型配置的字段结构
 model_config_fields = {
-<<<<<<< HEAD
-    'opening_statement': fields.String,  # 开场白
-    'suggested_questions': fields.Raw(attribute='suggested_questions_list'),  # 建议问题
-    'suggested_questions_after_answer': fields.Raw(attribute='suggested_questions_after_answer_dict'),  # 答后建议问题
-    'speech_to_text': fields.Raw(attribute='speech_to_text_dict'),  # 语音转文本配置
-    'text_to_speech': fields.Raw(attribute='text_to_speech_dict'),  # 文本转语音配置
-    'retriever_resource': fields.Raw(attribute='retriever_resource_dict'),  # 数据检索资源
-    'annotation_reply': fields.Raw(attribute='annotation_reply_dict'),  # 注解回复
-    'more_like_this': fields.Raw(attribute='more_like_this_dict'),  # 类似问题推荐
-    'sensitive_word_avoidance': fields.Raw(attribute='sensitive_word_avoidance_dict'),  # 敏感词规避
-    'external_data_tools': fields.Raw(attribute='external_data_tools_list'),  # 外部数据工具
-    'model': fields.Raw(attribute='model_dict'),  # 模型配置
-    'user_input_form': fields.Raw(attribute='user_input_form_list'),  # 用户输入表单
-    'dataset_query_variable': fields.String,  # 数据集查询变量
-    'pre_prompt': fields.String,  # 提示信息
-    'agent_mode': fields.Raw(attribute='agent_mode_dict'),  # 代理模式配置
-    'prompt_type': fields.String,  # 提示类型
-    'chat_prompt_config': fields.Raw(attribute='chat_prompt_config_dict'),  # 聊天提示配置
-    'completion_prompt_config': fields.Raw(attribute='completion_prompt_config_dict'),  # 完成提示配置
-    'dataset_configs': fields.Raw(attribute='dataset_configs_dict'),  # 数据集配置
-    'file_upload': fields.Raw(attribute='file_upload_dict'),  # 文件上传配置
-=======
     'opening_statement': fields.String,
     'suggested_questions': fields.Raw(attribute='suggested_questions_list'),
     'suggested_questions_after_answer': fields.Raw(attribute='suggested_questions_after_answer_dict'),
@@ -71,26 +41,10 @@
     'dataset_configs': fields.Raw(attribute='dataset_configs_dict'),
     'file_upload': fields.Raw(attribute='file_upload_dict'),
     'created_at': TimestampField
->>>>>>> 89a85321
 }
 
 # 定义应用详情页面展示的字段结构
 app_detail_fields = {
-<<<<<<< HEAD
-    'id': fields.String,  # 应用ID
-    'name': fields.String,  # 应用名称
-    'mode': fields.String,  # 应用模式
-    'is_agent': fields.Boolean,  # 是否为代理应用
-    'icon': fields.String,  # 应用图标地址
-    'icon_background': fields.String,  # 图标背景颜色
-    'enable_site': fields.Boolean,  # 是否启用网站访问
-    'enable_api': fields.Boolean,  # 是否启用API访问
-    'api_rpm': fields.Integer,  # API每分钟请求限制
-    'api_rph': fields.Integer,  # API每小时请求限制
-    'is_demo': fields.Boolean,  # 是否为演示应用
-    'model_config': fields.Nested(model_config_fields, attribute='app_model_config'),  # 模型配置
-    'created_at': TimestampField,  # 创建时间
-=======
     'id': fields.String,
     'name': fields.String,
     'description': fields.String,
@@ -101,7 +55,6 @@
     'enable_api': fields.Boolean,
     'model_config': fields.Nested(model_config_fields, attribute='app_model_config', allow_null=True),
     'created_at': TimestampField
->>>>>>> 89a85321
 }
 
 # 定义提示配置的字段结构
@@ -117,19 +70,6 @@
 
 # 定义与应用程序相关的部分字段及其类型
 app_partial_fields = {
-<<<<<<< HEAD
-    'id': fields.String,  # 应用程序的唯一标识符
-    'name': fields.String,  # 应用程序的名称
-    'mode': fields.String,  # 应用程序的模式
-    'is_agent': fields.Boolean,  # 标记是否为代理应用
-    'icon': fields.String,  # 应用程序的图标链接
-    'icon_background': fields.String,  # 图标背景颜色
-    'enable_site': fields.Boolean,  # 是否启用网站访问
-    'enable_api': fields.Boolean,  # 是否启用API访问
-    'is_demo': fields.Boolean,  # 标记是否为演示应用
-    'model_config': fields.Nested(model_config_partial_fields, attribute='app_model_config'),  # 应用的模型配置
-    'created_at': TimestampField  # 应用创建时间
-=======
     'id': fields.String,
     'name': fields.String,
     'description': fields.String(attribute='desc_or_prompt'),
@@ -138,7 +78,6 @@
     'icon_background': fields.String,
     'model_config': fields.Nested(model_config_partial_fields, attribute='app_model_config', allow_null=True),
     'created_at': TimestampField
->>>>>>> 89a85321
 }
 
 # 定义分页查询时的应用程序字段
@@ -184,24 +123,6 @@
 
 # 定义包含站点信息的 app 详情字段
 app_detail_fields_with_site = {
-<<<<<<< HEAD
-    'id': fields.String,  # 应用的唯一标识符
-    'name': fields.String,  # 应用的名称
-    'mode': fields.String,  # 应用的模式
-    'icon': fields.String,  # 应用的图标链接
-    'icon_background': fields.String,  # 图标背景颜色
-    'enable_site': fields.Boolean,  # 是否启用站点
-    'enable_api': fields.Boolean,  # 是否启用API
-    'api_rpm': fields.Integer,  # API每分钟请求数限制
-    'api_rph': fields.Integer,  # API每小时请求数限制
-    'is_agent': fields.Boolean,  # 是否为代理应用
-    'is_demo': fields.Boolean,  # 是否为演示应用
-    'model_config': fields.Nested(model_config_fields, attribute='app_model_config'),  # 应用的模型配置
-    'site': fields.Nested(site_fields),  # 包含的站点信息
-    'api_base_url': fields.String,  # API的基础URL
-    'created_at': TimestampField,  # 创建时间
-    'deleted_tools': fields.List(fields.String),  # 已删除的工具列表
-=======
     'id': fields.String,
     'name': fields.String,
     'description': fields.String,
@@ -215,7 +136,6 @@
     'api_base_url': fields.String,
     'created_at': TimestampField,
     'deleted_tools': fields.List(fields.String),
->>>>>>> 89a85321
 }
 
 # 定义站点相关字段
