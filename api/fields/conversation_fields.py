from flask_restful import fields

from fields.member_fields import simple_account_fields
from libs.helper import TimestampField


class MessageTextField(fields.Raw):
    """
    自定义字段类，用于处理消息文本格式化。

    参数:
    - value: 输入值，期望是一个列表，其中包含至少一个字典，字典中应有'text'键。

    返回:
    - 如果输入值存在且非空，则返回第一个字典中的'text'值；如果为空，则返回空字符串。
    """
    def format(self, value):
        return value[0]['text'] if value else ''

<<<<<<< HEAD
# 定义了一系列字段用于序列化和反序列化
account_fields = {
    'id': fields.String,  # 账户ID
    'name': fields.String,  # 账户名称
    'email': fields.String  # 账户邮箱
}

feedback_fields = {
    'rating': fields.String,  # 评分
    'content': fields.String,  # 反馈内容
    'from_source': fields.String,  # 反馈来源
    'from_end_user_id': fields.String,  # 终端用户ID
    'from_account': fields.Nested(account_fields, allow_null=True),  # 发送反馈的账户信息
}

annotation_fields = {
    'id': fields.String,  # 注解ID
    'question': fields.String,  # 注解问题
    'content': fields.String,  # 注解内容
    'account': fields.Nested(account_fields, allow_null=True),  # 创建注解的账户信息
    'created_at': TimestampField  # 创建时间
}

annotation_hit_history_fields = {
    'annotation_id': fields.String(attribute='id'),  # 注解ID
    'annotation_create_account': fields.Nested(account_fields, allow_null=True),  # 创建注解的账户信息
    'created_at': TimestampField  # 创建时间
=======

feedback_fields = {
    'rating': fields.String,
    'content': fields.String,
    'from_source': fields.String,
    'from_end_user_id': fields.String,
    'from_account': fields.Nested(simple_account_fields, allow_null=True),
}

annotation_fields = {
    'id': fields.String,
    'question': fields.String,
    'content': fields.String,
    'account': fields.Nested(simple_account_fields, allow_null=True),
    'created_at': TimestampField
}

annotation_hit_history_fields = {
    'annotation_id': fields.String(attribute='id'),
    'annotation_create_account': fields.Nested(simple_account_fields, allow_null=True),
    'created_at': TimestampField
>>>>>>> 89a85321
}

message_file_fields = {
    'id': fields.String,  # 文件ID
    'type': fields.String,  # 文件类型
    'url': fields.String,  # 文件URL
    'belongs_to': fields.String(default='user'),  # 文件归属
}

agent_thought_fields = {
    'id': fields.String,  # 思考记录ID
    'chain_id': fields.String,  # 链ID
    'message_id': fields.String,  # 消息ID
    'position': fields.Integer,  # 位置
    'thought': fields.String,  # 思考内容
    'tool': fields.String,  # 使用的工具
    'tool_labels': fields.Raw,  # 工具标签
    'tool_input': fields.String,  # 工具输入
    'created_at': TimestampField,  # 创建时间
    'observation': fields.String,  # 观察结果
    'files': fields.List(fields.String),  # 关联文件列表
}

message_detail_fields = {
<<<<<<< HEAD
    'id': fields.String,  # 消息ID
    'conversation_id': fields.String,  # 对话ID
    'inputs': fields.Raw,  # 输入数据
    'query': fields.String,  # 查询内容
    'message': fields.Raw,  # 消息内容
    'message_tokens': fields.Integer,  # 消息分词数
    'answer': fields.String,  # 答案
    'answer_tokens': fields.Integer,  # 答案分词数
    'provider_response_latency': fields.Float,  # 提供者响应延迟
    'from_source': fields.String,  # 来源
    'from_end_user_id': fields.String,  # 终端用户ID
    'from_account_id': fields.String,  # 发送消息的账户ID
    'feedbacks': fields.List(fields.Nested(feedback_fields)),  # 反馈列表
    'annotation': fields.Nested(annotation_fields, allow_null=True),  # 注解信息
    'annotation_hit_history': fields.Nested(annotation_hit_history_fields, allow_null=True),  # 注解命中历史
    'created_at': TimestampField,  # 创建时间
    'agent_thoughts': fields.List(fields.Nested(agent_thought_fields)),  # 代理思考记录
    'message_files': fields.List(fields.Nested(message_file_fields), attribute='files'),  # 消息文件列表
}

# 定义反馈统计数据的字段结构
=======
    'id': fields.String,
    'conversation_id': fields.String,
    'inputs': fields.Raw,
    'query': fields.String,
    'message': fields.Raw,
    'message_tokens': fields.Integer,
    'answer': fields.String(attribute='re_sign_file_url_answer'),
    'answer_tokens': fields.Integer,
    'provider_response_latency': fields.Float,
    'from_source': fields.String,
    'from_end_user_id': fields.String,
    'from_account_id': fields.String,
    'feedbacks': fields.List(fields.Nested(feedback_fields)),
    'workflow_run_id': fields.String,
    'annotation': fields.Nested(annotation_fields, allow_null=True),
    'annotation_hit_history': fields.Nested(annotation_hit_history_fields, allow_null=True),
    'created_at': TimestampField,
    'agent_thoughts': fields.List(fields.Nested(agent_thought_fields)),
    'message_files': fields.List(fields.Nested(message_file_fields), attribute='files'),
    'metadata': fields.Raw(attribute='message_metadata_dict'),
    'status': fields.String,
    'error': fields.String,
}

>>>>>>> 89a85321
feedback_stat_fields = {
    'like': fields.Integer,  # 点赞数
    'dislike': fields.Integer  # 不点赞数
}

# 定义模型配置的字段结构
model_config_fields = {
    'opening_statement': fields.String,  # 开场白
    'suggested_questions': fields.Raw,  # 建议的问题
    'model': fields.Raw,  # 模型配置
    'user_input_form': fields.Raw,  # 用户输入表单
    'pre_prompt': fields.String,  # 提示信息
    'agent_mode': fields.Raw  # 代理模式配置
}

# 定义简单配置的字段结构
simple_configs_fields = {
    'prompt_template': fields.String,  # 提示模板
}

# 定义简单模型配置的字段结构
simple_model_config_fields = {
    'model': fields.Raw(attribute='model_dict'),  # 模型配置，使用model_dict属性
    'pre_prompt': fields.String,  # 提示信息
}

# 定义简单消息详情的字段结构
simple_message_detail_fields = {
    'inputs': fields.Raw,  # 输入信息
    'query': fields.String,  # 查询内容
    'message': MessageTextField,  # 消息内容
    'answer': fields.String,  # 答案
}

# 定义对话的字段结构
conversation_fields = {
    'id': fields.String,  # 对话ID
    'status': fields.String,  # 对话状态
    'from_source': fields.String,  # 来源
    'from_end_user_id': fields.String,  # 终端用户ID
    'from_end_user_session_id': fields.String(),  # 终端用户会话ID
    'from_account_id': fields.String,  # 账户ID
    'read_at': TimestampField,  # 阅读时间戳
    'created_at': TimestampField,  # 创建时间戳
    'annotation': fields.Nested(annotation_fields, allow_null=True),  # 注解数据
    'model_config': fields.Nested(simple_model_config_fields),  # 模型配置
    'user_feedback_stats': fields.Nested(feedback_stat_fields),  # 用户反馈统计数据
    'admin_feedback_stats': fields.Nested(feedback_stat_fields),  # 管理员反馈统计数据
    'message': fields.Nested(simple_message_detail_fields, attribute='first_message')  # 对话中的第一条消息
}

# 定义会话分页字段
conversation_pagination_fields = {
    'page': fields.Integer,  # 当前页码
    'limit': fields.Integer(attribute='per_page'),  # 每页数量
    'total': fields.Integer,  # 总数
    'has_more': fields.Boolean(attribute='has_next'),  # 是否有下一页
    'data': fields.List(fields.Nested(conversation_fields), attribute='items')  # 数据列表
}

# 定义会话消息详情字段
conversation_message_detail_fields = {
    'id': fields.String,  # 消息ID
    'status': fields.String,  # 状态
    'from_source': fields.String,  # 消息来源
    'from_end_user_id': fields.String,  # 发送者终端用户ID
    'from_account_id': fields.String,  # 发送者账户ID
    'created_at': TimestampField,  # 创建时间
    'model_config': fields.Nested(model_config_fields),  # 模型配置
    'message': fields.Nested(message_detail_fields, attribute='first_message'),  # 消息内容
}

# 定义带有摘要的会话字段
conversation_with_summary_fields = {
    'id': fields.String,  # 会话ID
    'status': fields.String,  # 状态
    'from_source': fields.String,  # 来源
    'from_end_user_id': fields.String,  # 终端用户ID
    'from_end_user_session_id': fields.String,  # 终端用户会话ID
    'from_account_id': fields.String,  # 账户ID
    'name': fields.String,  # 会话名称
    'summary': fields.String(attribute='summary_or_query'),  # 摘要或查询内容
    'read_at': TimestampField,  # 阅读时间
    'created_at': TimestampField,  # 创建时间
    'annotated': fields.Boolean,  # 是否已注释
    'model_config': fields.Nested(simple_model_config_fields),  # 简单模型配置
    'message_count': fields.Integer,  # 消息数量
    'user_feedback_stats': fields.Nested(feedback_stat_fields),  # 用户反馈统计
    'admin_feedback_stats': fields.Nested(feedback_stat_fields)  # 管理员反馈统计
}

# 定义带有摘要分页的会话字段
conversation_with_summary_pagination_fields = {
    'page': fields.Integer,  # 当前页码
    'limit': fields.Integer(attribute='per_page'),  # 每页数量
    'total': fields.Integer,  # 总数
    'has_more': fields.Boolean(attribute='has_next'),  # 是否有下一页
    'data': fields.List(fields.Nested(conversation_with_summary_fields), attribute='items')  # 数据列表
}

# 定义会话详细信息字段
conversation_detail_fields = {
    'id': fields.String,  # 会话ID
    'status': fields.String,  # 状态
    'from_source': fields.String,  # 来源
    'from_end_user_id': fields.String,  # 终端用户ID
    'from_account_id': fields.String,  # 账户ID
    'created_at': TimestampField,  # 创建时间
    'annotated': fields.Boolean,  # 是否已注释
    'introduction': fields.String,  # 介绍
    'model_config': fields.Nested(model_config_fields),  # 模型配置
    'message_count': fields.Integer,  # 消息数量
    'user_feedback_stats': fields.Nested(feedback_stat_fields),  # 用户反馈统计
    'admin_feedback_stats': fields.Nested(feedback_stat_fields)  # 管理员反馈统计
}

# 定义简单的会话信息字段
simple_conversation_fields = {
    'id': fields.String,  # 会话ID
    'name': fields.String,  # 会话名称
    'inputs': fields.Raw,  # 输入信息，原始格式
    'status': fields.String,  # 会话状态
    'introduction': fields.String,  # 会话介绍
    'created_at': TimestampField  # 创建时间戳
}

# 定义会话无限滚动分页字段
conversation_infinite_scroll_pagination_fields = {
    'limit': fields.Integer,  # 分页限制数量
    'has_more': fields.Boolean,  # 是否还有更多数据
    'data': fields.List(fields.Nested(simple_conversation_fields))  # 数据列表，嵌套简单的会话字段
}

# 定义包含模型配置的会话信息字段
conversation_with_model_config_fields = {
    **simple_conversation_fields,  # 继承简单的会话信息字段
    'model_config': fields.Raw,  # 模型配置信息，原始格式
}

# 定义包含模型配置的会话信息的无限滚动分页字段
conversation_with_model_config_infinite_scroll_pagination_fields = {
    'limit': fields.Integer,  # 分页限制数量
    'has_more': fields.Boolean,  # 是否还有更多数据
    'data': fields.List(fields.Nested(conversation_with_model_config_fields))  # 数据列表，嵌套包含模型配置的会话信息字段
}<|MERGE_RESOLUTION|>--- conflicted
+++ resolved
@@ -17,35 +17,6 @@
     def format(self, value):
         return value[0]['text'] if value else ''
 
-<<<<<<< HEAD
-# 定义了一系列字段用于序列化和反序列化
-account_fields = {
-    'id': fields.String,  # 账户ID
-    'name': fields.String,  # 账户名称
-    'email': fields.String  # 账户邮箱
-}
-
-feedback_fields = {
-    'rating': fields.String,  # 评分
-    'content': fields.String,  # 反馈内容
-    'from_source': fields.String,  # 反馈来源
-    'from_end_user_id': fields.String,  # 终端用户ID
-    'from_account': fields.Nested(account_fields, allow_null=True),  # 发送反馈的账户信息
-}
-
-annotation_fields = {
-    'id': fields.String,  # 注解ID
-    'question': fields.String,  # 注解问题
-    'content': fields.String,  # 注解内容
-    'account': fields.Nested(account_fields, allow_null=True),  # 创建注解的账户信息
-    'created_at': TimestampField  # 创建时间
-}
-
-annotation_hit_history_fields = {
-    'annotation_id': fields.String(attribute='id'),  # 注解ID
-    'annotation_create_account': fields.Nested(account_fields, allow_null=True),  # 创建注解的账户信息
-    'created_at': TimestampField  # 创建时间
-=======
 
 feedback_fields = {
     'rating': fields.String,
@@ -67,7 +38,6 @@
     'annotation_id': fields.String(attribute='id'),
     'annotation_create_account': fields.Nested(simple_account_fields, allow_null=True),
     'created_at': TimestampField
->>>>>>> 89a85321
 }
 
 message_file_fields = {
@@ -92,29 +62,6 @@
 }
 
 message_detail_fields = {
-<<<<<<< HEAD
-    'id': fields.String,  # 消息ID
-    'conversation_id': fields.String,  # 对话ID
-    'inputs': fields.Raw,  # 输入数据
-    'query': fields.String,  # 查询内容
-    'message': fields.Raw,  # 消息内容
-    'message_tokens': fields.Integer,  # 消息分词数
-    'answer': fields.String,  # 答案
-    'answer_tokens': fields.Integer,  # 答案分词数
-    'provider_response_latency': fields.Float,  # 提供者响应延迟
-    'from_source': fields.String,  # 来源
-    'from_end_user_id': fields.String,  # 终端用户ID
-    'from_account_id': fields.String,  # 发送消息的账户ID
-    'feedbacks': fields.List(fields.Nested(feedback_fields)),  # 反馈列表
-    'annotation': fields.Nested(annotation_fields, allow_null=True),  # 注解信息
-    'annotation_hit_history': fields.Nested(annotation_hit_history_fields, allow_null=True),  # 注解命中历史
-    'created_at': TimestampField,  # 创建时间
-    'agent_thoughts': fields.List(fields.Nested(agent_thought_fields)),  # 代理思考记录
-    'message_files': fields.List(fields.Nested(message_file_fields), attribute='files'),  # 消息文件列表
-}
-
-# 定义反馈统计数据的字段结构
-=======
     'id': fields.String,
     'conversation_id': fields.String,
     'inputs': fields.Raw,
@@ -139,7 +86,7 @@
     'error': fields.String,
 }
 
->>>>>>> 89a85321
+# 定义反馈统计数据的字段结构
 feedback_stat_fields = {
     'like': fields.Integer,  # 点赞数
     'dislike': fields.Integer  # 不点赞数
