from flask_restful import fields

from libs.helper import TimestampField

# 定义段落字段的映射，用于序列化和反序列化数据
segment_fields = {
<<<<<<< HEAD
    'id': fields.String,  # 段落的唯一标识符
    'position': fields.Integer,  # 段落的位置
    'document_id': fields.String,  # 文档的唯一标识符
    'content': fields.String,  # 段落的内容
    'answer': fields.String,  # 相关的答案
    'word_count': fields.Integer,  # 段落中的单词数量
    'tokens': fields.Integer,  # 段落中的标记数量
    'keywords': fields.List(fields.String),  # 段落的关键词列表
    'index_node_id': fields.String,  # 索引节点的唯一标识符
    'index_node_hash': fields.String,  # 索引节点的哈希值
    'hit_count': fields.Integer,  # 搜索命中的次数
    'enabled': fields.Boolean,  # 段落是否启用
    'disabled_at': TimestampField,  # 段落被禁用的时间戳
    'disabled_by': fields.String,  # 禁用段落的用户标识
    'status': fields.String,  # 段落的状态
    'created_by': fields.String,  # 创建段落的用户标识
    'created_at': TimestampField,  # 段落创建的时间戳
    'indexing_at': TimestampField,  # 段落索引开始的时间戳
    'completed_at': TimestampField,  # 段落索引完成的时间戳
    'error': fields.String,  # 索引过程中的错误信息
    'stopped_at': TimestampField  # 段落索引停止的时间戳
=======
    "id": fields.String,
    "position": fields.Integer,
    "document_id": fields.String,
    "content": fields.String,
    "answer": fields.String,
    "word_count": fields.Integer,
    "tokens": fields.Integer,
    "keywords": fields.List(fields.String),
    "index_node_id": fields.String,
    "index_node_hash": fields.String,
    "hit_count": fields.Integer,
    "enabled": fields.Boolean,
    "disabled_at": TimestampField,
    "disabled_by": fields.String,
    "status": fields.String,
    "created_by": fields.String,
    "created_at": TimestampField,
    "indexing_at": TimestampField,
    "completed_at": TimestampField,
    "error": fields.String,
    "stopped_at": TimestampField,
>>>>>>> 3f9720bc
}

# 定义段落列表响应的结构，用于API响应
segment_list_response = {
<<<<<<< HEAD
    'data': fields.List(fields.Nested(segment_fields)),  # 段落数据列表
    'has_more': fields.Boolean,  # 是否还有更多的段落数据
    'limit': fields.Integer  # 返回数据的限制数量
=======
    "data": fields.List(fields.Nested(segment_fields)),
    "has_more": fields.Boolean,
    "limit": fields.Integer,
>>>>>>> 3f9720bc
}<|MERGE_RESOLUTION|>--- conflicted
+++ resolved
@@ -4,29 +4,6 @@
 
 # 定义段落字段的映射，用于序列化和反序列化数据
 segment_fields = {
-<<<<<<< HEAD
-    'id': fields.String,  # 段落的唯一标识符
-    'position': fields.Integer,  # 段落的位置
-    'document_id': fields.String,  # 文档的唯一标识符
-    'content': fields.String,  # 段落的内容
-    'answer': fields.String,  # 相关的答案
-    'word_count': fields.Integer,  # 段落中的单词数量
-    'tokens': fields.Integer,  # 段落中的标记数量
-    'keywords': fields.List(fields.String),  # 段落的关键词列表
-    'index_node_id': fields.String,  # 索引节点的唯一标识符
-    'index_node_hash': fields.String,  # 索引节点的哈希值
-    'hit_count': fields.Integer,  # 搜索命中的次数
-    'enabled': fields.Boolean,  # 段落是否启用
-    'disabled_at': TimestampField,  # 段落被禁用的时间戳
-    'disabled_by': fields.String,  # 禁用段落的用户标识
-    'status': fields.String,  # 段落的状态
-    'created_by': fields.String,  # 创建段落的用户标识
-    'created_at': TimestampField,  # 段落创建的时间戳
-    'indexing_at': TimestampField,  # 段落索引开始的时间戳
-    'completed_at': TimestampField,  # 段落索引完成的时间戳
-    'error': fields.String,  # 索引过程中的错误信息
-    'stopped_at': TimestampField  # 段落索引停止的时间戳
-=======
     "id": fields.String,
     "position": fields.Integer,
     "document_id": fields.String,
@@ -48,18 +25,11 @@
     "completed_at": TimestampField,
     "error": fields.String,
     "stopped_at": TimestampField,
->>>>>>> 3f9720bc
 }
 
 # 定义段落列表响应的结构，用于API响应
 segment_list_response = {
-<<<<<<< HEAD
-    'data': fields.List(fields.Nested(segment_fields)),  # 段落数据列表
-    'has_more': fields.Boolean,  # 是否还有更多的段落数据
-    'limit': fields.Integer  # 返回数据的限制数量
-=======
     "data": fields.List(fields.Nested(segment_fields)),
     "has_more": fields.Boolean,
     "limit": fields.Integer,
->>>>>>> 3f9720bc
 }