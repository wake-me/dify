--- conflicted
+++ resolved
@@ -56,39 +56,13 @@
 
 # 定义数据集和文档的字段结构
 dataset_and_document_fields = {
-<<<<<<< HEAD
-    'dataset': fields.Nested(dataset_fields),  # 数据集信息
-    'documents': fields.List(fields.Nested(document_fields)),  # 文档列表
-    'batch': fields.String  # 批次信息
-=======
     "dataset": fields.Nested(dataset_fields),
     "documents": fields.List(fields.Nested(document_fields)),
     "batch": fields.String,
->>>>>>> 3f9720bc
 }
 
 # 定义文档状态的字段结构
 document_status_fields = {
-<<<<<<< HEAD
-    'id': fields.String,  # 文档ID
-    'indexing_status': fields.String,  # 索引状态
-    'processing_started_at': TimestampField,  # 处理开始时间
-    'parsing_completed_at': TimestampField,  # 解析完成时间
-    'cleaning_completed_at': TimestampField,  # 清理完成时间
-    'splitting_completed_at': TimestampField,  # 切分完成时间
-    'completed_at': TimestampField,  # 完成时间
-    'paused_at': TimestampField,  # 暂停时间
-    'error': fields.String,  # 错误信息
-    'stopped_at': TimestampField,  # 停止时间
-    'completed_segments': fields.Integer,  # 完成的段落数
-    'total_segments': fields.Integer  # 总段落数
-}
-
-# 定义文档状态列表的字段结构
-document_status_fields_list = {
-    'data': fields.List(fields.Nested(document_status_fields))  # 文档状态列表
-}
-=======
     "id": fields.String,
     "indexing_status": fields.String,
     "processing_started_at": TimestampField,
@@ -103,5 +77,4 @@
     "total_segments": fields.Integer,
 }
 
-document_status_fields_list = {"data": fields.List(fields.Nested(document_status_fields))}
->>>>>>> 3f9720bc
+document_status_fields_list = {"data": fields.List(fields.Nested(document_status_fields))}