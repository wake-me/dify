from flask_restful import fields

from libs.helper import TimestampField

# 定义应用的基本字段
app_fields = {
<<<<<<< HEAD
    'id': fields.String,  # 应用的唯一标识符
    'name': fields.String,  # 应用的名称
    'mode': fields.String,  # 应用的模式
    'icon': fields.String,  # 应用的图标链接
    'icon_background': fields.String  # 图标背景颜色
=======
    "id": fields.String,
    "name": fields.String,
    "mode": fields.String,
    "icon": fields.String,
    "icon_background": fields.String,
>>>>>>> 3f9720bc
}

# 定义已安装应用的详细字段
installed_app_fields = {
    "id": fields.String,
    "app": fields.Nested(app_fields),
    "app_owner_tenant_id": fields.String,
    "is_pinned": fields.Boolean,
    "last_used_at": TimestampField,
    "editable": fields.Boolean,
    "uninstallable": fields.Boolean,
}

<<<<<<< HEAD
# 定义已安装应用列表的字段
installed_app_list_fields = {
    'installed_apps': fields.List(fields.Nested(installed_app_fields))  # 包含多个已安装应用的详细信息
}
=======
installed_app_list_fields = {"installed_apps": fields.List(fields.Nested(installed_app_fields))}
>>>>>>> 3f9720bc
<|MERGE_RESOLUTION|>--- conflicted
+++ resolved
@@ -4,19 +4,11 @@
 
 # 定义应用的基本字段
 app_fields = {
-<<<<<<< HEAD
-    'id': fields.String,  # 应用的唯一标识符
-    'name': fields.String,  # 应用的名称
-    'mode': fields.String,  # 应用的模式
-    'icon': fields.String,  # 应用的图标链接
-    'icon_background': fields.String  # 图标背景颜色
-=======
     "id": fields.String,
     "name": fields.String,
     "mode": fields.String,
     "icon": fields.String,
     "icon_background": fields.String,
->>>>>>> 3f9720bc
 }
 
 # 定义已安装应用的详细字段
@@ -30,11 +22,4 @@
     "uninstallable": fields.Boolean,
 }
 
-<<<<<<< HEAD
-# 定义已安装应用列表的字段
-installed_app_list_fields = {
-    'installed_apps': fields.List(fields.Nested(installed_app_fields))  # 包含多个已安装应用的详细信息
-}
-=======
-installed_app_list_fields = {"installed_apps": fields.List(fields.Nested(installed_app_fields))}
->>>>>>> 3f9720bc
+installed_app_list_fields = {"installed_apps": fields.List(fields.Nested(installed_app_fields))}