--- conflicted
+++ resolved
@@ -20,16 +20,6 @@
     'reranking_model_name': fields.String  # 重排模型名称
 }
 
-<<<<<<< HEAD
-# 定义数据集检索模型字段
-dataset_retrieval_model_fields = {
-    'search_method': fields.String,  # 检索方法
-    'reranking_enable': fields.Boolean,  # 是否启用重排
-    'reranking_model': fields.Nested(reranking_model_fields),  # 重排模型详情
-    'top_k': fields.Integer,  # 返回结果数量
-    'score_threshold_enabled': fields.Boolean,  # 是否启用得分阈值
-    'score_threshold': fields.Float  # 得分阈值
-=======
 keyword_setting_fields = {
     'keyword_weight': fields.Float
 }
@@ -54,7 +44,6 @@
     'top_k': fields.Integer,
     'score_threshold_enabled': fields.Boolean,
     'score_threshold': fields.Float
->>>>>>> 5b32f2e0
 }
 
 tag_fields = {
