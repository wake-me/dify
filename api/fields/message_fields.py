from flask_restful import fields

from fields.conversation_fields import message_file_fields
from libs.helper import TimestampField

# 定义反馈信息的字段结构
feedback_fields = {
    'rating': fields.String
}

# 定义检索器资源的字段结构
retriever_resource_fields = {
    'id': fields.String,  # 资源ID
    'message_id': fields.String,  # 消息ID
    'position': fields.Integer,  # 位置
    'dataset_id': fields.String,  # 数据集ID
    'dataset_name': fields.String,  # 数据集名称
    'document_id': fields.String,  # 文档ID
    'document_name': fields.String,  # 文档名称
    'data_source_type': fields.String,  # 数据源类型
    'segment_id': fields.String,  # 段落ID
    'score': fields.Float,  # 分数
    'hit_count': fields.Integer,  # 命中次数
    'word_count': fields.Integer,  # 单词数量
    'segment_position': fields.Integer,  # 段落位置
    'index_node_hash': fields.String,  # 索引节点哈希值
    'content': fields.String,  # 内容
    'created_at': TimestampField  # 创建时间
}

# 重新定义反馈信息的字段结构（此处可能为重复代码，考虑精简）
feedback_fields = {
    'rating': fields.String
}

# 定义代理思考的字段结构
agent_thought_fields = {
    'id': fields.String,  # ID
    'chain_id': fields.String,  # 链ID
    'message_id': fields.String,  # 消息ID
    'position': fields.Integer,  # 位置
    'thought': fields.String,  # 思考内容
    'tool': fields.String,  # 工具
    'tool_labels': fields.Raw,  # 工具标签
    'tool_input': fields.String,  # 工具输入
    'created_at': TimestampField,  # 创建时间
    'observation': fields.String,  # 观察结果
    'files': fields.List(fields.String)  # 文件列表
}

# 再次定义检索器资源的字段结构（此处可能为重复代码，考虑精简）
retriever_resource_fields = {
    'id': fields.String,  # 资源ID
    'message_id': fields.String,  # 消息ID
    'position': fields.Integer,  # 位置
    'dataset_id': fields.String,  # 数据集ID
    'dataset_name': fields.String,  # 数据集名称
    'document_id': fields.String,  # 文档ID
    'document_name': fields.String,  # 文档名称
    'data_source_type': fields.String,  # 数据源类型
    'segment_id': fields.String,  # 段落ID
    'score': fields.Float,  # 分数
    'hit_count': fields.Integer,  # 命中次数
    'word_count': fields.Integer,  # 单词数量
    'segment_position': fields.Integer,  # 段落位置
    'index_node_hash': fields.String,  # 索引节点哈希值
    'content': fields.String,  # 内容
    'created_at': TimestampField  # 创建时间
}

# 定义消息的字段结构
message_fields = {
<<<<<<< HEAD
    'id': fields.String,  # 消息ID
    'conversation_id': fields.String,  # 对话ID
    'inputs': fields.Raw,  # 输入内容
    'query': fields.String,  # 查询内容
    'answer': fields.String,  # 答案
    'feedback': fields.Nested(feedback_fields, attribute='user_feedback', allow_null=True),  # 用户反馈
    'retriever_resources': fields.List(fields.Nested(retriever_resource_fields)),  # 检索器资源列表
    'created_at': TimestampField,  # 创建时间
    'agent_thoughts': fields.List(fields.Nested(agent_thought_fields)),  # 代理思考列表
    'message_files': fields.List(fields.Nested(message_file_fields), attribute='files')  # 消息文件列表
=======
    'id': fields.String,
    'conversation_id': fields.String,
    'inputs': fields.Raw,
    'query': fields.String,
    'answer': fields.String(attribute='re_sign_file_url_answer'),
    'feedback': fields.Nested(feedback_fields, attribute='user_feedback', allow_null=True),
    'retriever_resources': fields.List(fields.Nested(retriever_resource_fields)),
    'created_at': TimestampField,
    'agent_thoughts': fields.List(fields.Nested(agent_thought_fields)),
    'message_files': fields.List(fields.Nested(message_file_fields), attribute='files'),
    'status': fields.String,
    'error': fields.String,
>>>>>>> 89a85321
}

# 定义消息无限滚动分页字段结构
message_infinite_scroll_pagination_fields = {
    'limit': fields.Integer,  # 限制数量
    'has_more': fields.Boolean,  # 是否有更多数据
    'data': fields.List(fields.Nested(message_fields))  # 数据列表
}<|MERGE_RESOLUTION|>--- conflicted
+++ resolved
@@ -70,18 +70,6 @@
 
 # 定义消息的字段结构
 message_fields = {
-<<<<<<< HEAD
-    'id': fields.String,  # 消息ID
-    'conversation_id': fields.String,  # 对话ID
-    'inputs': fields.Raw,  # 输入内容
-    'query': fields.String,  # 查询内容
-    'answer': fields.String,  # 答案
-    'feedback': fields.Nested(feedback_fields, attribute='user_feedback', allow_null=True),  # 用户反馈
-    'retriever_resources': fields.List(fields.Nested(retriever_resource_fields)),  # 检索器资源列表
-    'created_at': TimestampField,  # 创建时间
-    'agent_thoughts': fields.List(fields.Nested(agent_thought_fields)),  # 代理思考列表
-    'message_files': fields.List(fields.Nested(message_file_fields), attribute='files')  # 消息文件列表
-=======
     'id': fields.String,
     'conversation_id': fields.String,
     'inputs': fields.Raw,
@@ -94,7 +82,6 @@
     'message_files': fields.List(fields.Nested(message_file_fields), attribute='files'),
     'status': fields.String,
     'error': fields.String,
->>>>>>> 89a85321
 }
 
 # 定义消息无限滚动分页字段结构
