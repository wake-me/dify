--- conflicted
+++ resolved
@@ -9,14 +9,8 @@
 
 
 class AppParameterApi(WebApiResource):
-<<<<<<< HEAD
-    """应用变量资源类。"""
-
-    # 定义应用变量的字段及其类型
-=======
     """Resource for app variables."""
 
->>>>>>> 7b7576ad
     variable_fields = {
         "key": fields.String,
         "name": fields.String,
@@ -27,31 +21,10 @@
         "options": fields.List(fields.String),
     }
 
-<<<<<<< HEAD
-    # 定义系统参数的字段及其类型
-    system_parameters_fields = {
-        'image_file_size_limit': fields.String
-    }
-=======
     system_parameters_fields = {"image_file_size_limit": fields.String}
->>>>>>> 7b7576ad
 
     # 定义全部参数的字段及其类型
     parameters_fields = {
-<<<<<<< HEAD
-        'opening_statement': fields.String,  # 开场白
-        'suggested_questions': fields.Raw,  # 建议问题
-        'suggested_questions_after_answer': fields.Raw,  # 答后建议问题
-        'speech_to_text': fields.Raw,  # 语音转文本
-        'text_to_speech': fields.Raw,  # 文本转语音
-        'retriever_resource': fields.Raw,  # 数据检索资源
-        'annotation_reply': fields.Raw,  # 注解回复
-        'more_like_this': fields.Raw,  # 类似的回答
-        'user_input_form': fields.Raw,  # 用户输入表单
-        'sensitive_word_avoidance': fields.Raw,  # 敏感词规避
-        'file_upload': fields.Raw,  # 文件上传
-        'system_parameters': fields.Nested(system_parameters_fields)  # 系统参数
-=======
         "opening_statement": fields.String,
         "suggested_questions": fields.Raw,
         "suggested_questions_after_answer": fields.Raw,
@@ -64,7 +37,6 @@
         "sensitive_word_avoidance": fields.Raw,
         "file_upload": fields.Raw,
         "system_parameters": fields.Nested(system_parameters_fields),
->>>>>>> 7b7576ad
     }
 
     @marshal_with(parameters_fields)
