--- conflicted
+++ resolved
@@ -80,12 +80,7 @@
                 "transfer_methods": ["remote_url", "local_file"]
             }}),
             'system_parameters': {
-<<<<<<< HEAD
-                'image_file_size_limit': current_app.config.get('UPLOAD_IMAGE_FILE_SIZE_LIMIT')
-                # 获取上传图片文件大小限制的系统参数
-=======
                 'image_file_size_limit': dify_config.UPLOAD_IMAGE_FILE_SIZE_LIMIT
->>>>>>> 57729823
             }
         }
 
