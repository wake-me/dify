--- conflicted
+++ resolved
@@ -40,49 +40,6 @@
 
 
 def decode_jwt_token():
-<<<<<<< HEAD
-    """
-    解码JWT令牌，验证其有效性，并返回应用模型和终端用户信息。
-    
-    返回:
-    - app_model: 应用模型对象。
-    - end_user: 终端用户对象。
-    
-    抛出:
-    - Unauthorized: 如果认证信息缺失、格式错误或无效。
-    - NotFound: 如果相关的应用模型或终端用户不存在。
-    """
-    # 从请求头中获取认证信息
-    auth_header = request.headers.get('Authorization')
-    if auth_header is None:
-        raise Unauthorized('Authorization header is missing.')
-
-    if ' ' not in auth_header:
-        raise Unauthorized('Invalid Authorization header format. Expected \'Bearer <api-key>\' format.')
-    
-    # 分解认证信息，验证认证方案
-    auth_scheme, tk = auth_header.split(None, 1)
-    auth_scheme = auth_scheme.lower()
-
-    if auth_scheme != 'bearer':
-        raise Unauthorized('Invalid Authorization header format. Expected \'Bearer <api-key>\' format.')
-    # 使用PassportService验证令牌
-    decoded = PassportService().verify(tk)
-    app_code = decoded.get('app_code')
-    app_model = db.session.query(App).filter(App.id == decoded['app_id']).first()
-    site = db.session.query(Site).filter(Site.code == app_code).first()
-    if not app_model:
-        raise NotFound()
-    if not app_code or not site:
-        raise Unauthorized('Site URL is no longer valid.')
-    if app_model.enable_site is False:
-        raise Unauthorized('Site is disabled.')
-    end_user = db.session.query(EndUser).filter(EndUser.id == decoded['end_user_id']).first()
-    if not end_user:
-        raise NotFound()
-
-    return app_model, end_user
-=======
     system_features = FeatureService.get_system_features()
 
     try:
@@ -135,7 +92,6 @@
         if source and source == 'sso':
             raise Unauthorized('sso token expired.')
 
->>>>>>> 1b2d8629
 
 class WebApiResource(Resource):
     """
