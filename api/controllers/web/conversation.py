from flask_restful import marshal_with, reqparse
from flask_restful.inputs import int_range
from werkzeug.exceptions import NotFound

from controllers.web import api
from controllers.web.error import NotChatAppError
from controllers.web.wraps import WebApiResource
from core.app.entities.app_invoke_entities import InvokeFrom
from fields.conversation_fields import conversation_infinite_scroll_pagination_fields, simple_conversation_fields
from libs.helper import uuid_value
from models.model import AppMode
from services.conversation_service import ConversationService
from services.errors.conversation import ConversationNotExistsError, LastConversationNotExistsError
from services.web_conversation_service import WebConversationService


class ConversationListApi(WebApiResource):
    """
    对话列表API，用于获取对话列表的接口。

    参数:
    - app_model: 应用模型，用于判断应用模式是否为聊天模式。
    - end_user: 终端用户，指定请求的用户。

    返回值:
    - 根据请求参数进行分页获取的对话列表信息。
    """

    @marshal_with(conversation_infinite_scroll_pagination_fields)
    def get(self, app_model, end_user):
<<<<<<< HEAD
        """
        获取对话列表的GET请求处理函数。

        参数:
        - app_model: 应用模型对象，用于检查应用是否为聊天模式。
        - end_user: 请求的终端用户对象。

        返回:
        - 根据请求参数进行分页和排序后的对话列表。

        异常:
        - NotChatAppError: 如果应用模式不是聊天模式，则抛出此异常。
        - NotFound: 如果根据请求参数找不到对应的对话，则抛出此异常。
        """
        # 检查应用模式是否为聊天模式
        if app_model.mode != 'chat':
=======
        app_mode = AppMode.value_of(app_model.mode)
        if app_mode not in [AppMode.CHAT, AppMode.AGENT_CHAT, AppMode.ADVANCED_CHAT]:
>>>>>>> 89a85321
            raise NotChatAppError()

        # 解析请求参数
        parser = reqparse.RequestParser()
        parser.add_argument('last_id', type=uuid_value, location='args')
        parser.add_argument('limit', type=int_range(1, 100), required=False, default=20, location='args')
        parser.add_argument('pinned', type=str, choices=['true', 'false', None], location='args')
        args = parser.parse_args()

        # 处理"Pinned"请求参数，转换为布尔值
        pinned = None
        if 'pinned' in args and args['pinned'] is not None:
            pinned = True if args['pinned'] == 'true' else False

        try:
            # 根据请求参数进行分页查询对话列表
            return WebConversationService.pagination_by_last_id(
                app_model=app_model,
                user=end_user,
                last_id=args['last_id'],
                limit=args['limit'],
                invoke_from=InvokeFrom.WEB_APP,
                pinned=pinned,
            )
        except LastConversationNotExistsError:
            # 如果查询不到最后的对话记录，抛出404异常
            raise NotFound("Last Conversation Not Exists.")

class ConversationApi(WebApiResource):
    """
    会话接口类，用于处理会话相关的API请求

    方法:
    delete: 删除特定的会话
    """

    def delete(self, app_model, end_user, c_id):
<<<<<<< HEAD
        """
        删除指定的会话。

        参数:
        app_model: 应用模型，用于确定应用的配置和模式。
        end_user: 终端用户信息，标识请求的用户。
        c_id: 会话ID，唯一标识一个会话。

        返回值:
        返回一个包含结果信息的字典和HTTP状态码204，表示成功删除会话。
        如果会话不存在或遇到其他错误，则抛出相应的异常。
        """

        # 检查应用模式是否为聊天模式
        if app_model.mode != 'chat':
=======
        app_mode = AppMode.value_of(app_model.mode)
        if app_mode not in [AppMode.CHAT, AppMode.AGENT_CHAT, AppMode.ADVANCED_CHAT]:
>>>>>>> 89a85321
            raise NotChatAppError()

        conversation_id = str(c_id)  # 转换会话ID为字符串格式

        try:
            # 尝试删除会话
            ConversationService.delete(app_model, conversation_id, end_user)
        except ConversationNotExistsError:
            # 如果会话不存在，抛出404异常
            raise NotFound("Conversation Not Exists.")
        # 解除会话的固定状态
        WebConversationService.unpin(app_model, conversation_id, end_user)

        # 返回删除成功的消息
        return {"result": "success"}, 204


class ConversationRenameApi(WebApiResource):
    """
    会话重命名API类，提供通过POST请求来重命名会话的功能。

    参数:
    - app_model: 应用模型，用于确定当前应用的配置和模式。
    - end_user: 终端用户信息，标识请求的用户。
    - c_id: 会话ID，需要被重命名的会话的标识符。

    返回值:
    - 返回重命名会话的操作结果。
    """

    @marshal_with(simple_conversation_fields)
    def post(self, app_model, end_user, c_id):
<<<<<<< HEAD
        # 检查当前应用是否为聊天模式
        if app_model.mode != 'chat':
=======
        app_mode = AppMode.value_of(app_model.mode)
        if app_mode not in [AppMode.CHAT, AppMode.AGENT_CHAT, AppMode.ADVANCED_CHAT]:
>>>>>>> 89a85321
            raise NotChatAppError()

        conversation_id = str(c_id)

        # 解析请求参数
        parser = reqparse.RequestParser()
        parser.add_argument('name', type=str, required=False, location='json')
        parser.add_argument('auto_generate', type=bool, required=False, default=False, location='json')
        args = parser.parse_args()

        try:
            # 调用服务层方法，尝试重命名会话
            return ConversationService.rename(
                app_model,
                conversation_id,
                end_user,
                args['name'],
                args['auto_generate']
            )
        except ConversationNotExistsError:
            # 如果会话不存在，抛出404错误
            raise NotFound("Conversation Not Exists.")


class ConversationPinApi(WebApiResource):
    """
    对话置顶API接口类

    方法:
    patch: 根据提供的应用模型、终端用户和对话ID，将指定对话置顶
    """

    def patch(self, app_model, end_user, c_id):
<<<<<<< HEAD
        """
        将指定对话置顶。

        参数:
        app_model: 应用模型，用于确定是否为聊天模式的应用。
        end_user: 终端用户信息，指定对话的用户端。
        c_id: 对话的ID，用于标识需要置顶的对话。

        返回值:
        返回一个包含结果信息的字典，例如: {"result": "success"}

        异常:
        如果不是聊天模式的应用，将抛出NotChatAppError异常。
        如果对话不存在，将抛出NotFound异常。
        """

        # 检查应用模式是否为聊天模式
        if app_model.mode != 'chat':
=======
        app_mode = AppMode.value_of(app_model.mode)
        if app_mode not in [AppMode.CHAT, AppMode.AGENT_CHAT, AppMode.ADVANCED_CHAT]:
>>>>>>> 89a85321
            raise NotChatAppError()

        conversation_id = str(c_id)  # 转换对话ID为字符串格式

        try:
            # 尝试将指定对话置顶
            WebConversationService.pin(app_model, conversation_id, end_user)
        except ConversationNotExistsError:
            # 如果对话不存在，抛出异常
            raise NotFound("Conversation Not Exists.")

        return {"result": "success"}  # 返回操作成功的结果


class ConversationUnPinApi(WebApiResource):
    """
    对话取消固定API接口类

    方法：
    patch: 根据提供的应用模型、终端用户和对话ID，取消对该对话的固定状态。

    参数：
    app_model: 应用模型对象，包含应用的相关信息，例如应用的模式。
    end_user: 终端用户信息，标识请求的用户。
    c_id: 对话的ID，用于标识需要取消固定的对话。

    返回值：
    返回一个包含结果信息的字典，例如 {"result": "success"}。
    """

    def patch(self, app_model, end_user, c_id):
<<<<<<< HEAD
        # 检查应用模式是否为聊天模式，如果不是则抛出异常
        if app_model.mode != 'chat':
=======
        app_mode = AppMode.value_of(app_model.mode)
        if app_mode not in [AppMode.CHAT, AppMode.AGENT_CHAT, AppMode.ADVANCED_CHAT]:
>>>>>>> 89a85321
            raise NotChatAppError()

        conversation_id = str(c_id)  # 将对话ID转换为字符串格式
        # 调用WebConversationService的服务，取消对话的固定状态
        WebConversationService.unpin(app_model, conversation_id, end_user)

        return {"result": "success"}  # 返回操作成功的标志


api.add_resource(ConversationRenameApi, '/conversations/<uuid:c_id>/name', endpoint='web_conversation_name')
api.add_resource(ConversationListApi, '/conversations')
api.add_resource(ConversationApi, '/conversations/<uuid:c_id>')
api.add_resource(ConversationPinApi, '/conversations/<uuid:c_id>/pin')
api.add_resource(ConversationUnPinApi, '/conversations/<uuid:c_id>/unpin')<|MERGE_RESOLUTION|>--- conflicted
+++ resolved
@@ -28,27 +28,8 @@
 
     @marshal_with(conversation_infinite_scroll_pagination_fields)
     def get(self, app_model, end_user):
-<<<<<<< HEAD
-        """
-        获取对话列表的GET请求处理函数。
-
-        参数:
-        - app_model: 应用模型对象，用于检查应用是否为聊天模式。
-        - end_user: 请求的终端用户对象。
-
-        返回:
-        - 根据请求参数进行分页和排序后的对话列表。
-
-        异常:
-        - NotChatAppError: 如果应用模式不是聊天模式，则抛出此异常。
-        - NotFound: 如果根据请求参数找不到对应的对话，则抛出此异常。
-        """
-        # 检查应用模式是否为聊天模式
-        if app_model.mode != 'chat':
-=======
         app_mode = AppMode.value_of(app_model.mode)
         if app_mode not in [AppMode.CHAT, AppMode.AGENT_CHAT, AppMode.ADVANCED_CHAT]:
->>>>>>> 89a85321
             raise NotChatAppError()
 
         # 解析请求参数
@@ -86,26 +67,8 @@
     """
 
     def delete(self, app_model, end_user, c_id):
-<<<<<<< HEAD
-        """
-        删除指定的会话。
-
-        参数:
-        app_model: 应用模型，用于确定应用的配置和模式。
-        end_user: 终端用户信息，标识请求的用户。
-        c_id: 会话ID，唯一标识一个会话。
-
-        返回值:
-        返回一个包含结果信息的字典和HTTP状态码204，表示成功删除会话。
-        如果会话不存在或遇到其他错误，则抛出相应的异常。
-        """
-
-        # 检查应用模式是否为聊天模式
-        if app_model.mode != 'chat':
-=======
         app_mode = AppMode.value_of(app_model.mode)
         if app_mode not in [AppMode.CHAT, AppMode.AGENT_CHAT, AppMode.ADVANCED_CHAT]:
->>>>>>> 89a85321
             raise NotChatAppError()
 
         conversation_id = str(c_id)  # 转换会话ID为字符串格式
@@ -138,13 +101,8 @@
 
     @marshal_with(simple_conversation_fields)
     def post(self, app_model, end_user, c_id):
-<<<<<<< HEAD
-        # 检查当前应用是否为聊天模式
-        if app_model.mode != 'chat':
-=======
         app_mode = AppMode.value_of(app_model.mode)
         if app_mode not in [AppMode.CHAT, AppMode.AGENT_CHAT, AppMode.ADVANCED_CHAT]:
->>>>>>> 89a85321
             raise NotChatAppError()
 
         conversation_id = str(c_id)
@@ -178,29 +136,8 @@
     """
 
     def patch(self, app_model, end_user, c_id):
-<<<<<<< HEAD
-        """
-        将指定对话置顶。
-
-        参数:
-        app_model: 应用模型，用于确定是否为聊天模式的应用。
-        end_user: 终端用户信息，指定对话的用户端。
-        c_id: 对话的ID，用于标识需要置顶的对话。
-
-        返回值:
-        返回一个包含结果信息的字典，例如: {"result": "success"}
-
-        异常:
-        如果不是聊天模式的应用，将抛出NotChatAppError异常。
-        如果对话不存在，将抛出NotFound异常。
-        """
-
-        # 检查应用模式是否为聊天模式
-        if app_model.mode != 'chat':
-=======
         app_mode = AppMode.value_of(app_model.mode)
         if app_mode not in [AppMode.CHAT, AppMode.AGENT_CHAT, AppMode.ADVANCED_CHAT]:
->>>>>>> 89a85321
             raise NotChatAppError()
 
         conversation_id = str(c_id)  # 转换对话ID为字符串格式
@@ -232,13 +169,8 @@
     """
 
     def patch(self, app_model, end_user, c_id):
-<<<<<<< HEAD
-        # 检查应用模式是否为聊天模式，如果不是则抛出异常
-        if app_model.mode != 'chat':
-=======
         app_mode = AppMode.value_of(app_model.mode)
         if app_mode not in [AppMode.CHAT, AppMode.AGENT_CHAT, AppMode.ADVANCED_CHAT]:
->>>>>>> 89a85321
             raise NotChatAppError()
 
         conversation_id = str(c_id)  # 将对话ID转换为字符串格式
