from flask_restful import marshal_with, reqparse
from flask_restful.inputs import int_range
from werkzeug.exceptions import NotFound

from controllers.web import api
from controllers.web.error import NotChatAppError
from controllers.web.wraps import WebApiResource
from core.app.entities.app_invoke_entities import InvokeFrom
from fields.conversation_fields import conversation_infinite_scroll_pagination_fields, simple_conversation_fields
from libs.helper import uuid_value
from models.model import AppMode
from services.conversation_service import ConversationService
from services.errors.conversation import ConversationNotExistsError, LastConversationNotExistsError
from services.web_conversation_service import WebConversationService


class ConversationListApi(WebApiResource):
<<<<<<< HEAD
    """
    对话列表API，用于获取对话列表的接口。

    参数:
    - app_model: 应用模型，用于判断应用模式是否为聊天模式。
    - end_user: 终端用户，指定请求的用户。

    返回值:
    - 根据请求参数进行分页获取的对话列表信息。
    """

=======
>>>>>>> 7b7576ad
    @marshal_with(conversation_infinite_scroll_pagination_fields)
    def get(self, app_model, end_user):
        app_mode = AppMode.value_of(app_model.mode)
        if app_mode not in [AppMode.CHAT, AppMode.AGENT_CHAT, AppMode.ADVANCED_CHAT]:
            raise NotChatAppError()

        # 解析请求参数
        parser = reqparse.RequestParser()
        parser.add_argument("last_id", type=uuid_value, location="args")
        parser.add_argument("limit", type=int_range(1, 100), required=False, default=20, location="args")
        parser.add_argument("pinned", type=str, choices=["true", "false", None], location="args")
        parser.add_argument(
            "sort_by",
            type=str,
            choices=["created_at", "-created_at", "updated_at", "-updated_at"],
            required=False,
            default="-updated_at",
            location="args",
        )
        args = parser.parse_args()

        # 处理"Pinned"请求参数，转换为布尔值
        pinned = None
        if "pinned" in args and args["pinned"] is not None:
            pinned = True if args["pinned"] == "true" else False

        try:
            # 根据请求参数进行分页查询对话列表
            return WebConversationService.pagination_by_last_id(
                app_model=app_model,
                user=end_user,
                last_id=args["last_id"],
                limit=args["limit"],
                invoke_from=InvokeFrom.WEB_APP,
                pinned=pinned,
                sort_by=args["sort_by"],
            )
        except LastConversationNotExistsError:
            # 如果查询不到最后的对话记录，抛出404异常
            raise NotFound("Last Conversation Not Exists.")

class ConversationApi(WebApiResource):
    """
    会话接口类，用于处理会话相关的API请求

    方法:
    delete: 删除特定的会话
    """

    def delete(self, app_model, end_user, c_id):
        app_mode = AppMode.value_of(app_model.mode)
        if app_mode not in [AppMode.CHAT, AppMode.AGENT_CHAT, AppMode.ADVANCED_CHAT]:
            raise NotChatAppError()

        conversation_id = str(c_id)  # 转换会话ID为字符串格式

        try:
            # 尝试删除会话
            ConversationService.delete(app_model, conversation_id, end_user)
        except ConversationNotExistsError:
            # 如果会话不存在，抛出404异常
            raise NotFound("Conversation Not Exists.")
        # 解除会话的固定状态
        WebConversationService.unpin(app_model, conversation_id, end_user)

        # 返回删除成功的消息
        return {"result": "success"}, 204


class ConversationRenameApi(WebApiResource):
<<<<<<< HEAD
    """
    会话重命名API类，提供通过POST请求来重命名会话的功能。

    参数:
    - app_model: 应用模型，用于确定当前应用的配置和模式。
    - end_user: 终端用户信息，标识请求的用户。
    - c_id: 会话ID，需要被重命名的会话的标识符。

    返回值:
    - 返回重命名会话的操作结果。
    """

=======
>>>>>>> 7b7576ad
    @marshal_with(simple_conversation_fields)
    def post(self, app_model, end_user, c_id):
        app_mode = AppMode.value_of(app_model.mode)
        if app_mode not in [AppMode.CHAT, AppMode.AGENT_CHAT, AppMode.ADVANCED_CHAT]:
            raise NotChatAppError()

        conversation_id = str(c_id)

        # 解析请求参数
        parser = reqparse.RequestParser()
        parser.add_argument("name", type=str, required=False, location="json")
        parser.add_argument("auto_generate", type=bool, required=False, default=False, location="json")
        args = parser.parse_args()

        try:
<<<<<<< HEAD
            # 调用服务层方法，尝试重命名会话
            return ConversationService.rename(
                app_model,
                conversation_id,
                end_user,
                args['name'],
                args['auto_generate']
            )
=======
            return ConversationService.rename(app_model, conversation_id, end_user, args["name"], args["auto_generate"])
>>>>>>> 7b7576ad
        except ConversationNotExistsError:
            # 如果会话不存在，抛出404错误
            raise NotFound("Conversation Not Exists.")


class ConversationPinApi(WebApiResource):
<<<<<<< HEAD
    """
    对话置顶API接口类

    方法:
    patch: 根据提供的应用模型、终端用户和对话ID，将指定对话置顶
    """

=======
>>>>>>> 7b7576ad
    def patch(self, app_model, end_user, c_id):
        app_mode = AppMode.value_of(app_model.mode)
        if app_mode not in [AppMode.CHAT, AppMode.AGENT_CHAT, AppMode.ADVANCED_CHAT]:
            raise NotChatAppError()

        conversation_id = str(c_id)  # 转换对话ID为字符串格式

        try:
            # 尝试将指定对话置顶
            WebConversationService.pin(app_model, conversation_id, end_user)
        except ConversationNotExistsError:
            # 如果对话不存在，抛出异常
            raise NotFound("Conversation Not Exists.")

        return {"result": "success"}  # 返回操作成功的结果


class ConversationUnPinApi(WebApiResource):
    """
    对话取消固定API接口类

    方法：
    patch: 根据提供的应用模型、终端用户和对话ID，取消对该对话的固定状态。

    参数：
    app_model: 应用模型对象，包含应用的相关信息，例如应用的模式。
    end_user: 终端用户信息，标识请求的用户。
    c_id: 对话的ID，用于标识需要取消固定的对话。

    返回值：
    返回一个包含结果信息的字典，例如 {"result": "success"}。
    """

    def patch(self, app_model, end_user, c_id):
        app_mode = AppMode.value_of(app_model.mode)
        if app_mode not in [AppMode.CHAT, AppMode.AGENT_CHAT, AppMode.ADVANCED_CHAT]:
            raise NotChatAppError()

        conversation_id = str(c_id)  # 将对话ID转换为字符串格式
        # 调用WebConversationService的服务，取消对话的固定状态
        WebConversationService.unpin(app_model, conversation_id, end_user)

        return {"result": "success"}  # 返回操作成功的标志


api.add_resource(ConversationRenameApi, "/conversations/<uuid:c_id>/name", endpoint="web_conversation_name")
api.add_resource(ConversationListApi, "/conversations")
api.add_resource(ConversationApi, "/conversations/<uuid:c_id>")
api.add_resource(ConversationPinApi, "/conversations/<uuid:c_id>/pin")
api.add_resource(ConversationUnPinApi, "/conversations/<uuid:c_id>/unpin")<|MERGE_RESOLUTION|>--- conflicted
+++ resolved
@@ -15,20 +15,6 @@
 
 
 class ConversationListApi(WebApiResource):
-<<<<<<< HEAD
-    """
-    对话列表API，用于获取对话列表的接口。
-
-    参数:
-    - app_model: 应用模型，用于判断应用模式是否为聊天模式。
-    - end_user: 终端用户，指定请求的用户。
-
-    返回值:
-    - 根据请求参数进行分页获取的对话列表信息。
-    """
-
-=======
->>>>>>> 7b7576ad
     @marshal_with(conversation_infinite_scroll_pagination_fields)
     def get(self, app_model, end_user):
         app_mode = AppMode.value_of(app_model.mode)
@@ -99,21 +85,6 @@
 
 
 class ConversationRenameApi(WebApiResource):
-<<<<<<< HEAD
-    """
-    会话重命名API类，提供通过POST请求来重命名会话的功能。
-
-    参数:
-    - app_model: 应用模型，用于确定当前应用的配置和模式。
-    - end_user: 终端用户信息，标识请求的用户。
-    - c_id: 会话ID，需要被重命名的会话的标识符。
-
-    返回值:
-    - 返回重命名会话的操作结果。
-    """
-
-=======
->>>>>>> 7b7576ad
     @marshal_with(simple_conversation_fields)
     def post(self, app_model, end_user, c_id):
         app_mode = AppMode.value_of(app_model.mode)
@@ -129,34 +100,13 @@
         args = parser.parse_args()
 
         try:
-<<<<<<< HEAD
-            # 调用服务层方法，尝试重命名会话
-            return ConversationService.rename(
-                app_model,
-                conversation_id,
-                end_user,
-                args['name'],
-                args['auto_generate']
-            )
-=======
             return ConversationService.rename(app_model, conversation_id, end_user, args["name"], args["auto_generate"])
->>>>>>> 7b7576ad
         except ConversationNotExistsError:
             # 如果会话不存在，抛出404错误
             raise NotFound("Conversation Not Exists.")
 
 
 class ConversationPinApi(WebApiResource):
-<<<<<<< HEAD
-    """
-    对话置顶API接口类
-
-    方法:
-    patch: 根据提供的应用模型、终端用户和对话ID，将指定对话置顶
-    """
-
-=======
->>>>>>> 7b7576ad
     def patch(self, app_model, end_user, c_id):
         app_mode = AppMode.value_of(app_model.mode)
         if app_mode not in [AppMode.CHAT, AppMode.AGENT_CHAT, AppMode.ADVANCED_CHAT]:
