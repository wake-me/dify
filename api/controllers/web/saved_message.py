from flask_restful import fields, marshal_with, reqparse
from flask_restful.inputs import int_range
from werkzeug.exceptions import NotFound

from controllers.web import api
from controllers.web.error import NotCompletionAppError
from controllers.web.wraps import WebApiResource
from fields.conversation_fields import message_file_fields
from libs.helper import TimestampField, uuid_value
from services.errors.message import MessageNotExistsError
from services.saved_message_service import SavedMessageService

<<<<<<< HEAD
# 定义反馈信息的字段结构
feedback_fields = {
    'rating': fields.String  # 评分字段，类型为字符串
}
=======
feedback_fields = {"rating": fields.String}
>>>>>>> 7b7576ad

# 定义消息的字段结构
message_fields = {
<<<<<<< HEAD
    'id': fields.String,  # 消息ID，类型为字符串
    'inputs': fields.Raw,  # 输入信息，原始格式
    'query': fields.String,  # 查询内容，类型为字符串
    'answer': fields.String,  # 回答内容，类型为字符串
    'message_files': fields.List(  # 消息附件列表，每个附件信息嵌套在message_file_fields定义的结构中
        fields.Nested(message_file_fields, attribute='files'),
    ),
    'feedback': fields.Nested(  # 用户反馈信息，嵌套在feedback_fields定义的结构中，可以为空
        feedback_fields, attribute='user_feedback', allow_null=True
    ),
    'created_at': TimestampField  # 创建时间戳字段
=======
    "id": fields.String,
    "inputs": fields.Raw,
    "query": fields.String,
    "answer": fields.String,
    "message_files": fields.List(fields.Nested(message_file_fields), attribute="files"),
    "feedback": fields.Nested(feedback_fields, attribute="user_feedback", allow_null=True),
    "created_at": TimestampField,
>>>>>>> 7b7576ad
}


class SavedMessageListApi(WebApiResource):
    # 定义无限滚动分页字段
    saved_message_infinite_scroll_pagination_fields = {
<<<<<<< HEAD
        'limit': fields.Integer,  # 请求限制的数量
        'has_more': fields.Boolean,  # 是否还有更多数据
        'data': fields.List(fields.Nested(message_fields))  # 数据列表，嵌套消息字段
=======
        "limit": fields.Integer,
        "has_more": fields.Boolean,
        "data": fields.List(fields.Nested(message_fields)),
>>>>>>> 7b7576ad
    }

    @marshal_with(saved_message_infinite_scroll_pagination_fields)
    def get(self, app_model, end_user):
<<<<<<< HEAD
        """
        获取保存的消息列表，支持无限滚动分页。

        参数:
        - app_model: 应用模型，用于判断应用模式。
        - end_user: 终端用户信息。

        返回值:
        - 分页后的消息列表数据。

        异常:
        - NotCompletionAppError: 如果应用模式不是'completion'，则抛出异常。
        """
        # 检查应用模式是否为'completion'
        if app_model.mode != 'completion':
=======
        if app_model.mode != "completion":
>>>>>>> 7b7576ad
            raise NotCompletionAppError()

        # 解析请求参数
        parser = reqparse.RequestParser()
        parser.add_argument("last_id", type=uuid_value, location="args")
        parser.add_argument("limit", type=int_range(1, 100), required=False, default=20, location="args")
        args = parser.parse_args()

<<<<<<< HEAD
        # 根据last_id和limit进行分页查询
        return SavedMessageService.pagination_by_last_id(app_model, end_user, args['last_id'], args['limit'])

    def post(self, app_model, end_user):
        """
        保存一条消息。

        参数:
        - app_model: 应用模型，用于判断应用模式。
        - end_user: 终端用户信息。

        返回值:
        - {'result': 'success'}，表示保存成功。

        异常:
        - NotCompletionAppError: 如果应用模式不是'completion'，则抛出异常。
        - NotFound: 如果消息不存在，则抛出异常。
        """
        # 检查应用模式是否为'completion'
        if app_model.mode != 'completion':
=======
        return SavedMessageService.pagination_by_last_id(app_model, end_user, args["last_id"], args["limit"])

    def post(self, app_model, end_user):
        if app_model.mode != "completion":
>>>>>>> 7b7576ad
            raise NotCompletionAppError()

        # 解析请求体参数
        parser = reqparse.RequestParser()
        parser.add_argument("message_id", type=uuid_value, required=True, location="json")
        args = parser.parse_args()

        try:
<<<<<<< HEAD
            # 尝试保存消息
            SavedMessageService.save(app_model, end_user, args['message_id'])
=======
            SavedMessageService.save(app_model, end_user, args["message_id"])
>>>>>>> 7b7576ad
        except MessageNotExistsError:
            # 如果消息不存在，则抛出异常
            raise NotFound("Message Not Exists.")

        return {"result": "success"}


class SavedMessageApi(WebApiResource):
    """
    SavedMessageApi类，继承自WebApiResource，用于处理消息删除的API请求。

    方法:
    - delete: 删除特定应用模型、终端用户和消息ID的消息。
    """

    def delete(self, app_model, end_user, message_id):
        """
        删除指定应用模型、终端用户和消息ID的消息。

        参数:
        - app_model: 应用模型对象，包含应用的相关信息。
        - end_user: 终端用户标识，用于指定消息的接收方。
        - message_id: 消息ID，唯一标识要删除的消息。

        返回值:
        - 字典，包含删除操作的结果信息，默认为{'result': 'success'}。
        """

        message_id = str(message_id)  # 确保消息ID为字符串格式

<<<<<<< HEAD
        # 检查应用模型的模式是否为'completion'，如果不是，则抛出异常
        if app_model.mode != 'completion':
=======
        if app_model.mode != "completion":
>>>>>>> 7b7576ad
            raise NotCompletionAppError()

        # 调用SavedMessageService的服务方法，执行实际的消息删除操作
        SavedMessageService.delete(app_model, end_user, message_id)

<<<<<<< HEAD
        # 返回删除成功的结果信息
        return {'result': 'success'}
=======
        return {"result": "success"}
>>>>>>> 7b7576ad


api.add_resource(SavedMessageListApi, "/saved-messages")
api.add_resource(SavedMessageApi, "/saved-messages/<uuid:message_id>")<|MERGE_RESOLUTION|>--- conflicted
+++ resolved
@@ -10,30 +10,10 @@
 from services.errors.message import MessageNotExistsError
 from services.saved_message_service import SavedMessageService
 
-<<<<<<< HEAD
-# 定义反馈信息的字段结构
-feedback_fields = {
-    'rating': fields.String  # 评分字段，类型为字符串
-}
-=======
 feedback_fields = {"rating": fields.String}
->>>>>>> 7b7576ad
 
 # 定义消息的字段结构
 message_fields = {
-<<<<<<< HEAD
-    'id': fields.String,  # 消息ID，类型为字符串
-    'inputs': fields.Raw,  # 输入信息，原始格式
-    'query': fields.String,  # 查询内容，类型为字符串
-    'answer': fields.String,  # 回答内容，类型为字符串
-    'message_files': fields.List(  # 消息附件列表，每个附件信息嵌套在message_file_fields定义的结构中
-        fields.Nested(message_file_fields, attribute='files'),
-    ),
-    'feedback': fields.Nested(  # 用户反馈信息，嵌套在feedback_fields定义的结构中，可以为空
-        feedback_fields, attribute='user_feedback', allow_null=True
-    ),
-    'created_at': TimestampField  # 创建时间戳字段
-=======
     "id": fields.String,
     "inputs": fields.Raw,
     "query": fields.String,
@@ -41,45 +21,20 @@
     "message_files": fields.List(fields.Nested(message_file_fields), attribute="files"),
     "feedback": fields.Nested(feedback_fields, attribute="user_feedback", allow_null=True),
     "created_at": TimestampField,
->>>>>>> 7b7576ad
 }
 
 
 class SavedMessageListApi(WebApiResource):
     # 定义无限滚动分页字段
     saved_message_infinite_scroll_pagination_fields = {
-<<<<<<< HEAD
-        'limit': fields.Integer,  # 请求限制的数量
-        'has_more': fields.Boolean,  # 是否还有更多数据
-        'data': fields.List(fields.Nested(message_fields))  # 数据列表，嵌套消息字段
-=======
         "limit": fields.Integer,
         "has_more": fields.Boolean,
         "data": fields.List(fields.Nested(message_fields)),
->>>>>>> 7b7576ad
     }
 
     @marshal_with(saved_message_infinite_scroll_pagination_fields)
     def get(self, app_model, end_user):
-<<<<<<< HEAD
-        """
-        获取保存的消息列表，支持无限滚动分页。
-
-        参数:
-        - app_model: 应用模型，用于判断应用模式。
-        - end_user: 终端用户信息。
-
-        返回值:
-        - 分页后的消息列表数据。
-
-        异常:
-        - NotCompletionAppError: 如果应用模式不是'completion'，则抛出异常。
-        """
-        # 检查应用模式是否为'completion'
-        if app_model.mode != 'completion':
-=======
         if app_model.mode != "completion":
->>>>>>> 7b7576ad
             raise NotCompletionAppError()
 
         # 解析请求参数
@@ -88,33 +43,10 @@
         parser.add_argument("limit", type=int_range(1, 100), required=False, default=20, location="args")
         args = parser.parse_args()
 
-<<<<<<< HEAD
-        # 根据last_id和limit进行分页查询
-        return SavedMessageService.pagination_by_last_id(app_model, end_user, args['last_id'], args['limit'])
-
-    def post(self, app_model, end_user):
-        """
-        保存一条消息。
-
-        参数:
-        - app_model: 应用模型，用于判断应用模式。
-        - end_user: 终端用户信息。
-
-        返回值:
-        - {'result': 'success'}，表示保存成功。
-
-        异常:
-        - NotCompletionAppError: 如果应用模式不是'completion'，则抛出异常。
-        - NotFound: 如果消息不存在，则抛出异常。
-        """
-        # 检查应用模式是否为'completion'
-        if app_model.mode != 'completion':
-=======
         return SavedMessageService.pagination_by_last_id(app_model, end_user, args["last_id"], args["limit"])
 
     def post(self, app_model, end_user):
         if app_model.mode != "completion":
->>>>>>> 7b7576ad
             raise NotCompletionAppError()
 
         # 解析请求体参数
@@ -123,12 +55,7 @@
         args = parser.parse_args()
 
         try:
-<<<<<<< HEAD
-            # 尝试保存消息
-            SavedMessageService.save(app_model, end_user, args['message_id'])
-=======
             SavedMessageService.save(app_model, end_user, args["message_id"])
->>>>>>> 7b7576ad
         except MessageNotExistsError:
             # 如果消息不存在，则抛出异常
             raise NotFound("Message Not Exists.")
@@ -145,37 +72,15 @@
     """
 
     def delete(self, app_model, end_user, message_id):
-        """
-        删除指定应用模型、终端用户和消息ID的消息。
+        message_id = str(message_id)
 
-        参数:
-        - app_model: 应用模型对象，包含应用的相关信息。
-        - end_user: 终端用户标识，用于指定消息的接收方。
-        - message_id: 消息ID，唯一标识要删除的消息。
-
-        返回值:
-        - 字典，包含删除操作的结果信息，默认为{'result': 'success'}。
-        """
-
-        message_id = str(message_id)  # 确保消息ID为字符串格式
-
-<<<<<<< HEAD
-        # 检查应用模型的模式是否为'completion'，如果不是，则抛出异常
-        if app_model.mode != 'completion':
-=======
         if app_model.mode != "completion":
->>>>>>> 7b7576ad
             raise NotCompletionAppError()
 
         # 调用SavedMessageService的服务方法，执行实际的消息删除操作
         SavedMessageService.delete(app_model, end_user, message_id)
 
-<<<<<<< HEAD
-        # 返回删除成功的结果信息
-        return {'result': 'success'}
-=======
         return {"result": "success"}
->>>>>>> 7b7576ad
 
 
 api.add_resource(SavedMessageListApi, "/saved-messages")
