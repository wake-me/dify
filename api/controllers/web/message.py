import logging

from flask_restful import fields, marshal_with, reqparse
from flask_restful.inputs import int_range
from werkzeug.exceptions import InternalServerError, NotFound

import services
from controllers.web import api
from controllers.web.error import (
    AppMoreLikeThisDisabledError,
    AppSuggestedQuestionsAfterAnswerDisabledError,
    CompletionRequestError,
    NotChatAppError,
    NotCompletionAppError,
    ProviderModelCurrentlyNotSupportError,
    ProviderNotInitializeError,
    ProviderQuotaExceededError,
)
from controllers.web.wraps import WebApiResource
from core.app.entities.app_invoke_entities import InvokeFrom
from core.errors.error import ModelCurrentlyNotSupportError, ProviderTokenNotInitError, QuotaExceededError
from core.model_runtime.errors.invoke import InvokeError
from fields.conversation_fields import message_file_fields
from fields.message_fields import agent_thought_fields
from libs import helper
from libs.helper import TimestampField, uuid_value
from models.model import AppMode
from services.app_generate_service import AppGenerateService
from services.errors.app import MoreLikeThisDisabledError
from services.errors.conversation import ConversationNotExistsError
from services.errors.message import MessageNotExistsError, SuggestedQuestionsAfterAnswerDisabledError
from services.message_service import MessageService


class MessageListApi(WebApiResource):
    """
    消息列表API资源类，用于处理消息列表的获取。

    属性:
    - feedback_fields: 反馈信息的字段定义。
    - retriever_resource_fields: 检索资源的字段定义。
    - message_fields: 消息的字段定义。
    - message_infinite_scroll_pagination_fields: 无限滚动分页消息的字段定义。
    """

    # 定义反馈信息的字段
    feedback_fields = {
        'rating': fields.String
    }

    # 定义检索资源的字段
    retriever_resource_fields = {
        'id': fields.String,  # 资源的唯一标识符
        'message_id': fields.String,  # 消息的唯一标识符
        'position': fields.Integer,  # 资源在消息中的位置
        'dataset_id': fields.String,  # 数据集的唯一标识符
        'dataset_name': fields.String,  # 数据集的名称
        'document_id': fields.String,  # 文档的唯一标识符
        'document_name': fields.String,  # 文档的名称
        'data_source_type': fields.String,  # 数据源的类型
        'segment_id': fields.String,  # 文本段的唯一标识符
        'score': fields.Float,  # 查询结果的相关性分数
        'hit_count': fields.Integer,  # 命中结果的数量
        'word_count': fields.Integer,  # 文本段的单词数量
        'segment_position': fields.Integer,  # 文本段在文档中的位置
        'index_node_hash': fields.String,  # 索引节点的哈希值
        'content': fields.String,  # 文本段的内容
        'created_at': TimestampField  # 资源创建的时间戳
    }

    # 定义消息的字段
    message_fields = {
<<<<<<< HEAD
        'id': fields.String,  # 消息的唯一标识符
        'conversation_id': fields.String,  # 对话的唯一标识符
        'inputs': fields.Raw,  # 输入的消息内容，保持原始格式
        'query': fields.String,  # 用户的查询内容
        'answer': fields.String,  # 对应的答案内容
        'message_files': fields.List(fields.Nested(message_file_fields), attribute='files'),  # 消息附带的文件列表
        'feedback': fields.Nested(feedback_fields, attribute='user_feedback', allow_null=True),  # 用户反馈的信息，可以为空
        'retriever_resources': fields.List(fields.Nested(retriever_resource_fields)),  # 检索器使用的资源列表
        'created_at': TimestampField,  # 消息创建的时间戳
        'agent_thoughts': fields.List(fields.Nested(agent_thought_fields))  # 代理（AI）思考过程或内部信息
=======
        'id': fields.String,
        'conversation_id': fields.String,
        'inputs': fields.Raw,
        'query': fields.String,
        'answer': fields.String(attribute='re_sign_file_url_answer'),
        'message_files': fields.List(fields.Nested(message_file_fields), attribute='files'),
        'feedback': fields.Nested(feedback_fields, attribute='user_feedback', allow_null=True),
        'retriever_resources': fields.List(fields.Nested(retriever_resource_fields)),
        'created_at': TimestampField,
        'agent_thoughts': fields.List(fields.Nested(agent_thought_fields)),
        'status': fields.String,
        'error': fields.String,
>>>>>>> 89a85321
    }

    """
    定义了一个用于无限滚动分页消息的字段字典。
    
    字典中包含了分页消息必要的字段及其类型：
    - 'limit': 表示每页的数据数量，类型为整数。
    - 'has_more': 表示是否还有更多的数据可供加载，类型为布尔值。
    - 'data': 存储实际的数据内容，类型为嵌套的消息字段列表。
    
    这个定义适用于需要进行无限滚动加载数据的场景，比如在网页或应用中的消息列表。
    """
    message_infinite_scroll_pagination_fields = {
        'limit': fields.Integer,
        'has_more': fields.Boolean,
        'data': fields.List(fields.Nested(message_fields))
    }

    @marshal_with(message_infinite_scroll_pagination_fields)
    def get(self, app_model, end_user):
<<<<<<< HEAD
        """
        获取消息列表，支持无限滚动分页。

        参数:
        - app_model: 应用模型，用于判断应用模式。
        - end_user: 终端用户信息。

        返回:
        - 分页消息列表。

        异常:
        - NotChatAppError: 聊天模式应用不存在错误。
        - NotFound: 对话或起始消息不存在错误。
        """
        # 检查应用模式是否为聊天模式
        if app_model.mode != 'chat':
=======
        app_mode = AppMode.value_of(app_model.mode)
        if app_mode not in [AppMode.CHAT, AppMode.AGENT_CHAT, AppMode.ADVANCED_CHAT]:
>>>>>>> 89a85321
            raise NotChatAppError()

        # 解析请求参数
        parser = reqparse.RequestParser()
        parser.add_argument('conversation_id', required=True, type=uuid_value, location='args')
        parser.add_argument('first_id', type=uuid_value, location='args')
        parser.add_argument('limit', type=int_range(1, 100), required=False, default=20, location='args')
        args = parser.parse_args()

        try:
            # 根据起始ID和对话ID进行分页查询
            return MessageService.pagination_by_first_id(app_model, end_user,
                                                     args['conversation_id'], args['first_id'], args['limit'])
        except services.errors.conversation.ConversationNotExistsError:
            raise NotFound("Conversation Not Exists.")
        except services.errors.message.FirstMessageNotExistsError:
            raise NotFound("First Message Not Exists.")


class MessageFeedbackApi(WebApiResource):
    """
    消息反馈API类，用于处理消息反馈的POST请求。

    参数:
    - app_model: 应用模型，标识反馈所属的应用。
    - end_user: 终端用户，标识给出反馈的用户。
    - message_id: 消息ID，标识被反馈的消息。

    返回值:
    - 返回一个包含结果信息的字典。
    """

    def post(self, app_model, end_user, message_id):
        # 将消息ID转换为字符串格式
        message_id = str(message_id)

        # 初始化请求解析器，用于解析请求体中的参数
        parser = reqparse.RequestParser()
        # 添加评分参数到解析器，支持'like', 'dislike'和None三种选择
        parser.add_argument('rating', type=str, choices=['like', 'dislike', None], location='json')
        # 解析请求体中的参数
        args = parser.parse_args()

        try:
            # 尝试创建消息反馈
            MessageService.create_feedback(app_model, message_id, end_user, args['rating'])
        except services.errors.message.MessageNotExistsError:
            # 如果消息不存在，则抛出404错误
            raise NotFound("Message Not Exists.")

        # 返回操作成功的结果
        return {'result': 'success'}


class MessageMoreLikeThisApi(WebApiResource):
    """
    提供消息更多相似内容的API接口。
    
    参数:
    - app_model: 应用模型，用于确定应用的配置和模式。
    - end_user: 终端用户信息，标识请求的用户。
    - message_id: 消息ID，用于查找特定的消息。
    
    返回值:
    - 返回一个压缩后的响应，具体格式取决于请求的response_mode。
    
    抛出:
    - NotCompletionAppError: 如果应用模式不是'completion'，则抛出此错误。
    - NotFound: 如果消息不存在，则抛出此错误。
    - AppMoreLikeThisDisabledError: 如果应用禁用了更多相似内容功能，则抛出此错误。
    - ProviderNotInitializeError: 如果服务提供者未初始化，则抛出此错误。
    - ProviderQuotaExceededError: 如果达到服务提供者的配额限制，则抛出此错误。
    - ProviderModelCurrentlyNotSupportError: 如果服务提供者当前不支持指定模型，则抛出此错误。
    - CompletionRequestError: 如果完成请求发生错误，则抛出此错误。
    - ValueError: 如果遇到无效值错误，则抛出。
    - InternalServerError: 如果发生内部服务器错误，则抛出。
    """

    def get(self, app_model, end_user, message_id):
        # 检查应用模式是否为'completion'
        if app_model.mode != 'completion':
            raise NotCompletionAppError()

        message_id = str(message_id)  # 确保消息ID为字符串格式

        # 解析请求参数
        parser = reqparse.RequestParser()
        parser.add_argument('response_mode', type=str, required=True, choices=['blocking', 'streaming'], location='args')
        args = parser.parse_args()

        # 根据响应模式确定是否流式返回结果
        streaming = args['response_mode'] == 'streaming'

        try:
<<<<<<< HEAD
            # 生成更多相似内容的响应
            response = CompletionService.generate_more_like_this(
=======
            response = AppGenerateService.generate_more_like_this(
>>>>>>> 89a85321
                app_model=app_model,
                user=end_user,
                message_id=message_id,
                invoke_from=InvokeFrom.WEB_APP,
                streaming=streaming
            )

<<<<<<< HEAD
            # 返回压缩后的响应
            return compact_response(response)
=======
            return helper.compact_generate_response(response)
>>>>>>> 89a85321
        except MessageNotExistsError:
            raise NotFound("Message Not Exists.")
        except MoreLikeThisDisabledError:
            raise AppMoreLikeThisDisabledError()
        except ProviderTokenNotInitError as ex:
            raise ProviderNotInitializeError(ex.description)
        except QuotaExceededError:
            raise ProviderQuotaExceededError()
        except ModelCurrentlyNotSupportError:
            raise ProviderModelCurrentlyNotSupportError()
        except InvokeError as e:
            raise CompletionRequestError(e.description)
        except ValueError as e:
            raise e
        except Exception:
            # 记录并抛出内部服务器错误
            logging.exception("internal server error.")
            raise InternalServerError()


<<<<<<< HEAD
def compact_response(response: Union[dict, Generator]) -> Response:
    """
    根据传入的响应内容类型，生成相应的 Response 对象。
    
    参数:
    - response: 可以是字典或者生成器。如果为字典，则直接以 JSON 格式返回；如果为生成器，则以流的形式返回。
    
    返回值:
    - Response: 根据输入的 response 参数类型，返回一个配置了相应内容和类型的 Response 对象。
    """
    if isinstance(response, dict):
        # 如果响应是字典，则将其转换为 JSON 格式，并设置相应的状态码和 MIME 类型
        return Response(response=json.dumps(response), status=200, mimetype='application/json')
    else:
        # 如果响应是生成器，则定义一个内部生成器函数将其内容逐个yield，并配置响应为流式传输
        def generate() -> Generator:
            yield from response

        # 返回一个配置了生成器、状态码和 MIME 类型的 Response 对象，用于流式传输
        return Response(stream_with_context(generate()), status=200,
                        mimetype='text/event-stream')


=======
>>>>>>> 89a85321
class MessageSuggestedQuestionApi(WebApiResource):
    """
    提供获取消息建议问题的API接口。
    
    参数:
    - app_model: 应用模型，用于确定应用的运行模式等。
    - end_user: 终端用户信息，标识请求的用户。
    - message_id: 消息ID，用于查找相关的建议问题。
    
    返回值:
    - 返回一个包含建议问题的字典。
    
    抛出:
    - NotCompletionAppError: 如果应用模式不为'chat'。
    - NotFound: 如果消息或对话不存在。
    - AppSuggestedQuestionsAfterAnswerDisabledError: 如果应用的答后建议问题功能被禁用。
    - ProviderNotInitializeError: 如果服务提供者令牌未初始化。
    - ProviderQuotaExceededError: 如果达到服务提供者的配额限制。
    - ProviderModelCurrentlyNotSupportError: 如果当前服务提供者不支持的模型。
    - CompletionRequestError: 如果调用过程中发生错误。
    - InternalServerError: 如果发生内部服务器错误。
    """

    def get(self, app_model, end_user, message_id):
<<<<<<< HEAD
        # 检查应用模式是否为'chat'
        if app_model.mode != 'chat':
=======
        app_mode = AppMode.value_of(app_model.mode)
        if app_mode not in [AppMode.CHAT, AppMode.AGENT_CHAT, AppMode.ADVANCED_CHAT]:
>>>>>>> 89a85321
            raise NotCompletionAppError()

        message_id = str(message_id)  # 确保消息ID为字符串格式

        try:
            # 尝试获取回答后的建议问题
            questions = MessageService.get_suggested_questions_after_answer(
                app_model=app_model,
                user=end_user,
                message_id=message_id,
                invoke_from=InvokeFrom.WEB_APP
            )
        except MessageNotExistsError:
            raise NotFound("Message not found")  # 消息不存在异常处理
        except ConversationNotExistsError:
            raise NotFound("Conversation not found")  # 对话不存在异常处理
        except SuggestedQuestionsAfterAnswerDisabledError:
            raise AppSuggestedQuestionsAfterAnswerDisabledError()  # 禁用答后建议问题异常处理
        except ProviderTokenNotInitError as ex:
            raise ProviderNotInitializeError(ex.description)  # 提供者令牌未初始化异常处理
        except QuotaExceededError:
            raise ProviderQuotaExceededError()  # 配额超出异常处理
        except ModelCurrentlyNotSupportError:
            raise ProviderModelCurrentlyNotSupportError()  # 当前模型不支持异常处理
        except InvokeError as e:
            raise CompletionRequestError(e.description)  # 调用错误异常处理
        except Exception:
            logging.exception("internal server error.")  # 内部服务器错误异常处理
            raise InternalServerError()

        return {'data': questions}  # 返回建议问题数据


api.add_resource(MessageListApi, '/messages')
api.add_resource(MessageFeedbackApi, '/messages/<uuid:message_id>/feedbacks')
api.add_resource(MessageMoreLikeThisApi, '/messages/<uuid:message_id>/more-like-this')
api.add_resource(MessageSuggestedQuestionApi, '/messages/<uuid:message_id>/suggested-questions')<|MERGE_RESOLUTION|>--- conflicted
+++ resolved
@@ -70,18 +70,6 @@
 
     # 定义消息的字段
     message_fields = {
-<<<<<<< HEAD
-        'id': fields.String,  # 消息的唯一标识符
-        'conversation_id': fields.String,  # 对话的唯一标识符
-        'inputs': fields.Raw,  # 输入的消息内容，保持原始格式
-        'query': fields.String,  # 用户的查询内容
-        'answer': fields.String,  # 对应的答案内容
-        'message_files': fields.List(fields.Nested(message_file_fields), attribute='files'),  # 消息附带的文件列表
-        'feedback': fields.Nested(feedback_fields, attribute='user_feedback', allow_null=True),  # 用户反馈的信息，可以为空
-        'retriever_resources': fields.List(fields.Nested(retriever_resource_fields)),  # 检索器使用的资源列表
-        'created_at': TimestampField,  # 消息创建的时间戳
-        'agent_thoughts': fields.List(fields.Nested(agent_thought_fields))  # 代理（AI）思考过程或内部信息
-=======
         'id': fields.String,
         'conversation_id': fields.String,
         'inputs': fields.Raw,
@@ -94,7 +82,6 @@
         'agent_thoughts': fields.List(fields.Nested(agent_thought_fields)),
         'status': fields.String,
         'error': fields.String,
->>>>>>> 89a85321
     }
 
     """
@@ -115,27 +102,8 @@
 
     @marshal_with(message_infinite_scroll_pagination_fields)
     def get(self, app_model, end_user):
-<<<<<<< HEAD
-        """
-        获取消息列表，支持无限滚动分页。
-
-        参数:
-        - app_model: 应用模型，用于判断应用模式。
-        - end_user: 终端用户信息。
-
-        返回:
-        - 分页消息列表。
-
-        异常:
-        - NotChatAppError: 聊天模式应用不存在错误。
-        - NotFound: 对话或起始消息不存在错误。
-        """
-        # 检查应用模式是否为聊天模式
-        if app_model.mode != 'chat':
-=======
         app_mode = AppMode.value_of(app_model.mode)
         if app_mode not in [AppMode.CHAT, AppMode.AGENT_CHAT, AppMode.ADVANCED_CHAT]:
->>>>>>> 89a85321
             raise NotChatAppError()
 
         # 解析请求参数
@@ -230,12 +198,7 @@
         streaming = args['response_mode'] == 'streaming'
 
         try:
-<<<<<<< HEAD
-            # 生成更多相似内容的响应
-            response = CompletionService.generate_more_like_this(
-=======
             response = AppGenerateService.generate_more_like_this(
->>>>>>> 89a85321
                 app_model=app_model,
                 user=end_user,
                 message_id=message_id,
@@ -243,12 +206,7 @@
                 streaming=streaming
             )
 
-<<<<<<< HEAD
-            # 返回压缩后的响应
-            return compact_response(response)
-=======
             return helper.compact_generate_response(response)
->>>>>>> 89a85321
         except MessageNotExistsError:
             raise NotFound("Message Not Exists.")
         except MoreLikeThisDisabledError:
@@ -269,32 +227,6 @@
             raise InternalServerError()
 
 
-<<<<<<< HEAD
-def compact_response(response: Union[dict, Generator]) -> Response:
-    """
-    根据传入的响应内容类型，生成相应的 Response 对象。
-    
-    参数:
-    - response: 可以是字典或者生成器。如果为字典，则直接以 JSON 格式返回；如果为生成器，则以流的形式返回。
-    
-    返回值:
-    - Response: 根据输入的 response 参数类型，返回一个配置了相应内容和类型的 Response 对象。
-    """
-    if isinstance(response, dict):
-        # 如果响应是字典，则将其转换为 JSON 格式，并设置相应的状态码和 MIME 类型
-        return Response(response=json.dumps(response), status=200, mimetype='application/json')
-    else:
-        # 如果响应是生成器，则定义一个内部生成器函数将其内容逐个yield，并配置响应为流式传输
-        def generate() -> Generator:
-            yield from response
-
-        # 返回一个配置了生成器、状态码和 MIME 类型的 Response 对象，用于流式传输
-        return Response(stream_with_context(generate()), status=200,
-                        mimetype='text/event-stream')
-
-
-=======
->>>>>>> 89a85321
 class MessageSuggestedQuestionApi(WebApiResource):
     """
     提供获取消息建议问题的API接口。
@@ -319,13 +251,8 @@
     """
 
     def get(self, app_model, end_user, message_id):
-<<<<<<< HEAD
-        # 检查应用模式是否为'chat'
-        if app_model.mode != 'chat':
-=======
         app_mode = AppMode.value_of(app_model.mode)
         if app_mode not in [AppMode.CHAT, AppMode.AGENT_CHAT, AppMode.ADVANCED_CHAT]:
->>>>>>> 89a85321
             raise NotCompletionAppError()
 
         message_id = str(message_id)  # 确保消息ID为字符串格式
