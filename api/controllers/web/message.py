import logging

from flask_restful import fields, marshal_with, reqparse
from flask_restful.inputs import int_range
from werkzeug.exceptions import InternalServerError, NotFound

import services
from controllers.web import api
from controllers.web.error import (
    AppMoreLikeThisDisabledError,
    AppSuggestedQuestionsAfterAnswerDisabledError,
    CompletionRequestError,
    NotChatAppError,
    NotCompletionAppError,
    ProviderModelCurrentlyNotSupportError,
    ProviderNotInitializeError,
    ProviderQuotaExceededError,
)
from controllers.web.wraps import WebApiResource
from core.app.entities.app_invoke_entities import InvokeFrom
from core.errors.error import ModelCurrentlyNotSupportError, ProviderTokenNotInitError, QuotaExceededError
from core.model_runtime.errors.invoke import InvokeError
from fields.conversation_fields import message_file_fields
from fields.message_fields import agent_thought_fields
from libs import helper
from libs.helper import TimestampField, uuid_value
from models.model import AppMode
from services.app_generate_service import AppGenerateService
from services.errors.app import MoreLikeThisDisabledError
from services.errors.conversation import ConversationNotExistsError
from services.errors.message import MessageNotExistsError, SuggestedQuestionsAfterAnswerDisabledError
from services.message_service import MessageService


class MessageListApi(WebApiResource):
<<<<<<< HEAD
    """
    消息列表API资源类，用于处理消息列表的获取。

    属性:
    - feedback_fields: 反馈信息的字段定义。
    - retriever_resource_fields: 检索资源的字段定义。
    - message_fields: 消息的字段定义。
    - message_infinite_scroll_pagination_fields: 无限滚动分页消息的字段定义。
    """

    # 定义反馈信息的字段
    feedback_fields = {
        'rating': fields.String
    }
=======
    feedback_fields = {"rating": fields.String}
>>>>>>> 7b7576ad

    # 定义检索资源的字段
    retriever_resource_fields = {
<<<<<<< HEAD
        'id': fields.String,  # 资源的唯一标识符
        'message_id': fields.String,  # 消息的唯一标识符
        'position': fields.Integer,  # 资源在消息中的位置
        'dataset_id': fields.String,  # 数据集的唯一标识符
        'dataset_name': fields.String,  # 数据集的名称
        'document_id': fields.String,  # 文档的唯一标识符
        'document_name': fields.String,  # 文档的名称
        'data_source_type': fields.String,  # 数据源的类型
        'segment_id': fields.String,  # 文本段的唯一标识符
        'score': fields.Float,  # 查询结果的相关性分数
        'hit_count': fields.Integer,  # 命中结果的数量
        'word_count': fields.Integer,  # 文本段的单词数量
        'segment_position': fields.Integer,  # 文本段在文档中的位置
        'index_node_hash': fields.String,  # 索引节点的哈希值
        'content': fields.String,  # 文本段的内容
        'created_at': TimestampField  # 资源创建的时间戳
=======
        "id": fields.String,
        "message_id": fields.String,
        "position": fields.Integer,
        "dataset_id": fields.String,
        "dataset_name": fields.String,
        "document_id": fields.String,
        "document_name": fields.String,
        "data_source_type": fields.String,
        "segment_id": fields.String,
        "score": fields.Float,
        "hit_count": fields.Integer,
        "word_count": fields.Integer,
        "segment_position": fields.Integer,
        "index_node_hash": fields.String,
        "content": fields.String,
        "created_at": TimestampField,
>>>>>>> 7b7576ad
    }

    # 定义消息的字段
    message_fields = {
        "id": fields.String,
        "conversation_id": fields.String,
        "inputs": fields.Raw,
        "query": fields.String,
        "answer": fields.String(attribute="re_sign_file_url_answer"),
        "message_files": fields.List(fields.Nested(message_file_fields), attribute="files"),
        "feedback": fields.Nested(feedback_fields, attribute="user_feedback", allow_null=True),
        "retriever_resources": fields.List(fields.Nested(retriever_resource_fields)),
        "created_at": TimestampField,
        "agent_thoughts": fields.List(fields.Nested(agent_thought_fields)),
        "status": fields.String,
        "error": fields.String,
    }

    """
    定义了一个用于无限滚动分页消息的字段字典。
    
    字典中包含了分页消息必要的字段及其类型：
    - 'limit': 表示每页的数据数量，类型为整数。
    - 'has_more': 表示是否还有更多的数据可供加载，类型为布尔值。
    - 'data': 存储实际的数据内容，类型为嵌套的消息字段列表。
    
    这个定义适用于需要进行无限滚动加载数据的场景，比如在网页或应用中的消息列表。
    """
    message_infinite_scroll_pagination_fields = {
        "limit": fields.Integer,
        "has_more": fields.Boolean,
        "data": fields.List(fields.Nested(message_fields)),
    }

    @marshal_with(message_infinite_scroll_pagination_fields)
    def get(self, app_model, end_user):
        app_mode = AppMode.value_of(app_model.mode)
        if app_mode not in [AppMode.CHAT, AppMode.AGENT_CHAT, AppMode.ADVANCED_CHAT]:
            raise NotChatAppError()

        # 解析请求参数
        parser = reqparse.RequestParser()
        parser.add_argument("conversation_id", required=True, type=uuid_value, location="args")
        parser.add_argument("first_id", type=uuid_value, location="args")
        parser.add_argument("limit", type=int_range(1, 100), required=False, default=20, location="args")
        args = parser.parse_args()

        try:
<<<<<<< HEAD
            # 根据起始ID和对话ID进行分页查询
            return MessageService.pagination_by_first_id(app_model, end_user,
                                                     args['conversation_id'], args['first_id'], args['limit'])
=======
            return MessageService.pagination_by_first_id(
                app_model, end_user, args["conversation_id"], args["first_id"], args["limit"]
            )
>>>>>>> 7b7576ad
        except services.errors.conversation.ConversationNotExistsError:
            raise NotFound("Conversation Not Exists.")
        except services.errors.message.FirstMessageNotExistsError:
            raise NotFound("First Message Not Exists.")


class MessageFeedbackApi(WebApiResource):
    """
    消息反馈API类，用于处理消息反馈的POST请求。

    参数:
    - app_model: 应用模型，标识反馈所属的应用。
    - end_user: 终端用户，标识给出反馈的用户。
    - message_id: 消息ID，标识被反馈的消息。

    返回值:
    - 返回一个包含结果信息的字典。
    """

    def post(self, app_model, end_user, message_id):
        # 将消息ID转换为字符串格式
        message_id = str(message_id)

        # 初始化请求解析器，用于解析请求体中的参数
        parser = reqparse.RequestParser()
<<<<<<< HEAD
        # 添加评分参数到解析器，支持'like', 'dislike'和None三种选择
        parser.add_argument('rating', type=str, choices=['like', 'dislike', None], location='json')
        # 解析请求体中的参数
        args = parser.parse_args()

        try:
            # 尝试创建消息反馈
            MessageService.create_feedback(app_model, message_id, end_user, args['rating'])
=======
        parser.add_argument("rating", type=str, choices=["like", "dislike", None], location="json")
        args = parser.parse_args()

        try:
            MessageService.create_feedback(app_model, message_id, end_user, args["rating"])
>>>>>>> 7b7576ad
        except services.errors.message.MessageNotExistsError:
            # 如果消息不存在，则抛出404错误
            raise NotFound("Message Not Exists.")

<<<<<<< HEAD
        # 返回操作成功的结果
        return {'result': 'success'}
=======
        return {"result": "success"}
>>>>>>> 7b7576ad


class MessageMoreLikeThisApi(WebApiResource):
    """
    提供消息更多相似内容的API接口。
    
    参数:
    - app_model: 应用模型，用于确定应用的配置和模式。
    - end_user: 终端用户信息，标识请求的用户。
    - message_id: 消息ID，用于查找特定的消息。
    
    返回值:
    - 返回一个压缩后的响应，具体格式取决于请求的response_mode。
    
    抛出:
    - NotCompletionAppError: 如果应用模式不是'completion'，则抛出此错误。
    - NotFound: 如果消息不存在，则抛出此错误。
    - AppMoreLikeThisDisabledError: 如果应用禁用了更多相似内容功能，则抛出此错误。
    - ProviderNotInitializeError: 如果服务提供者未初始化，则抛出此错误。
    - ProviderQuotaExceededError: 如果达到服务提供者的配额限制，则抛出此错误。
    - ProviderModelCurrentlyNotSupportError: 如果服务提供者当前不支持指定模型，则抛出此错误。
    - CompletionRequestError: 如果完成请求发生错误，则抛出此错误。
    - ValueError: 如果遇到无效值错误，则抛出。
    - InternalServerError: 如果发生内部服务器错误，则抛出。
    """

    def get(self, app_model, end_user, message_id):
<<<<<<< HEAD
        # 检查应用模式是否为'completion'
        if app_model.mode != 'completion':
=======
        if app_model.mode != "completion":
>>>>>>> 7b7576ad
            raise NotCompletionAppError()

        message_id = str(message_id)  # 确保消息ID为字符串格式

        # 解析请求参数
        parser = reqparse.RequestParser()
        parser.add_argument(
            "response_mode", type=str, required=True, choices=["blocking", "streaming"], location="args"
        )
        args = parser.parse_args()

<<<<<<< HEAD
        # 根据响应模式确定是否流式返回结果
        streaming = args['response_mode'] == 'streaming'
=======
        streaming = args["response_mode"] == "streaming"
>>>>>>> 7b7576ad

        try:
            response = AppGenerateService.generate_more_like_this(
                app_model=app_model,
                user=end_user,
                message_id=message_id,
                invoke_from=InvokeFrom.WEB_APP,
                streaming=streaming,
            )

            return helper.compact_generate_response(response)
        except MessageNotExistsError:
            raise NotFound("Message Not Exists.")
        except MoreLikeThisDisabledError:
            raise AppMoreLikeThisDisabledError()
        except ProviderTokenNotInitError as ex:
            raise ProviderNotInitializeError(ex.description)
        except QuotaExceededError:
            raise ProviderQuotaExceededError()
        except ModelCurrentlyNotSupportError:
            raise ProviderModelCurrentlyNotSupportError()
        except InvokeError as e:
            raise CompletionRequestError(e.description)
        except ValueError as e:
            raise e
        except Exception:
            # 记录并抛出内部服务器错误
            logging.exception("internal server error.")
            raise InternalServerError()


class MessageSuggestedQuestionApi(WebApiResource):
    """
    提供获取消息建议问题的API接口。
    
    参数:
    - app_model: 应用模型，用于确定应用的运行模式等。
    - end_user: 终端用户信息，标识请求的用户。
    - message_id: 消息ID，用于查找相关的建议问题。
    
    返回值:
    - 返回一个包含建议问题的字典。
    
    抛出:
    - NotCompletionAppError: 如果应用模式不为'chat'。
    - NotFound: 如果消息或对话不存在。
    - AppSuggestedQuestionsAfterAnswerDisabledError: 如果应用的答后建议问题功能被禁用。
    - ProviderNotInitializeError: 如果服务提供者令牌未初始化。
    - ProviderQuotaExceededError: 如果达到服务提供者的配额限制。
    - ProviderModelCurrentlyNotSupportError: 如果当前服务提供者不支持的模型。
    - CompletionRequestError: 如果调用过程中发生错误。
    - InternalServerError: 如果发生内部服务器错误。
    """

    def get(self, app_model, end_user, message_id):
        app_mode = AppMode.value_of(app_model.mode)
        if app_mode not in [AppMode.CHAT, AppMode.AGENT_CHAT, AppMode.ADVANCED_CHAT]:
            raise NotCompletionAppError()

        message_id = str(message_id)  # 确保消息ID为字符串格式

        try:
            # 尝试获取回答后的建议问题
            questions = MessageService.get_suggested_questions_after_answer(
                app_model=app_model, user=end_user, message_id=message_id, invoke_from=InvokeFrom.WEB_APP
            )
        except MessageNotExistsError:
            raise NotFound("Message not found")  # 消息不存在异常处理
        except ConversationNotExistsError:
            raise NotFound("Conversation not found")  # 对话不存在异常处理
        except SuggestedQuestionsAfterAnswerDisabledError:
            raise AppSuggestedQuestionsAfterAnswerDisabledError()  # 禁用答后建议问题异常处理
        except ProviderTokenNotInitError as ex:
            raise ProviderNotInitializeError(ex.description)  # 提供者令牌未初始化异常处理
        except QuotaExceededError:
            raise ProviderQuotaExceededError()  # 配额超出异常处理
        except ModelCurrentlyNotSupportError:
            raise ProviderModelCurrentlyNotSupportError()  # 当前模型不支持异常处理
        except InvokeError as e:
            raise CompletionRequestError(e.description)  # 调用错误异常处理
        except Exception:
            logging.exception("internal server error.")  # 内部服务器错误异常处理
            raise InternalServerError()

<<<<<<< HEAD
        return {'data': questions}  # 返回建议问题数据
=======
        return {"data": questions}
>>>>>>> 7b7576ad


api.add_resource(MessageListApi, "/messages")
api.add_resource(MessageFeedbackApi, "/messages/<uuid:message_id>/feedbacks")
api.add_resource(MessageMoreLikeThisApi, "/messages/<uuid:message_id>/more-like-this")
api.add_resource(MessageSuggestedQuestionApi, "/messages/<uuid:message_id>/suggested-questions")<|MERGE_RESOLUTION|>--- conflicted
+++ resolved
@@ -33,45 +33,10 @@
 
 
 class MessageListApi(WebApiResource):
-<<<<<<< HEAD
-    """
-    消息列表API资源类，用于处理消息列表的获取。
-
-    属性:
-    - feedback_fields: 反馈信息的字段定义。
-    - retriever_resource_fields: 检索资源的字段定义。
-    - message_fields: 消息的字段定义。
-    - message_infinite_scroll_pagination_fields: 无限滚动分页消息的字段定义。
-    """
-
-    # 定义反馈信息的字段
-    feedback_fields = {
-        'rating': fields.String
-    }
-=======
     feedback_fields = {"rating": fields.String}
->>>>>>> 7b7576ad
 
     # 定义检索资源的字段
     retriever_resource_fields = {
-<<<<<<< HEAD
-        'id': fields.String,  # 资源的唯一标识符
-        'message_id': fields.String,  # 消息的唯一标识符
-        'position': fields.Integer,  # 资源在消息中的位置
-        'dataset_id': fields.String,  # 数据集的唯一标识符
-        'dataset_name': fields.String,  # 数据集的名称
-        'document_id': fields.String,  # 文档的唯一标识符
-        'document_name': fields.String,  # 文档的名称
-        'data_source_type': fields.String,  # 数据源的类型
-        'segment_id': fields.String,  # 文本段的唯一标识符
-        'score': fields.Float,  # 查询结果的相关性分数
-        'hit_count': fields.Integer,  # 命中结果的数量
-        'word_count': fields.Integer,  # 文本段的单词数量
-        'segment_position': fields.Integer,  # 文本段在文档中的位置
-        'index_node_hash': fields.String,  # 索引节点的哈希值
-        'content': fields.String,  # 文本段的内容
-        'created_at': TimestampField  # 资源创建的时间戳
-=======
         "id": fields.String,
         "message_id": fields.String,
         "position": fields.Integer,
@@ -88,7 +53,6 @@
         "index_node_hash": fields.String,
         "content": fields.String,
         "created_at": TimestampField,
->>>>>>> 7b7576ad
     }
 
     # 定义消息的字段
@@ -137,15 +101,9 @@
         args = parser.parse_args()
 
         try:
-<<<<<<< HEAD
-            # 根据起始ID和对话ID进行分页查询
-            return MessageService.pagination_by_first_id(app_model, end_user,
-                                                     args['conversation_id'], args['first_id'], args['limit'])
-=======
             return MessageService.pagination_by_first_id(
                 app_model, end_user, args["conversation_id"], args["first_id"], args["limit"]
             )
->>>>>>> 7b7576ad
         except services.errors.conversation.ConversationNotExistsError:
             raise NotFound("Conversation Not Exists.")
         except services.errors.message.FirstMessageNotExistsError:
@@ -171,32 +129,16 @@
 
         # 初始化请求解析器，用于解析请求体中的参数
         parser = reqparse.RequestParser()
-<<<<<<< HEAD
-        # 添加评分参数到解析器，支持'like', 'dislike'和None三种选择
-        parser.add_argument('rating', type=str, choices=['like', 'dislike', None], location='json')
-        # 解析请求体中的参数
-        args = parser.parse_args()
-
-        try:
-            # 尝试创建消息反馈
-            MessageService.create_feedback(app_model, message_id, end_user, args['rating'])
-=======
         parser.add_argument("rating", type=str, choices=["like", "dislike", None], location="json")
         args = parser.parse_args()
 
         try:
             MessageService.create_feedback(app_model, message_id, end_user, args["rating"])
->>>>>>> 7b7576ad
         except services.errors.message.MessageNotExistsError:
             # 如果消息不存在，则抛出404错误
             raise NotFound("Message Not Exists.")
 
-<<<<<<< HEAD
-        # 返回操作成功的结果
-        return {'result': 'success'}
-=======
         return {"result": "success"}
->>>>>>> 7b7576ad
 
 
 class MessageMoreLikeThisApi(WebApiResource):
@@ -224,12 +166,7 @@
     """
 
     def get(self, app_model, end_user, message_id):
-<<<<<<< HEAD
-        # 检查应用模式是否为'completion'
-        if app_model.mode != 'completion':
-=======
         if app_model.mode != "completion":
->>>>>>> 7b7576ad
             raise NotCompletionAppError()
 
         message_id = str(message_id)  # 确保消息ID为字符串格式
@@ -241,12 +178,7 @@
         )
         args = parser.parse_args()
 
-<<<<<<< HEAD
-        # 根据响应模式确定是否流式返回结果
-        streaming = args['response_mode'] == 'streaming'
-=======
         streaming = args["response_mode"] == "streaming"
->>>>>>> 7b7576ad
 
         try:
             response = AppGenerateService.generate_more_like_this(
@@ -331,11 +263,7 @@
             logging.exception("internal server error.")  # 内部服务器错误异常处理
             raise InternalServerError()
 
-<<<<<<< HEAD
-        return {'data': questions}  # 返回建议问题数据
-=======
         return {"data": questions}
->>>>>>> 7b7576ad
 
 
 api.add_resource(MessageListApi, "/messages")
