import logging

from flask import request
from werkzeug.exceptions import InternalServerError

import services
from controllers.web import api
from controllers.web.error import (
    AppUnavailableError,
    AudioTooLargeError,
    CompletionRequestError,
    NoAudioUploadedError,
    ProviderModelCurrentlyNotSupportError,
    ProviderNotInitializeError,
    ProviderNotSupportSpeechToTextError,
    ProviderQuotaExceededError,
    UnsupportedAudioTypeError,
)
from controllers.web.wraps import WebApiResource
from core.errors.error import ModelCurrentlyNotSupportError, ProviderTokenNotInitError, QuotaExceededError
from core.model_runtime.errors.invoke import InvokeError
from models.model import App, AppMode
from services.audio_service import AudioService
from services.errors.audio import (
    AudioTooLargeServiceError,
    NoAudioUploadedServiceError,
    ProviderNotSupportSpeechToTextServiceError,
    UnsupportedAudioTypeServiceError,
)


class AudioApi(WebApiResource):
    """
    音频API类，提供音频处理相关的接口。

    继承自WebApiResource，提供POST方法用于处理音频转文字的请求。
    """

    def post(self, app_model: App, end_user):
        file = request.files['file']

        try:
            # 调用音频服务进行音频转文字处理
            response = AudioService.transcript_asr(
                app_model=app_model,
                file=file,
                end_user=end_user
            )

            return response
        except services.errors.app_model_config.AppModelConfigBrokenError:
            # 处理应用模型配置错误
            logging.exception("App model config broken.")
            raise AppUnavailableError()
        except NoAudioUploadedServiceError:
            # 处理未上传音频错误
            raise NoAudioUploadedError()
        except AudioTooLargeServiceError as e:
            # 处理音频过大错误
            raise AudioTooLargeError(str(e))
        except UnsupportedAudioTypeServiceError:
            # 处理不支持的音频类型错误
            raise UnsupportedAudioTypeError()
        except ProviderNotSupportSpeechToTextServiceError:
            # 处理提供者不支持语音转文字服务错误
            raise ProviderNotSupportSpeechToTextError()
        except ProviderTokenNotInitError as ex:
            # 处理提供者令牌未初始化错误
            raise ProviderNotInitializeError(ex.description)
        except QuotaExceededError:
            # 处理配额超过错误
            raise ProviderQuotaExceededError()
        except ModelCurrentlyNotSupportError:
            # 处理当前模型不支持错误
            raise ProviderModelCurrentlyNotSupportError()
        except InvokeError as e:
            # 处理调用错误
            raise CompletionRequestError(e.description)
        except ValueError as e:
            # 直接抛出值错误
            raise e
        except Exception as e:
            # 处理其他所有异常，记录日志并抛出内部服务错误
            logging.exception(f"internal server error: {str(e)}")
            raise InternalServerError()


class TextApi(WebApiResource):
    def post(self, app_model: App, end_user):
        from flask_restful import reqparse
        try:
<<<<<<< HEAD
            # 调用音频服务进行文本转语音转换
=======
            parser = reqparse.RequestParser()
            parser.add_argument('message_id', type=str, required=False, location='json')
            parser.add_argument('voice', type=str, location='json')
            parser.add_argument('text', type=str, location='json')
            parser.add_argument('streaming', type=bool, location='json')
            args = parser.parse_args()

            message_id = args.get('message_id', None)
            text = args.get('text', None)
            if (app_model.mode in [AppMode.ADVANCED_CHAT.value, AppMode.WORKFLOW.value]
                    and app_model.workflow
                    and app_model.workflow.features_dict):
                text_to_speech = app_model.workflow.features_dict.get('text_to_speech')
                voice = args.get('voice') if args.get('voice') else text_to_speech.get('voice')
            else:
                try:
                    voice = args.get('voice') if args.get(
                        'voice') else app_model.app_model_config.text_to_speech_dict.get('voice')
                except Exception:
                    voice = None

>>>>>>> 57729823
            response = AudioService.transcript_tts(
                app_model=app_model,
                message_id=message_id,
                end_user=end_user.external_user_id,
                voice=voice,
                text=text
            )

<<<<<<< HEAD
            # 返回转换后的音频数据
            return {'data': response.data.decode('latin1')}
=======
            return response
>>>>>>> 57729823
        except services.errors.app_model_config.AppModelConfigBrokenError:
            # 记录应用模型配置错误并抛出
            logging.exception("App model config broken.")
            raise AppUnavailableError()
        except NoAudioUploadedServiceError:
            # 抛出未上传音频错误
            raise NoAudioUploadedError()
        except AudioTooLargeServiceError as e:
            # 抛出音频文件过大错误
            raise AudioTooLargeError(str(e))
        except UnsupportedAudioTypeServiceError:
            # 抛出不支持的音频类型错误
            raise UnsupportedAudioTypeError()
        except ProviderNotSupportSpeechToTextServiceError:
            # 抛出服务提供商不支持文本转语音错误
            raise ProviderNotSupportSpeechToTextError()
        except ProviderTokenNotInitError as ex:
            # 抛出服务提供商令牌未初始化错误
            raise ProviderNotInitializeError(ex.description)
        except QuotaExceededError:
            # 抛出配额超出错误
            raise ProviderQuotaExceededError()
        except ModelCurrentlyNotSupportError:
            # 抛出当前模型不支持错误
            raise ProviderModelCurrentlyNotSupportError()
        except InvokeError as e:
            # 抛出调用错误
            raise CompletionRequestError(e.description)
        except ValueError as e:
            # 抛出值错误
            raise e
        except Exception as e:
            # 记录并抛出内部服务器错误
            logging.exception(f"internal server error: {str(e)}")
            raise InternalServerError()


api.add_resource(AudioApi, '/audio-to-text')
api.add_resource(TextApi, '/text-to-audio')<|MERGE_RESOLUTION|>--- conflicted
+++ resolved
@@ -89,9 +89,6 @@
     def post(self, app_model: App, end_user):
         from flask_restful import reqparse
         try:
-<<<<<<< HEAD
-            # 调用音频服务进行文本转语音转换
-=======
             parser = reqparse.RequestParser()
             parser.add_argument('message_id', type=str, required=False, location='json')
             parser.add_argument('voice', type=str, location='json')
@@ -113,7 +110,6 @@
                 except Exception:
                     voice = None
 
->>>>>>> 57729823
             response = AudioService.transcript_tts(
                 app_model=app_model,
                 message_id=message_id,
@@ -122,12 +118,7 @@
                 text=text
             )
 
-<<<<<<< HEAD
-            # 返回转换后的音频数据
-            return {'data': response.data.decode('latin1')}
-=======
             return response
->>>>>>> 57729823
         except services.errors.app_model_config.AppModelConfigBrokenError:
             # 记录应用模型配置错误并抛出
             logging.exception("App model config broken.")
