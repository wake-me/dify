--- conflicted
+++ resolved
@@ -28,16 +28,6 @@
     # 定义站点信息字段
     # 该字典定义了站点信息的各种字段及其类型，用于构建站点的元数据。
     site_fields = {
-<<<<<<< HEAD
-        'title': fields.String,  # 站点标题，字符串类型
-        'icon': fields.String,  # 站点图标链接，字符串类型
-        'icon_background': fields.String,  # 图标背景颜色，字符串类型
-        'description': fields.String,  # 站点描述，字符串类型
-        'copyright': fields.String,  # 知识产权声明，字符串类型
-        'privacy_policy': fields.String,  # 隐私政策链接，字符串类型
-        'default_language': fields.String,  # 默认语言，字符串类型
-        'prompt_public': fields.Boolean  # 是否公开提示，布尔类型
-=======
         'title': fields.String,
         'icon': fields.String,
         'icon_background': fields.String,
@@ -47,7 +37,6 @@
         'custom_disclaimer': fields.String,
         'default_language': fields.String,
         'prompt_public': fields.Boolean
->>>>>>> 1b2d8629
     }
 
     # 定义应用信息字段，包含嵌套的站点和模型配置信息
