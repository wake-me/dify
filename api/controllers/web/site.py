
from flask_restful import fields, marshal_with
from werkzeug.exceptions import Forbidden

from configs import dify_config
from controllers.web import api
from controllers.web.wraps import WebApiResource
from extensions.ext_database import db
from models.account import TenantStatus
from models.model import Site
from services.feature_service import FeatureService


class AppSiteApi(WebApiResource):
    """应用站点资源类，用于管理应用站点的API接口。"""

    # 定义模型配置的字段
    model_config_fields = {
        'opening_statement': fields.String,  # 开场白，使用字符串类型
        'suggested_questions': fields.Raw(attribute='suggested_questions_list'),  # 建议的问题，以原始数据类型存储，列表形式
        'suggested_questions_after_answer': fields.Raw(attribute='suggested_questions_after_answer_dict'),  # 回答后的建议问题，以原始数据类型存储，字典形式
        'more_like_this': fields.Raw(attribute='more_like_this_dict'),  # 类似的推荐，以原始数据类型存储，字典形式
        'model': fields.Raw(attribute='model_dict'),  # 模型配置，以原始数据类型存储，字典形式
        'user_input_form': fields.Raw(attribute='user_input_form_list'),  # 用户输入表单，以原始数据类型存储，列表形式
        'pre_prompt': fields.String,  # 提示信息，使用字符串类型
    }

    # 定义站点信息字段
    # 该字典定义了站点信息的各种字段及其类型，用于构建站点的元数据。
    site_fields = {
        'title': fields.String,
        'chat_color_theme': fields.String,
        'chat_color_theme_inverted': fields.Boolean,
        'icon': fields.String,
        'icon_background': fields.String,
        'description': fields.String,
        'copyright': fields.String,
        'privacy_policy': fields.String,
        'custom_disclaimer': fields.String,
        'default_language': fields.String,
        'prompt_public': fields.Boolean,
        'show_workflow_steps': fields.Boolean,
    }

    # 定义应用信息字段，包含嵌套的站点和模型配置信息
    app_fields = {
        'app_id': fields.String,
        'end_user_id': fields.String,
        'enable_site': fields.Boolean,
        'site': fields.Nested(site_fields),
        'model_config': fields.Nested(model_config_fields, allow_null=True),
        'plan': fields.String,
        'can_replace_logo': fields.Boolean,
        'custom_config': fields.Raw(attribute='custom_config'),
    }

    @marshal_with(app_fields)
    def get(self, app_model, end_user):
        """
        获取应用站点信息。

        :param app_model: 应用模型实例，用于查询应用的详细信息。
        :param end_user: 终端用户实例，用于查询用户信息。
        :return: 返回应用站点的信息详情。
        """
        # 查询站点信息
        site = db.session.query(Site).filter(Site.app_id == app_model.id).first()

        if not site:
            raise Forbidden()  # 如果查询不到站点信息，抛出权限异常

        if app_model.tenant.status == TenantStatus.ARCHIVE:
            raise Forbidden()

        can_replace_logo = FeatureService.get_features(app_model.tenant_id).can_replace_logo

        # 返回应用站点信息实例
        return AppSiteInfo(app_model.tenant, app_model, site, end_user.id, can_replace_logo)

api.add_resource(AppSiteApi, '/site')


class AppSiteInfo:
    """用于存储站点信息的类。"""

    def __init__(self, tenant, app, site, end_user, can_replace_logo):
        """
        初始化AppSiteInfo实例。

        :param tenant: 租户对象，包含租户相关信息
        :param app: 应用对象，包含应用的基本信息和配置
        :param site: 站点对象，包含站点的配置和状态
        :param end_user: 终端用户标识，用于标识应用的使用者
        :param can_replace_logo: 布尔值，指示是否允许替换应用的Logo
        """

        # 初始化基本属性
        self.app_id = app.id
        self.end_user_id = end_user
        self.enable_site = app.enable_site
        self.site = site
        self.model_config = None
        self.plan = tenant.plan
        self.can_replace_logo = can_replace_logo

        # 如果允许替换Logo，则配置自定义参数
        if can_replace_logo:
<<<<<<< HEAD
            base_url = current_app.config.get('FILES_URL')  # 获取文件服务的基础URL
            remove_webapp_brand = tenant.custom_config_dict.get('remove_webapp_brand', False)  # 是否移除Web应用的品牌标识
            replace_webapp_logo = f'{base_url}/files/workspaces/{tenant.id}/webapp-logo' if tenant.custom_config_dict.get('replace_webapp_logo') else None  # 替换Web应用Logo的URL
=======
            base_url = dify_config.FILES_URL
            remove_webapp_brand = tenant.custom_config_dict.get('remove_webapp_brand', False)
            replace_webapp_logo = f'{base_url}/files/workspaces/{tenant.id}/webapp-logo' if tenant.custom_config_dict.get('replace_webapp_logo') else None
>>>>>>> 57729823
            self.custom_config = {
                'remove_webapp_brand': remove_webapp_brand,
                'replace_webapp_logo': replace_webapp_logo,
            }<|MERGE_RESOLUTION|>--- conflicted
+++ resolved
@@ -105,15 +105,9 @@
 
         # 如果允许替换Logo，则配置自定义参数
         if can_replace_logo:
-<<<<<<< HEAD
-            base_url = current_app.config.get('FILES_URL')  # 获取文件服务的基础URL
-            remove_webapp_brand = tenant.custom_config_dict.get('remove_webapp_brand', False)  # 是否移除Web应用的品牌标识
-            replace_webapp_logo = f'{base_url}/files/workspaces/{tenant.id}/webapp-logo' if tenant.custom_config_dict.get('replace_webapp_logo') else None  # 替换Web应用Logo的URL
-=======
             base_url = dify_config.FILES_URL
             remove_webapp_brand = tenant.custom_config_dict.get('remove_webapp_brand', False)
             replace_webapp_logo = f'{base_url}/files/workspaces/{tenant.id}/webapp-logo' if tenant.custom_config_dict.get('replace_webapp_logo') else None
->>>>>>> 57729823
             self.custom_config = {
                 'remove_webapp_brand': remove_webapp_brand,
                 'replace_webapp_logo': replace_webapp_logo,
