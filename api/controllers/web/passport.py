import uuid

from flask import request
from flask_restful import Resource
from werkzeug.exceptions import NotFound, Unauthorized

from controllers.web import api
from controllers.web.error import WebSSOAuthRequiredError
from extensions.ext_database import db
from libs.passport import PassportService
from models.model import App, EndUser, Site
from services.enterprise.enterprise_service import EnterpriseService
from services.feature_service import FeatureService


class PassportResource(Resource):
<<<<<<< HEAD
    """访问令牌资源基类。"""
    
    def get(self):
=======
    """Base resource for passport."""
>>>>>>> 7b7576ad

    def get(self):
        system_features = FeatureService.get_system_features()
        app_code = request.headers.get("X-App-Code")
        if app_code is None:
            raise Unauthorized("X-App-Code header is missing.")

        if system_features.sso_enforced_for_web:
            app_web_sso_enabled = EnterpriseService.get_app_web_sso_enabled(app_code).get("enabled", False)
            if app_web_sso_enabled:
                raise WebSSOAuthRequiredError()

<<<<<<< HEAD
        # 查询站点信息并验证站点状态
        site = db.session.query(Site).filter(
            Site.code == app_code,
            Site.status == 'normal'
        ).first()
=======
        # get site from db and check if it is normal
        site = db.session.query(Site).filter(Site.code == app_code, Site.status == "normal").first()
>>>>>>> 7b7576ad
        if not site:
            raise NotFound()
        
        # 查询应用信息并验证应用状态及是否启用该站点
        app_model = db.session.query(App).filter(App.id == site.app_id).first()
        if not app_model or app_model.status != "normal" or not app_model.enable_site:
            raise NotFound()

        end_user = EndUser(
            tenant_id=app_model.tenant_id,
            app_id=app_model.id,
            type="browser",
            is_anonymous=True,
            session_id=generate_session_id(),
        )

        db.session.add(end_user)
        db.session.commit()

        # 准备令牌负载并发行令牌
        payload = {
            "iss": site.app_id,
            "sub": "Web API Passport",
            "app_id": site.app_id,
            "app_code": app_code,
            "end_user_id": end_user.id,
        }

        tk = PassportService().issue(payload)

        # 返回包含访问令牌的响应
        return {
            "access_token": tk,
        }


api.add_resource(PassportResource, "/passport")


def generate_session_id():
    """
    生成一个唯一的会话ID。

    该函数没有参数。

    返回值:
        str: 一个唯一的会话ID字符串。
    """
    while True:
        # 生成一个随机的UUID作为会话ID
        session_id = str(uuid.uuid4())
<<<<<<< HEAD
        # 检查数据库中是否存在相同的会话ID
        existing_count = db.session.query(EndUser) \
            .filter(EndUser.session_id == session_id).count()
        # 如果不存在相同的会话ID，则返回这个ID
=======
        existing_count = db.session.query(EndUser).filter(EndUser.session_id == session_id).count()
>>>>>>> 7b7576ad
        if existing_count == 0:
            return session_id<|MERGE_RESOLUTION|>--- conflicted
+++ resolved
@@ -14,13 +14,7 @@
 
 
 class PassportResource(Resource):
-<<<<<<< HEAD
-    """访问令牌资源基类。"""
-    
-    def get(self):
-=======
     """Base resource for passport."""
->>>>>>> 7b7576ad
 
     def get(self):
         system_features = FeatureService.get_system_features()
@@ -33,16 +27,8 @@
             if app_web_sso_enabled:
                 raise WebSSOAuthRequiredError()
 
-<<<<<<< HEAD
-        # 查询站点信息并验证站点状态
-        site = db.session.query(Site).filter(
-            Site.code == app_code,
-            Site.status == 'normal'
-        ).first()
-=======
         # get site from db and check if it is normal
         site = db.session.query(Site).filter(Site.code == app_code, Site.status == "normal").first()
->>>>>>> 7b7576ad
         if not site:
             raise NotFound()
         
@@ -94,13 +80,6 @@
     while True:
         # 生成一个随机的UUID作为会话ID
         session_id = str(uuid.uuid4())
-<<<<<<< HEAD
-        # 检查数据库中是否存在相同的会话ID
-        existing_count = db.session.query(EndUser) \
-            .filter(EndUser.session_id == session_id).count()
-        # 如果不存在相同的会话ID，则返回这个ID
-=======
         existing_count = db.session.query(EndUser).filter(EndUser.session_id == session_id).count()
->>>>>>> 7b7576ad
         if existing_count == 0:
             return session_id