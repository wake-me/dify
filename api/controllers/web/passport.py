import uuid

from flask import request
from flask_restful import Resource
from werkzeug.exceptions import NotFound, Unauthorized

from controllers.web import api
from controllers.web.error import WebSSOAuthRequiredError
from extensions.ext_database import db
from libs.passport import PassportService
from models.model import App, EndUser, Site
from services.feature_service import FeatureService


class PassportResource(Resource):
    """访问令牌资源基类。"""
    
    def get(self):
<<<<<<< HEAD
        """
        处理客户端的GET请求，验证X-App-Code头部信息，并生成访问令牌（access token）返回给客户端。
        
        验证流程包括：
        - 验证X-App-Code头部是否存在；
        - 根据X-App-Code查询站点信息，并验证站点状态是否为正常；
        - 查询关联的应用信息，并验证应用状态是否为正常以及是否启用该站点。
        
        如果验证通过，将创建一个匿名的终端用户记录，并返回访问令牌。
        
        返回值:
            - 包含访问令牌的字典。
            
        异常:
            - Unauthorized: 当X-App-Code头部缺失时抛出。
            - NotFound: 当对应的站点或应用信息不存在或状态不正常时抛出。
        """
        
        # 验证X-App-Code头部信息
=======

        system_features = FeatureService.get_system_features()
        if system_features.sso_enforced_for_web:
            raise WebSSOAuthRequiredError()

>>>>>>> 1b2d8629
        app_code = request.headers.get('X-App-Code')
        if app_code is None:
            raise Unauthorized('X-App-Code header is missing.')

        # 查询站点信息并验证站点状态
        site = db.session.query(Site).filter(
            Site.code == app_code,
            Site.status == 'normal'
        ).first()
        if not site:
            raise NotFound()
        
        # 查询应用信息并验证应用状态及是否启用该站点
        app_model = db.session.query(App).filter(App.id == site.app_id).first()
        if not app_model or app_model.status != 'normal' or not app_model.enable_site:
            raise NotFound()
<<<<<<< HEAD
        
        # 创建终端用户实例，并保存到数据库
=======

>>>>>>> 1b2d8629
        end_user = EndUser(
            tenant_id=app_model.tenant_id,
            app_id=app_model.id,
            type='browser',
            is_anonymous=True,
            session_id=generate_session_id(),
        )

        db.session.add(end_user)
        db.session.commit()

        # 准备令牌负载并发行令牌
        payload = {
            "iss": site.app_id,
            'sub': 'Web API Passport',
            'app_id': site.app_id,
            'app_code': app_code,
            'end_user_id': end_user.id,
        }

        tk = PassportService().issue(payload)

        # 返回包含访问令牌的响应
        return {
            'access_token': tk,
        }


api.add_resource(PassportResource, '/passport')


def generate_session_id():
    """
    生成一个唯一的会话ID。

    该函数没有参数。

    返回值:
        str: 一个唯一的会话ID字符串。
    """
    while True:
        # 生成一个随机的UUID作为会话ID
        session_id = str(uuid.uuid4())
        # 检查数据库中是否存在相同的会话ID
        existing_count = db.session.query(EndUser) \
            .filter(EndUser.session_id == session_id).count()
        # 如果不存在相同的会话ID，则返回这个ID
        if existing_count == 0:
            return session_id<|MERGE_RESOLUTION|>--- conflicted
+++ resolved
@@ -16,33 +16,11 @@
     """访问令牌资源基类。"""
     
     def get(self):
-<<<<<<< HEAD
-        """
-        处理客户端的GET请求，验证X-App-Code头部信息，并生成访问令牌（access token）返回给客户端。
-        
-        验证流程包括：
-        - 验证X-App-Code头部是否存在；
-        - 根据X-App-Code查询站点信息，并验证站点状态是否为正常；
-        - 查询关联的应用信息，并验证应用状态是否为正常以及是否启用该站点。
-        
-        如果验证通过，将创建一个匿名的终端用户记录，并返回访问令牌。
-        
-        返回值:
-            - 包含访问令牌的字典。
-            
-        异常:
-            - Unauthorized: 当X-App-Code头部缺失时抛出。
-            - NotFound: 当对应的站点或应用信息不存在或状态不正常时抛出。
-        """
-        
-        # 验证X-App-Code头部信息
-=======
 
         system_features = FeatureService.get_system_features()
         if system_features.sso_enforced_for_web:
             raise WebSSOAuthRequiredError()
 
->>>>>>> 1b2d8629
         app_code = request.headers.get('X-App-Code')
         if app_code is None:
             raise Unauthorized('X-App-Code header is missing.')
@@ -59,12 +37,7 @@
         app_model = db.session.query(App).filter(App.id == site.app_id).first()
         if not app_model or app_model.status != 'normal' or not app_model.enable_site:
             raise NotFound()
-<<<<<<< HEAD
-        
-        # 创建终端用户实例，并保存到数据库
-=======
 
->>>>>>> 1b2d8629
         end_user = EndUser(
             tenant_id=app_model.tenant_id,
             app_id=app_model.id,
