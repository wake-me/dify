import logging

from flask_restful import reqparse
from werkzeug.exceptions import InternalServerError, NotFound

import services
from controllers.web import api
from controllers.web.error import (
    AppUnavailableError,
    CompletionRequestError,
    ConversationCompletedError,
    NotChatAppError,
    NotCompletionAppError,
    ProviderModelCurrentlyNotSupportError,
    ProviderNotInitializeError,
    ProviderQuotaExceededError,
)
from controllers.web.error import InvokeRateLimitError as InvokeRateLimitHttpError
from controllers.web.wraps import WebApiResource
from core.app.apps.base_app_queue_manager import AppQueueManager
from core.app.entities.app_invoke_entities import InvokeFrom
from core.errors.error import ModelCurrentlyNotSupportError, ProviderTokenNotInitError, QuotaExceededError
from core.model_runtime.errors.invoke import InvokeError
from libs import helper
from libs.helper import uuid_value
from models.model import AppMode
from services.app_generate_service import AppGenerateService
from services.errors.llm import InvokeRateLimitError


class CompletionApi(WebApiResource):
<<<<<<< HEAD
    """
    定义了一个用于用户完成任务的API接口。

    Attributes:
        WebApiResource: 继承的API资源基类。
    """

    def post(self, app_model, end_user):
        """
        处理POST请求，用于发起完成任务的请求。

        Parameters:
            app_model: 应用模型，用于确定任务的配置和模式。
            end_user: 终端用户信息，用于识别请求的用户。

        Returns:
            返回一个紧凑的响应结果，具体取决于完成服务的处理。

        Raises:
            NotCompletionAppError: 如果应用模式不是'completion'，则抛出异常。
            NotFound: 如果对话不存在，则抛出异常。
            ConversationCompletedError: 如果对话已完成，则抛出异常。
            AppUnavailableError: 如果应用模型配置错误，则抛出异常。
            ProviderNotInitializeError: 如果服务提供者未初始化，则抛出异常。
            ProviderQuotaExceededError: 如果达到服务提供者的配额限制，则抛出异常。
            ProviderModelCurrentlyNotSupportError: 如果当前服务模型不被支持，则抛出异常。
            CompletionRequestError: 如果完成请求发生错误，则抛出异常。
            ValueError: 如果发生值错误，则抛出异常。
            InternalServerError: 如果发生内部服务器错误，则抛出异常。
        """
        # 检查应用模式是否为'completion'
        if app_model.mode != 'completion':
=======
    def post(self, app_model, end_user):
        if app_model.mode != "completion":
>>>>>>> 7b7576ad
            raise NotCompletionAppError()

        # 解析请求参数
        parser = reqparse.RequestParser()
        parser.add_argument("inputs", type=dict, required=True, location="json")
        parser.add_argument("query", type=str, location="json", default="")
        parser.add_argument("files", type=list, required=False, location="json")
        parser.add_argument("response_mode", type=str, choices=["blocking", "streaming"], location="json")
        parser.add_argument("retriever_from", type=str, required=False, default="web_app", location="json")

        args = parser.parse_args()

<<<<<<< HEAD
        # 处理响应模式，决定是否采用流式响应
        streaming = args['response_mode'] == 'streaming'
        args['auto_generate_name'] = False
=======
        streaming = args["response_mode"] == "streaming"
        args["auto_generate_name"] = False
>>>>>>> 7b7576ad

        try:
            response = AppGenerateService.generate(
                app_model=app_model, user=end_user, args=args, invoke_from=InvokeFrom.WEB_APP, streaming=streaming
            )

            return helper.compact_generate_response(response)
        except services.errors.conversation.ConversationNotExistsError:
            raise NotFound("Conversation Not Exists.")
        except services.errors.conversation.ConversationCompletedError:
            raise ConversationCompletedError()
        except services.errors.app_model_config.AppModelConfigBrokenError:
            logging.exception("App model config broken.")
            raise AppUnavailableError()
        except ProviderTokenNotInitError as ex:
            raise ProviderNotInitializeError(ex.description)
        except QuotaExceededError:
            raise ProviderQuotaExceededError()
        except ModelCurrentlyNotSupportError:
            raise ProviderModelCurrentlyNotSupportError()
        except InvokeError as e:
            raise CompletionRequestError(e.description)
        except ValueError as e:
            raise e
        except Exception as e:
            logging.exception("internal server error.")
            raise InternalServerError()


class CompletionStopApi(WebApiResource):
    """
    完成停止API类，用于处理完成任务的停止请求。
    
    方法:
    post: 根据提供的应用模型、最终用户和任务ID，停止指定的任务。
    
    参数:
    app_model: 应用模型对象，包含应用的相关信息。
    end_user: 最终用户对象，标识请求的用户。
    task_id: 任务ID，标识需要停止的任务。
    
    返回值:
    一个包含结果信息的字典和HTTP状态码。成功时返回{'result': 'success'}, 200。
    """
    
    def post(self, app_model, end_user, task_id):
<<<<<<< HEAD
        # 检查应用模式是否为完成模式，如果不是则抛出异常
        if app_model.mode != 'completion':
=======
        if app_model.mode != "completion":
>>>>>>> 7b7576ad
            raise NotCompletionAppError()

        AppQueueManager.set_stop_flag(task_id, InvokeFrom.WEB_APP, end_user.id)

<<<<<<< HEAD
        # 返回成功结果
        return {'result': 'success'}, 200
=======
        return {"result": "success"}, 200
>>>>>>> 7b7576ad


class ChatApi(WebApiResource):
    """
    聊天API类，用于处理聊天应用的后端请求。

    方法:
    post: 处理聊天应用程序的提交请求，包括用户输入的消息、查询信息等。

    参数:
    app_model: 应用模型，用于确定应用的配置和模式。
    end_user: 终端用户，标识请求的发起用户。

    返回值:
    返回处理后的响应数据，具体取决于请求的处理结果。
    """

    def post(self, app_model, end_user):
        app_mode = AppMode.value_of(app_model.mode)
        if app_mode not in [AppMode.CHAT, AppMode.AGENT_CHAT, AppMode.ADVANCED_CHAT]:
            raise NotChatAppError()

        # 解析请求参数
        parser = reqparse.RequestParser()
        parser.add_argument("inputs", type=dict, required=True, location="json")
        parser.add_argument("query", type=str, required=True, location="json")
        parser.add_argument("files", type=list, required=False, location="json")
        parser.add_argument("response_mode", type=str, choices=["blocking", "streaming"], location="json")
        parser.add_argument("conversation_id", type=uuid_value, location="json")
        parser.add_argument("retriever_from", type=str, required=False, default="web_app", location="json")

        args = parser.parse_args()

<<<<<<< HEAD
        # 处理响应模式为流式传输的情况
        streaming = args['response_mode'] == 'streaming'
        args['auto_generate_name'] = False
=======
        streaming = args["response_mode"] == "streaming"
        args["auto_generate_name"] = False
>>>>>>> 7b7576ad

        try:
            response = AppGenerateService.generate(
                app_model=app_model, user=end_user, args=args, invoke_from=InvokeFrom.WEB_APP, streaming=streaming
            )

            return helper.compact_generate_response(response)
        except services.errors.conversation.ConversationNotExistsError:
            # 处理对话不存在的异常
            raise NotFound("Conversation Not Exists.")
        except services.errors.conversation.ConversationCompletedError:
            # 处理对话已完成的异常
            raise ConversationCompletedError()
        except services.errors.app_model_config.AppModelConfigBrokenError:
            # 处理应用模型配置错误的异常
            logging.exception("App model config broken.")
            raise AppUnavailableError()
        except ProviderTokenNotInitError as ex:
            # 处理服务提供者令牌未初始化的异常
            raise ProviderNotInitializeError(ex.description)
        except QuotaExceededError:
            # 处理配额超出的异常
            raise ProviderQuotaExceededError()
        except ModelCurrentlyNotSupportError:
            # 处理模型当前不支持的异常
            raise ProviderModelCurrentlyNotSupportError()
        except InvokeRateLimitError as ex:
            raise InvokeRateLimitHttpError(ex.description)
        except InvokeError as e:
            # 处理调用错误的异常
            raise CompletionRequestError(e.description)
        except ValueError as e:
            # 直接抛出值错误异常
            raise e
        except Exception as e:
            # 处理其他所有异常，记录日志，并返回内部服务器错误
            logging.exception("internal server error.")
            raise InternalServerError()


class ChatStopApi(WebApiResource):
    """
    停止聊天API接口类，用于通过POST请求停止特定任务。

    参数:
    - app_model: 应用模型，用于检查应用模式是否为聊天模式。
    - end_user: 终端用户信息，需要包含用户的ID。
    - task_id: 任务ID，标识需要停止的任务。

    返回值:
    - 一个包含结果信息的字典和HTTP状态码200，表示成功停止任务。
    """
    def post(self, app_model, end_user, task_id):
        app_mode = AppMode.value_of(app_model.mode)
        if app_mode not in [AppMode.CHAT, AppMode.AGENT_CHAT, AppMode.ADVANCED_CHAT]:
            raise NotChatAppError()

        AppQueueManager.set_stop_flag(task_id, InvokeFrom.WEB_APP, end_user.id)

<<<<<<< HEAD
        # 返回成功结果和HTTP状态码200
        return {'result': 'success'}, 200
=======
        return {"result": "success"}, 200
>>>>>>> 7b7576ad


api.add_resource(CompletionApi, "/completion-messages")
api.add_resource(CompletionStopApi, "/completion-messages/<string:task_id>/stop")
api.add_resource(ChatApi, "/chat-messages")
api.add_resource(ChatStopApi, "/chat-messages/<string:task_id>/stop")<|MERGE_RESOLUTION|>--- conflicted
+++ resolved
@@ -29,43 +29,8 @@
 
 
 class CompletionApi(WebApiResource):
-<<<<<<< HEAD
-    """
-    定义了一个用于用户完成任务的API接口。
-
-    Attributes:
-        WebApiResource: 继承的API资源基类。
-    """
-
-    def post(self, app_model, end_user):
-        """
-        处理POST请求，用于发起完成任务的请求。
-
-        Parameters:
-            app_model: 应用模型，用于确定任务的配置和模式。
-            end_user: 终端用户信息，用于识别请求的用户。
-
-        Returns:
-            返回一个紧凑的响应结果，具体取决于完成服务的处理。
-
-        Raises:
-            NotCompletionAppError: 如果应用模式不是'completion'，则抛出异常。
-            NotFound: 如果对话不存在，则抛出异常。
-            ConversationCompletedError: 如果对话已完成，则抛出异常。
-            AppUnavailableError: 如果应用模型配置错误，则抛出异常。
-            ProviderNotInitializeError: 如果服务提供者未初始化，则抛出异常。
-            ProviderQuotaExceededError: 如果达到服务提供者的配额限制，则抛出异常。
-            ProviderModelCurrentlyNotSupportError: 如果当前服务模型不被支持，则抛出异常。
-            CompletionRequestError: 如果完成请求发生错误，则抛出异常。
-            ValueError: 如果发生值错误，则抛出异常。
-            InternalServerError: 如果发生内部服务器错误，则抛出异常。
-        """
-        # 检查应用模式是否为'completion'
-        if app_model.mode != 'completion':
-=======
     def post(self, app_model, end_user):
         if app_model.mode != "completion":
->>>>>>> 7b7576ad
             raise NotCompletionAppError()
 
         # 解析请求参数
@@ -78,14 +43,8 @@
 
         args = parser.parse_args()
 
-<<<<<<< HEAD
-        # 处理响应模式，决定是否采用流式响应
-        streaming = args['response_mode'] == 'streaming'
-        args['auto_generate_name'] = False
-=======
         streaming = args["response_mode"] == "streaming"
         args["auto_generate_name"] = False
->>>>>>> 7b7576ad
 
         try:
             response = AppGenerateService.generate(
@@ -132,22 +91,12 @@
     """
     
     def post(self, app_model, end_user, task_id):
-<<<<<<< HEAD
-        # 检查应用模式是否为完成模式，如果不是则抛出异常
-        if app_model.mode != 'completion':
-=======
         if app_model.mode != "completion":
->>>>>>> 7b7576ad
             raise NotCompletionAppError()
 
         AppQueueManager.set_stop_flag(task_id, InvokeFrom.WEB_APP, end_user.id)
 
-<<<<<<< HEAD
-        # 返回成功结果
-        return {'result': 'success'}, 200
-=======
         return {"result": "success"}, 200
->>>>>>> 7b7576ad
 
 
 class ChatApi(WebApiResource):
@@ -181,14 +130,8 @@
 
         args = parser.parse_args()
 
-<<<<<<< HEAD
-        # 处理响应模式为流式传输的情况
-        streaming = args['response_mode'] == 'streaming'
-        args['auto_generate_name'] = False
-=======
         streaming = args["response_mode"] == "streaming"
         args["auto_generate_name"] = False
->>>>>>> 7b7576ad
 
         try:
             response = AppGenerateService.generate(
@@ -248,12 +191,7 @@
 
         AppQueueManager.set_stop_flag(task_id, InvokeFrom.WEB_APP, end_user.id)
 
-<<<<<<< HEAD
-        # 返回成功结果和HTTP状态码200
-        return {'result': 'success'}, 200
-=======
         return {"result": "success"}, 200
->>>>>>> 7b7576ad
 
 
 api.add_resource(CompletionApi, "/completion-messages")
