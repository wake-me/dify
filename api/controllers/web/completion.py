--- conflicted
+++ resolved
@@ -76,12 +76,7 @@
         args['auto_generate_name'] = False
 
         try:
-<<<<<<< HEAD
-            # 调用完成服务，处理请求
-            response = CompletionService.completion(
-=======
             response = AppGenerateService.generate(
->>>>>>> 89a85321
                 app_model=app_model,
                 user=end_user,
                 args=args,
@@ -89,12 +84,7 @@
                 streaming=streaming
             )
 
-<<<<<<< HEAD
-            # 返回紧凑的响应结果
-            return compact_response(response)
-=======
             return helper.compact_generate_response(response)
->>>>>>> 89a85321
         except services.errors.conversation.ConversationNotExistsError:
             raise NotFound("Conversation Not Exists.")
         except services.errors.conversation.ConversationCompletedError:
@@ -138,12 +128,7 @@
         if app_model.mode != 'completion':
             raise NotCompletionAppError()
 
-<<<<<<< HEAD
-        # 设置任务停止标志
-        ApplicationQueueManager.set_stop_flag(task_id, InvokeFrom.WEB_APP, end_user.id)
-=======
         AppQueueManager.set_stop_flag(task_id, InvokeFrom.WEB_APP, end_user.id)
->>>>>>> 89a85321
 
         # 返回成功结果
         return {'result': 'success'}, 200
@@ -165,13 +150,8 @@
     """
 
     def post(self, app_model, end_user):
-<<<<<<< HEAD
-        # 检查应用模式是否为聊天模式
-        if app_model.mode != 'chat':
-=======
         app_mode = AppMode.value_of(app_model.mode)
         if app_mode not in [AppMode.CHAT, AppMode.AGENT_CHAT, AppMode.ADVANCED_CHAT]:
->>>>>>> 89a85321
             raise NotChatAppError()
 
         # 解析请求参数
@@ -190,12 +170,7 @@
         args['auto_generate_name'] = False
 
         try:
-<<<<<<< HEAD
-            # 调用完成服务进行处理，并返回压缩后的响应
-            response = CompletionService.completion(
-=======
             response = AppGenerateService.generate(
->>>>>>> 89a85321
                 app_model=app_model,
                 user=end_user,
                 args=args,
@@ -248,50 +223,16 @@
     - 一个包含结果信息的字典和HTTP状态码200，表示成功停止任务。
     """
     def post(self, app_model, end_user, task_id):
-<<<<<<< HEAD
-        # 检查应用模式是否为聊天模式，如果不是，则抛出异常
-        if app_model.mode != 'chat':
-            raise NotChatAppError()
-
-        # 设置任务停止标志，标识来自WEB应用的请求，并记录终端用户ID
-        ApplicationQueueManager.set_stop_flag(task_id, InvokeFrom.WEB_APP, end_user.id)
-=======
         app_mode = AppMode.value_of(app_model.mode)
         if app_mode not in [AppMode.CHAT, AppMode.AGENT_CHAT, AppMode.ADVANCED_CHAT]:
             raise NotChatAppError()
 
         AppQueueManager.set_stop_flag(task_id, InvokeFrom.WEB_APP, end_user.id)
->>>>>>> 89a85321
 
         # 返回成功结果和HTTP状态码200
         return {'result': 'success'}, 200
 
 
-<<<<<<< HEAD
-def compact_response(response: Union[dict, Generator]) -> Response:
-    """
-    根据传入的响应内容类型，生成相应的 Response 对象。
-    
-    参数:
-    - response: 可以是字典或者生成器。如果为字典，则直接以 JSON 格式返回；如果为生成器，则以流的形式返回。
-    
-    返回值:
-    - Response: 根据输入的 response 参数类型，返回一个配置了相应内容和类型的 Response 对象。
-    """
-    if isinstance(response, dict):
-        # 如果响应是字典，则将其转换为 JSON 格式，并设置相应的状态码和 MIME 类型
-        return Response(response=json.dumps(response), status=200, mimetype='application/json')
-    else:
-        # 如果响应是生成器，则定义一个内部生成器函数将其内容逐个yield，并配置响应为流式传输
-        def generate() -> Generator:
-            yield from response
-
-        # 返回一个配置了生成器、状态码和 MIME 类型的 Response 对象，用于流式传输
-        return Response(stream_with_context(generate()), status=200,
-                        mimetype='text/event-stream')
-
-=======
->>>>>>> 89a85321
 api.add_resource(CompletionApi, '/completion-messages')
 api.add_resource(CompletionStopApi, '/completion-messages/<string:task_id>/stop')
 api.add_resource(ChatApi, '/chat-messages')
