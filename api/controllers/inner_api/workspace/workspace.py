--- conflicted
+++ resolved
@@ -9,13 +9,6 @@
 
 
 class EnterpriseWorkspace(Resource):
-<<<<<<< HEAD
-    """
-    企业工作空间资源类，用于处理与企业工作空间相关的API请求。
-    """
-    
-=======
->>>>>>> 7b7576ad
     @setup_required
     @inner_api_only
     def post(self):
@@ -34,33 +27,17 @@
         parser.add_argument("owner_email", type=str, required=True, location="json")
         args = parser.parse_args()
 
-<<<<<<< HEAD
-        # 根据提供的电子邮件地址查找账户
-        account = Account.query.filter_by(email=args['owner_email']).first()
-=======
         account = Account.query.filter_by(email=args["owner_email"]).first()
->>>>>>> 7b7576ad
         if account is None:
             return {"message": "owner account not found."}, 404
 
-<<<<<<< HEAD
-        # 创建租户（企业工作空间）
-        tenant = TenantService.create_tenant(args['name'])
-        # 将账户添加为租户的所有者
-        TenantService.create_tenant_member(tenant, account, role='owner')
-=======
         tenant = TenantService.create_tenant(args["name"])
         TenantService.create_tenant_member(tenant, account, role="owner")
->>>>>>> 7b7576ad
 
         # 发送租户创建成功的信号
         tenant_was_created.send(tenant)
 
         return {"message": "enterprise workspace created."}
 
-<<<<<<< HEAD
-api.add_resource(EnterpriseWorkspace, '/enterprise/workspace')
-=======
 
-api.add_resource(EnterpriseWorkspace, "/enterprise/workspace")
->>>>>>> 7b7576ad
+api.add_resource(EnterpriseWorkspace, "/enterprise/workspace")