--- conflicted
+++ resolved
@@ -22,12 +22,7 @@
     """
     @wraps(view)
     def decorated(*args, **kwargs):
-<<<<<<< HEAD
-        # 检查是否启用了内部API
-        if not current_app.config['INNER_API']:
-=======
         if not dify_config.INNER_API:
->>>>>>> 57729823
             abort(404)
 
         # 验证请求头中的'X-Inner-Api-Key'
@@ -52,12 +47,7 @@
     """
     @wraps(view)
     def decorated(*args, **kwargs):
-<<<<<<< HEAD
-        # 检查是否启用了内部API，未启用则直接访问视图
-        if not current_app.config['INNER_API']:
-=======
         if not dify_config.INNER_API:
->>>>>>> 57729823
             return view(*args, **kwargs)
 
         # 获取请求头中的'Authorization'字段
