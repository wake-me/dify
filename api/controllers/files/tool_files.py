--- conflicted
+++ resolved
@@ -42,12 +42,7 @@
             raise Forbidden('Invalid request.')
         
         try:
-<<<<<<< HEAD
-            # 尝试根据文件ID获取文件生成器
-            result = ToolFileManager.get_file_generator_by_message_file_id(
-=======
             result = ToolFileManager.get_file_generator_by_tool_file_id(
->>>>>>> 89a85321
                 file_id,
             )
 
