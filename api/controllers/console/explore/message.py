--- conflicted
+++ resolved
@@ -70,18 +70,6 @@
             raise NotChatAppError()
 
         parser = reqparse.RequestParser()
-<<<<<<< HEAD
-        # 添加请求参数解析
-        parser.add_argument('conversation_id', required=True, type=uuid_value, location='args')
-        parser.add_argument('first_id', type=uuid_value, location='args')
-        parser.add_argument('limit', type=int_range(1, 100), required=False, default=20, location='args')
-        args = parser.parse_args()
-
-        try:
-            # 调用服务层进行分页查询
-            return MessageService.pagination_by_first_id(app_model, current_user,
-                                                     args['conversation_id'], args['first_id'], args['limit'])
-=======
         parser.add_argument("conversation_id", required=True, type=uuid_value, location="args")
         parser.add_argument("first_id", type=uuid_value, location="args")
         parser.add_argument("limit", type=int_range(1, 100), required=False, default=20, location="args")
@@ -91,7 +79,6 @@
             return MessageService.pagination_by_first_id(
                 app_model, current_user, args["conversation_id"], args["first_id"], args["limit"]
             )
->>>>>>> 7b7576ad
         except services.errors.conversation.ConversationNotExistsError:
             raise NotFound("Conversation Not Exists.")
         except services.errors.message.FirstMessageNotExistsError:
@@ -123,22 +110,12 @@
         args = parser.parse_args()
 
         try:
-<<<<<<< HEAD
-            # 尝试创建消息反馈，包括应用模型、消息ID、当前用户和点赞/点踩类型
-            MessageService.create_feedback(app_model, message_id, current_user, args['rating'])
-=======
             MessageService.create_feedback(app_model, message_id, current_user, args["rating"])
->>>>>>> 7b7576ad
         except services.errors.message.MessageNotExistsError:
             # 如果消息不存在，则抛出404错误
             raise NotFound("Message Not Exists.")
 
-<<<<<<< HEAD
-        # 返回成功结果
-        return {'result': 'success'}
-=======
         return {"result": "success"}
->>>>>>> 7b7576ad
 
 
 class MessageMoreLikeThisApi(InstalledAppResource):
@@ -179,12 +156,7 @@
         )
         args = parser.parse_args()
 
-<<<<<<< HEAD
-        # 根据响应模式确定是否为流式响应
-        streaming = args['response_mode'] == 'streaming'
-=======
         streaming = args["response_mode"] == "streaming"
->>>>>>> 7b7576ad
 
         try:
             response = AppGenerateService.generate_more_like_this(
@@ -258,11 +230,7 @@
             logging.exception("internal server error.")  # 服务器内部错误异常处理
             raise InternalServerError()
 
-<<<<<<< HEAD
-        return {'data': questions}  # 返回建议问题数据
-=======
         return {"data": questions}
->>>>>>> 7b7576ad
 
 
 api.add_resource(MessageListApi, "/installed-apps/<uuid:installed_app_id>/messages", endpoint="installed_app_messages")
