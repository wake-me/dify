import logging

from flask_login import current_user
from flask_restful import marshal_with, reqparse
from flask_restful.inputs import int_range
from werkzeug.exceptions import InternalServerError, NotFound

import services
from controllers.console import api
from controllers.console.app.error import (
    AppMoreLikeThisDisabledError,
    CompletionRequestError,
    ProviderModelCurrentlyNotSupportError,
    ProviderNotInitializeError,
    ProviderQuotaExceededError,
)
from controllers.console.explore.error import (
    AppSuggestedQuestionsAfterAnswerDisabledError,
    NotChatAppError,
    NotCompletionAppError,
)
from controllers.console.explore.wraps import InstalledAppResource
from core.app.entities.app_invoke_entities import InvokeFrom
from core.errors.error import ModelCurrentlyNotSupportError, ProviderTokenNotInitError, QuotaExceededError
from core.model_runtime.errors.invoke import InvokeError
from fields.message_fields import message_infinite_scroll_pagination_fields
from libs import helper
from libs.helper import uuid_value
from models.model import AppMode
from services.app_generate_service import AppGenerateService
from services.errors.app import MoreLikeThisDisabledError
from services.errors.conversation import ConversationNotExistsError
from services.errors.message import MessageNotExistsError, SuggestedQuestionsAfterAnswerDisabledError
from services.message_service import MessageService


class MessageListApi(InstalledAppResource):
    """
    获取消息列表的API接口，支持无限滚动分页。

    参数:
    - installed_app: 已安装的应用对象，用于确定请求的应用。

    返回值:
    - 返回一个分页后的消息列表。
    """

    @marshal_with(message_infinite_scroll_pagination_fields)
    def get(self, installed_app):
        """
        处理GET请求，根据提供的参数获取特定对话中的消息列表。

        参数:
        - conversation_id: 对话的唯一标识符，必需。
        - first_id: 列表的起始消息ID，必需。
        - limit: 请求的消息数量，默认为20，可选。

        返回值:
        - 根据提供的起始消息ID和对话ID，返回指定数量的消息列表。

        异常:
        - NotChatAppError: 如果应用模式不是聊天模式，则抛出此错误。
        - NotFound: 如果对话或起始消息不存在，则抛出此错误。
        """
        
        app_model = installed_app.app

<<<<<<< HEAD
        # 检查应用模式是否为聊天模式
        if app_model.mode != 'chat':
=======
        app_mode = AppMode.value_of(app_model.mode)
        if app_mode not in [AppMode.CHAT, AppMode.AGENT_CHAT, AppMode.ADVANCED_CHAT]:
>>>>>>> 89a85321
            raise NotChatAppError()

        parser = reqparse.RequestParser()
        # 添加请求参数解析
        parser.add_argument('conversation_id', required=True, type=uuid_value, location='args')
        parser.add_argument('first_id', type=uuid_value, location='args')
        parser.add_argument('limit', type=int_range(1, 100), required=False, default=20, location='args')
        args = parser.parse_args()

        try:
            # 调用服务层进行分页查询
            return MessageService.pagination_by_first_id(app_model, current_user,
                                                     args['conversation_id'], args['first_id'], args['limit'])
        except services.errors.conversation.ConversationNotExistsError:
            raise NotFound("Conversation Not Exists.")
        except services.errors.message.FirstMessageNotExistsError:
            raise NotFound("First Message Not Exists.")

class MessageFeedbackApi(InstalledAppResource):
    """
    提供消息反馈的API接口，允许用户对特定消息进行点赞或点踩。

    参数:
    - installed_app: 安装的应用对象，用于确定操作的上下文。
    - message_id: 消息的唯一标识符，用于指定给予反馈的消息。

    返回值:
    - 返回一个包含结果信息的字典，例如 {'result': 'success'}。
    """

    def post(self, installed_app, message_id):
        # 将传入的installed_app转换为应用模型，准备进行消息服务的操作
        app_model = installed_app.app

        # 确保消息ID为字符串类型，方便后续处理
        message_id = str(message_id)

        # 初始化请求解析器，用于解析客户端提交的点赞或点踩类型
        parser = reqparse.RequestParser()
        parser.add_argument('rating', type=str, choices=['like', 'dislike', None], location='json')
        args = parser.parse_args()

        try:
            # 尝试创建消息反馈，包括应用模型、消息ID、当前用户和点赞/点踩类型
            MessageService.create_feedback(app_model, message_id, current_user, args['rating'])
        except services.errors.message.MessageNotExistsError:
            # 如果消息不存在，则抛出404错误
            raise NotFound("Message Not Exists.")

        # 返回成功结果
        return {'result': 'success'}


class MessageMoreLikeThisApi(InstalledAppResource):
    """
    提供一个接口，用于获取与指定消息更相似的内容。
    
    参数:
    - installed_app: 已安装的应用对象，用于确定调用的应用。
    - message_id: 消息的唯一标识符，用于查找原始消息。
    
    返回值:
    - 返回一个根据请求模式（blocking或streaming）生成的响应。
    
    抛出:
    - NotCompletionAppError: 如果应用模式不是'completion'，则抛出此错误。
    - NotFound: 如果消息不存在，则抛出此错误。
    - AppMoreLikeThisDisabledError: 如果应用的"更多类似"功能被禁用，则抛出此错误。
    - ProviderNotInitializeError: 如果服务提供者令牌未初始化，则抛出此错误。
    - ProviderQuotaExceededError: 如果达到服务提供者的配额限制，则抛出此错误。
    - ProviderModelCurrentlyNotSupportError: 如果当前服务提供者不支持指定模型，则抛出此错误。
    - CompletionRequestError: 如果调用完成服务发生错误，则抛出此错误。
    - ValueError: 如果遇到值错误，则直接抛出。
    - InternalServerError: 如果发生内部服务器错误，则抛出此错误。
    """

    def get(self, installed_app, message_id):
        # 校验调用的应用模式是否为'completion'
        app_model = installed_app.app
        if app_model.mode != 'completion':
            raise NotCompletionAppError()

        message_id = str(message_id)

        # 解析请求参数，包括响应模式（blocking或streaming）
        parser = reqparse.RequestParser()
        parser.add_argument('response_mode', type=str, required=True, choices=['blocking', 'streaming'], location='args')
        args = parser.parse_args()

        # 根据响应模式确定是否为流式响应
        streaming = args['response_mode'] == 'streaming'

        try:
<<<<<<< HEAD
            # 调用服务生成更多类似的内容
            response = CompletionService.generate_more_like_this(
=======
            response = AppGenerateService.generate_more_like_this(
>>>>>>> 89a85321
                app_model=app_model,
                user=current_user,
                message_id=message_id,
                invoke_from=InvokeFrom.EXPLORE,
                streaming=streaming
            )
<<<<<<< HEAD
            # 返回紧凑的响应格式
            return compact_response(response)
=======
            return helper.compact_generate_response(response)
>>>>>>> 89a85321
        except MessageNotExistsError:
            raise NotFound("Message Not Exists.")
        except MoreLikeThisDisabledError:
            raise AppMoreLikeThisDisabledError()
        except ProviderTokenNotInitError as ex:
            raise ProviderNotInitializeError(ex.description)
        except QuotaExceededError:
            raise ProviderQuotaExceededError()
        except ModelCurrentlyNotSupportError:
            raise ProviderModelCurrentlyNotSupportError()
        except InvokeError as e:
            raise CompletionRequestError(e.description)
        except ValueError as e:
            raise e
        except Exception:
            # 记录并抛出内部服务器错误
            logging.exception("internal server error.")
            raise InternalServerError()


class MessageSuggestedQuestionApi(InstalledAppResource):
    """
    提供获取消息建议问题的API接口。
    
    参数:
    - installed_app: 已安装的应用对象，用于获取应用模型和验证应用状态。
    - message_id: 消息的唯一标识符，用于查询相关的建议问题。
    
    返回值:
    - 返回一个包含建议问题的字典。
    """
    
    def get(self, installed_app, message_id):
        app_model = installed_app.app
<<<<<<< HEAD
        # 验证应用是否为聊天模式
        if app_model.mode != 'chat':
            raise NotCompletionAppError()
=======
        app_mode = AppMode.value_of(app_model.mode)
        if app_mode not in [AppMode.CHAT, AppMode.AGENT_CHAT, AppMode.ADVANCED_CHAT]:
            raise NotChatAppError()
>>>>>>> 89a85321

        message_id = str(message_id)

        try:
            # 尝试获取回答后的建议问题
            questions = MessageService.get_suggested_questions_after_answer(
                app_model=app_model,
                user=current_user,
                message_id=message_id,
                invoke_from=InvokeFrom.EXPLORE
            )
        except MessageNotExistsError:
            raise NotFound("Message not found")  # 消息不存在异常处理
        except ConversationNotExistsError:
            raise NotFound("Conversation not found")  # 对话不存在异常处理
        except SuggestedQuestionsAfterAnswerDisabledError:
            raise AppSuggestedQuestionsAfterAnswerDisabledError()  # 建议问题功能被禁用异常处理
        except ProviderTokenNotInitError as ex:
            raise ProviderNotInitializeError(ex.description)  # 供应商令牌未初始化异常处理
        except QuotaExceededError:
            raise ProviderQuotaExceededError()  # 配额超出异常处理
        except ModelCurrentlyNotSupportError:
            raise ProviderModelCurrentlyNotSupportError()  # 当前模型不支持异常处理
        except InvokeError as e:
            raise CompletionRequestError(e.description)  # 调用错误异常处理
        except Exception:
            logging.exception("internal server error.")  # 服务器内部错误异常处理
            raise InternalServerError()

        return {'data': questions}  # 返回建议问题数据


api.add_resource(MessageListApi, '/installed-apps/<uuid:installed_app_id>/messages', endpoint='installed_app_messages')
api.add_resource(MessageFeedbackApi, '/installed-apps/<uuid:installed_app_id>/messages/<uuid:message_id>/feedbacks', endpoint='installed_app_message_feedback')
api.add_resource(MessageMoreLikeThisApi, '/installed-apps/<uuid:installed_app_id>/messages/<uuid:message_id>/more-like-this', endpoint='installed_app_more_like_this')
api.add_resource(MessageSuggestedQuestionApi, '/installed-apps/<uuid:installed_app_id>/messages/<uuid:message_id>/suggested-questions', endpoint='installed_app_suggested_question')<|MERGE_RESOLUTION|>--- conflicted
+++ resolved
@@ -65,13 +65,8 @@
         
         app_model = installed_app.app
 
-<<<<<<< HEAD
-        # 检查应用模式是否为聊天模式
-        if app_model.mode != 'chat':
-=======
         app_mode = AppMode.value_of(app_model.mode)
         if app_mode not in [AppMode.CHAT, AppMode.AGENT_CHAT, AppMode.ADVANCED_CHAT]:
->>>>>>> 89a85321
             raise NotChatAppError()
 
         parser = reqparse.RequestParser()
@@ -165,24 +160,14 @@
         streaming = args['response_mode'] == 'streaming'
 
         try:
-<<<<<<< HEAD
-            # 调用服务生成更多类似的内容
-            response = CompletionService.generate_more_like_this(
-=======
             response = AppGenerateService.generate_more_like_this(
->>>>>>> 89a85321
                 app_model=app_model,
                 user=current_user,
                 message_id=message_id,
                 invoke_from=InvokeFrom.EXPLORE,
                 streaming=streaming
             )
-<<<<<<< HEAD
-            # 返回紧凑的响应格式
-            return compact_response(response)
-=======
             return helper.compact_generate_response(response)
->>>>>>> 89a85321
         except MessageNotExistsError:
             raise NotFound("Message Not Exists.")
         except MoreLikeThisDisabledError:
@@ -217,15 +202,9 @@
     
     def get(self, installed_app, message_id):
         app_model = installed_app.app
-<<<<<<< HEAD
-        # 验证应用是否为聊天模式
-        if app_model.mode != 'chat':
-            raise NotCompletionAppError()
-=======
         app_mode = AppMode.value_of(app_model.mode)
         if app_mode not in [AppMode.CHAT, AppMode.AGENT_CHAT, AppMode.ADVANCED_CHAT]:
             raise NotChatAppError()
->>>>>>> 89a85321
 
         message_id = str(message_id)
 
