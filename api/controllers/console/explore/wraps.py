from functools import wraps

from flask_login import current_user
from flask_restful import Resource
from werkzeug.exceptions import NotFound

from controllers.console.wraps import account_initialization_required
from extensions.ext_database import db
from libs.login import login_required
from models.model import InstalledApp


def installed_app_required(view=None):
    """
    装饰器，确保视图函数有有效的已安装应用ID作为参数，并验证该应用是否存在。

    :param view: 需要被装饰的视图函数，该参数为可选，默认为None。
    :return: 包装后的视图函数，如果提供了view参数，则直接返回装饰后的视图函数；否则返回装饰器函数。
    """

    def decorator(view):
        @wraps(view)
        def decorated(*args, **kwargs):
<<<<<<< HEAD
            # 检查路径参数中是否缺失installed_app_id
            if not kwargs.get('installed_app_id'):
                raise ValueError('missing installed_app_id in path parameters')

            installed_app_id = kwargs.get('installed_app_id')
            installed_app_id = str(installed_app_id)  # 确保installed_app_id为字符串类型

            del kwargs['installed_app_id']  # 从关键字参数中删除installed_app_id，避免传入视图函数

            # 从数据库中查询对应的已安装应用
            installed_app = db.session.query(InstalledApp).filter(
                InstalledApp.id == str(installed_app_id),
                InstalledApp.tenant_id == current_user.current_tenant_id
            ).first()
=======
            if not kwargs.get("installed_app_id"):
                raise ValueError("missing installed_app_id in path parameters")

            installed_app_id = kwargs.get("installed_app_id")
            installed_app_id = str(installed_app_id)

            del kwargs["installed_app_id"]

            installed_app = (
                db.session.query(InstalledApp)
                .filter(
                    InstalledApp.id == str(installed_app_id), InstalledApp.tenant_id == current_user.current_tenant_id
                )
                .first()
            )
>>>>>>> 7b7576ad

            # 如果查询不到已安装的应用，则抛出未找到的异常
            if installed_app is None:
                raise NotFound("Installed app not found")

            # 如果已安装的应用没有关联的应用信息，则删除该安装记录，并抛出未找到的异常
            if not installed_app.app:
                db.session.delete(installed_app)
                db.session.commit()

                raise NotFound("Installed app not found")

            # 执行原视图函数，并传入验证过的已安装应用实例及其他参数
            return view(installed_app, *args, **kwargs)

        return decorated

    # 如果提供了view参数，则直接返回装饰后的视图函数；否则返回装饰器函数
    if view:
        return decorator(view)
    return decorator


class InstalledAppResource(Resource):
    """
    已安装应用资源类，继承自Resource类。这个类用于表示一个需要多个条件装饰器修饰的资源，
    例如需要验证应用是否已安装、账户是否完成初始化以及用户是否登录。

    属性:
    - method_decorators (list): 一个包含多个装饰器函数的列表，这些装饰器将按逆序应用于类的方法。
      如果存在多个装饰器，需要注意它们的顺序需要反转。
    """
    # 必须逆序排列，如果存在多个装饰器
    method_decorators = [installed_app_required, account_initialization_required, login_required]<|MERGE_RESOLUTION|>--- conflicted
+++ resolved
@@ -21,22 +21,6 @@
     def decorator(view):
         @wraps(view)
         def decorated(*args, **kwargs):
-<<<<<<< HEAD
-            # 检查路径参数中是否缺失installed_app_id
-            if not kwargs.get('installed_app_id'):
-                raise ValueError('missing installed_app_id in path parameters')
-
-            installed_app_id = kwargs.get('installed_app_id')
-            installed_app_id = str(installed_app_id)  # 确保installed_app_id为字符串类型
-
-            del kwargs['installed_app_id']  # 从关键字参数中删除installed_app_id，避免传入视图函数
-
-            # 从数据库中查询对应的已安装应用
-            installed_app = db.session.query(InstalledApp).filter(
-                InstalledApp.id == str(installed_app_id),
-                InstalledApp.tenant_id == current_user.current_tenant_id
-            ).first()
-=======
             if not kwargs.get("installed_app_id"):
                 raise ValueError("missing installed_app_id in path parameters")
 
@@ -52,7 +36,6 @@
                 )
                 .first()
             )
->>>>>>> 7b7576ad
 
             # 如果查询不到已安装的应用，则抛出未找到的异常
             if installed_app is None:
