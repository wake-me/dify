--- conflicted
+++ resolved
@@ -11,30 +11,10 @@
 from services.errors.message import MessageNotExistsError
 from services.saved_message_service import SavedMessageService
 
-<<<<<<< HEAD
-# 定义反馈信息的字段结构
-feedback_fields = {
-    'rating': fields.String  # 评分字段，类型为字符串
-}
-=======
 feedback_fields = {"rating": fields.String}
->>>>>>> 7b7576ad
 
 # 定义消息的字段结构
 message_fields = {
-<<<<<<< HEAD
-    'id': fields.String,  # 消息ID，类型为字符串
-    'inputs': fields.Raw,  # 输入信息，原始格式
-    'query': fields.String,  # 查询内容，类型为字符串
-    'answer': fields.String,  # 回答内容，类型为字符串
-    'message_files': fields.List(  # 消息附件列表，每个附件信息嵌套在message_file_fields定义的结构中
-        fields.Nested(message_file_fields, attribute='files'),
-    ),
-    'feedback': fields.Nested(  # 用户反馈信息，嵌套在feedback_fields定义的结构中，可以为空
-        feedback_fields, attribute='user_feedback', allow_null=True
-    ),
-    'created_at': TimestampField  # 创建时间戳字段
-=======
     "id": fields.String,
     "inputs": fields.Raw,
     "query": fields.String,
@@ -42,21 +22,14 @@
     "message_files": fields.List(fields.Nested(message_file_fields), attribute="files"),
     "feedback": fields.Nested(feedback_fields, attribute="user_feedback", allow_null=True),
     "created_at": TimestampField,
->>>>>>> 7b7576ad
 }
 
 class SavedMessageListApi(InstalledAppResource):
     # 定义无限滚动分页字段
     saved_message_infinite_scroll_pagination_fields = {
-<<<<<<< HEAD
-        'limit': fields.Integer,  # 请求限制的数量
-        'has_more': fields.Boolean,  # 是否还有更多数据
-        'data': fields.List(fields.Nested(message_fields))  # 数据列表
-=======
         "limit": fields.Integer,
         "has_more": fields.Boolean,
         "data": fields.List(fields.Nested(message_fields)),
->>>>>>> 7b7576ad
     }
 
     @marshal_with(saved_message_infinite_scroll_pagination_fields)
@@ -68,12 +41,7 @@
         :return: 根据last_id和limit分页获取的已保存消息列表
         """
         app_model = installed_app.app
-<<<<<<< HEAD
-        # 检查应用模式是否为完成模式
-        if app_model.mode != 'completion':
-=======
         if app_model.mode != "completion":
->>>>>>> 7b7576ad
             raise NotCompletionAppError()
 
         # 解析请求参数
@@ -82,12 +50,7 @@
         parser.add_argument("limit", type=int_range(1, 100), required=False, default=20, location="args")
         args = parser.parse_args()
 
-<<<<<<< HEAD
-        # 根据last_id和limit进行分页查询
-        return SavedMessageService.pagination_by_last_id(app_model, current_user, args['last_id'], args['limit'])
-=======
         return SavedMessageService.pagination_by_last_id(app_model, current_user, args["last_id"], args["limit"])
->>>>>>> 7b7576ad
 
     def post(self, installed_app):
         """
@@ -97,12 +60,7 @@
         :return: 保存结果
         """
         app_model = installed_app.app
-<<<<<<< HEAD
-        # 检查应用模式是否为完成模式
-        if app_model.mode != 'completion':
-=======
         if app_model.mode != "completion":
->>>>>>> 7b7576ad
             raise NotCompletionAppError()
 
         # 解析请求体参数
@@ -111,12 +69,7 @@
         args = parser.parse_args()
 
         try:
-<<<<<<< HEAD
-            # 尝试保存消息
-            SavedMessageService.save(app_model, current_user, args['message_id'])
-=======
             SavedMessageService.save(app_model, current_user, args["message_id"])
->>>>>>> 7b7576ad
         except MessageNotExistsError:
             # 如果消息不存在，则抛出404异常
             raise NotFound("Message Not Exists.")
@@ -144,23 +97,13 @@
         app_model = installed_app.app
         message_id = str(message_id)
 
-<<<<<<< HEAD
-        # 检查应用是否为完成模式，如果不是则抛出异常
-        if app_model.mode != 'completion':
-=======
         if app_model.mode != "completion":
->>>>>>> 7b7576ad
             raise NotCompletionAppError()
 
         # 调用服务层方法，删除指定的消息
         SavedMessageService.delete(app_model, current_user, message_id)
 
-<<<<<<< HEAD
-        # 返回删除成功的结果
-        return {'result': 'success'}
-=======
         return {"result": "success"}
->>>>>>> 7b7576ad
 
 
 api.add_resource(
