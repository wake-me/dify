--- conflicted
+++ resolved
@@ -68,21 +68,6 @@
 
         # 组装并返回包含各种配置参数的字典
         return {
-<<<<<<< HEAD
-            'opening_statement': app_model_config.opening_statement,  # 开场白
-            'suggested_questions': app_model_config.suggested_questions_list,  # 建议问题列表
-            'suggested_questions_after_answer': app_model_config.suggested_questions_after_answer_dict,  # 回答后的建议问题字典
-            'speech_to_text': app_model_config.speech_to_text_dict,  # 语音转文本配置
-            'text_to_speech': app_model_config.text_to_speech_dict,  # 文本转语音配置
-            'retriever_resource': app_model_config.retriever_resource_dict,  # 数据检索资源配置
-            'annotation_reply': app_model_config.annotation_reply_dict,  # 注解回复配置
-            'more_like_this': app_model_config.more_like_this_dict,  # 类似内容推荐配置
-            'user_input_form': app_model_config.user_input_form_list,  # 用户输入表单配置
-            'sensitive_word_avoidance': app_model_config.sensitive_word_avoidance_dict,  # 敏感词规避配置
-            'file_upload': app_model_config.file_upload_dict,  # 文件上传配置
-            'system_parameters': {  # 系统参数
-                'image_file_size_limit': current_app.config.get('UPLOAD_IMAGE_FILE_SIZE_LIMIT')  # 图片文件大小限制
-=======
             'opening_statement': features_dict.get('opening_statement'),
             'suggested_questions': features_dict.get('suggested_questions', []),
             'suggested_questions_after_answer': features_dict.get('suggested_questions_after_answer',
@@ -103,64 +88,15 @@
                                                  }}),
             'system_parameters': {
                 'image_file_size_limit': current_app.config.get('UPLOAD_IMAGE_FILE_SIZE_LIMIT')
->>>>>>> 89a85321
             }
         }
 
 
 class ExploreAppMetaApi(InstalledAppResource):
     def get(self, installed_app: InstalledApp):
-<<<<<<< HEAD
-        """
-        获取应用元数据
-        参数:
-        - installed_app: InstalledApp 类型，表示已安装的应用对象。
-        
-        返回值:
-        - meta: 字典类型，包含应用的工具图标信息。
-        """
-        # 获取应用的模型配置
-        app_model_config: AppModelConfig = installed_app.app.app_model_config
-
-        # 获取代理配置，如果不存在则默认为空字典
-        agent_config = app_model_config.agent_mode_dict or {}
-        meta = {
-            'tool_icons': {}
-        }
-
-        # 获取所有工具信息
-        tools = agent_config.get('tools', [])
-        # 构造工具图标URL的前缀
-        url_prefix = (current_app.config.get("CONSOLE_API_URL")
-                  + "/console/api/workspaces/current/tool-provider/builtin/")
-        for tool in tools:
-            keys = list(tool.keys())
-            if len(keys) >= 4:
-                # 处理当前工具标准
-                provider_type = tool.get('provider_type')
-                provider_id = tool.get('provider_id')
-                tool_name = tool.get('tool_name')
-                if provider_type == 'builtin':
-                    # 为内建工具添加图标URL
-                    meta['tool_icons'][tool_name] = url_prefix + provider_id + '/icon'
-                elif provider_type == 'api':
-                    try:
-                        # 尝试从数据库中查询API工具提供者，并获取图标URL
-                        provider: ApiToolProvider = db.session.query(ApiToolProvider).filter(
-                            ApiToolProvider.id == provider_id
-                        )
-                        meta['tool_icons'][tool_name] = json.loads(provider.icon)
-                    except:
-                        # 如果查询失败，则设置默认图标
-                        meta['tool_icons'][tool_name] =  {
-                            "background": "#252525",
-                            "content": "\ud83d\ude01"
-                        }
-=======
         """Get app meta"""
         app_model = installed_app.app
         return AppService().get_app_meta(app_model)
->>>>>>> 89a85321
 
 
 api.add_resource(AppParameterApi, '/installed-apps/<uuid:installed_app_id>/parameters',
