--- conflicted
+++ resolved
@@ -109,14 +109,7 @@
         # 设置停止标志，通知任务管理系统停止指定的任务
         AppQueueManager.set_stop_flag(task_id, InvokeFrom.EXPLORE, current_user.id)
 
-<<<<<<< HEAD
-        # 返回操作成功的标志
-        return {
-            "result": "success"
-        }
-=======
         return {"result": "success"}
->>>>>>> 7b7576ad
 
 
 api.add_resource(InstalledAppWorkflowRunApi, "/installed-apps/<uuid:installed_app_id>/workflows/run")
