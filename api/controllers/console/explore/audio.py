--- conflicted
+++ resolved
@@ -45,14 +45,6 @@
     def post(self, installed_app):
         # 获取应用模型和配置
         app_model = installed_app.app
-<<<<<<< HEAD
-        app_model_config: AppModelConfig = app_model.app_model_config
-
-        # 检查语音转文本功能是否启用
-        if not app_model_config.speech_to_text_dict['enabled']:
-            raise AppUnavailableError()
-=======
->>>>>>> 89a85321
 
         # 获取上传的音频文件
         file = request.files['file']
@@ -137,14 +129,6 @@
         
         # 获取应用模型和配置
         app_model = installed_app.app
-<<<<<<< HEAD
-        app_model_config: AppModelConfig = app_model.app_model_config
-
-        # 检查是否启用了文本到语音功能
-        if not app_model_config.text_to_speech_dict['enabled']:
-            raise AppUnavailableError()
-=======
->>>>>>> 89a85321
 
         try:
             # 调用音频服务，将文本转换为语音
