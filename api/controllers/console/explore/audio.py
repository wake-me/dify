import logging

from flask import request
from werkzeug.exceptions import InternalServerError

import services
from controllers.console import api
from controllers.console.app.error import (
    AppUnavailableError,
    AudioTooLargeError,
    CompletionRequestError,
    NoAudioUploadedError,
    ProviderModelCurrentlyNotSupportError,
    ProviderNotInitializeError,
    ProviderNotSupportSpeechToTextError,
    ProviderQuotaExceededError,
    UnsupportedAudioTypeError,
)
from controllers.console.explore.wraps import InstalledAppResource
from core.errors.error import ModelCurrentlyNotSupportError, ProviderTokenNotInitError, QuotaExceededError
from core.model_runtime.errors.invoke import InvokeError
from models.model import AppMode
from services.audio_service import AudioService
from services.errors.audio import (
    AudioTooLargeServiceError,
    NoAudioUploadedServiceError,
    ProviderNotSupportSpeechToTextServiceError,
    UnsupportedAudioTypeServiceError,
)


class ChatAudioApi(InstalledAppResource):
    """
    处理聊天音频的API接口类。
    
    方法:
    post: 处理上传的音频文件，并将其转录为文本。
    
    参数:
    installed_app: 安装的应用对象，用于获取应用的相关配置和信息。
    
    返回值:
    返回音频转录的响应数据。
    """
    
    def post(self, installed_app):
        # 获取应用模型和配置
        app_model = installed_app.app

        # 获取上传的音频文件
        file = request.files['file']

        try:
            # 调用音频服务进行音频转录
            response = AudioService.transcript_asr(
                app_model=app_model,
                file=file,
                end_user=None
            )

            return response
        except services.errors.app_model_config.AppModelConfigBrokenError:
            # 处理应用模型配置错误
            logging.exception("App model config broken.")
            raise AppUnavailableError()
        except NoAudioUploadedServiceError:
            # 处理未上传音频错误
            raise NoAudioUploadedError()
        except AudioTooLargeServiceError as e:
            # 处理音频文件过大错误
            raise AudioTooLargeError(str(e))
        except UnsupportedAudioTypeServiceError:
            # 处理不支持的音频类型错误
            raise UnsupportedAudioTypeError()
        except ProviderNotSupportSpeechToTextServiceError:
            # 处理服务提供商不支持语音转文本错误
            raise ProviderNotSupportSpeechToTextError()
        except ProviderTokenNotInitError as ex:
            # 处理服务提供商令牌未初始化错误
            raise ProviderNotInitializeError(ex.description)
        except QuotaExceededError:
            # 处理配额超出错误
            raise ProviderQuotaExceededError()
        except ModelCurrentlyNotSupportError:
            # 处理当前模型不支持错误
            raise ProviderModelCurrentlyNotSupportError()
        except InvokeError as e:
            # 处理调用错误
            raise CompletionRequestError(e.description)
        except ValueError as e:
            # 处理值错误，直接抛出
            raise e
        except Exception as e:
            # 处理其他内部服务器错误
            logging.exception("internal server error.")
            raise InternalServerError()


class ChatTextApi(InstalledAppResource):
    """
    处理聊天文本到语音的API请求。

    Attributes:
        installed_app: 安装的应用对象，用于获取应用相关配置和信息。
    """

    def post(self, installed_app):
<<<<<<< HEAD
        """
        处理POST请求，将文本转换为语音并返回。

        Args:
            installed_app: 一个已安装的应用对象，用于获取应用的配置和模型信息。

        Returns:
            一个包含转换后音频数据的字典。

        Raises:
            AppUnavailableError: 如果应用配置禁用了文本到语音功能或遇到配置错误，则抛出此错误。
            NoAudioUploadedError: 如果没有上传音频时抛出此错误。
            AudioTooLargeError: 如果音频文件过大无法处理时抛出此错误。
            UnsupportedAudioTypeError: 如果音频类型不受支持时抛出此错误。
            ProviderNotSupportSpeechToTextError: 如果服务提供商不支持文本转语音功能时抛出此错误。
            ProviderNotInitializeError: 如果服务提供商未初始化时抛出此错误。
            ProviderQuotaExceededError: 如果服务提供商的配额超过限制时抛出此错误。
            ProviderModelCurrentlyNotSupportError: 如果服务提供商当前不支持指定模型时抛出此错误。
            CompletionRequestError: 如果完成请求发生错误时抛出此错误。
            ValueError: 如果出现值错误时抛出。
            InternalServerError: 如果内部服务器发生错误时抛出。
        """
        
        # 获取应用模型和配置
        app_model = installed_app.app
=======
        from flask_restful import reqparse
>>>>>>> 57729823

        app_model = installed_app.app
        try:
<<<<<<< HEAD
            # 调用音频服务，将文本转换为语音
=======
            parser = reqparse.RequestParser()
            parser.add_argument('message_id', type=str, required=False, location='json')
            parser.add_argument('voice', type=str, location='json')
            parser.add_argument('text', type=str, location='json')
            parser.add_argument('streaming', type=bool, location='json')
            args = parser.parse_args()

            message_id = args.get('message_id', None)
            text = args.get('text', None)
            if (app_model.mode in [AppMode.ADVANCED_CHAT.value, AppMode.WORKFLOW.value]
                    and app_model.workflow
                    and app_model.workflow.features_dict):
                text_to_speech = app_model.workflow.features_dict.get('text_to_speech')
                voice = args.get('voice') if args.get('voice') else text_to_speech.get('voice')
            else:
                try:
                    voice = args.get('voice') if args.get('voice') else app_model.app_model_config.text_to_speech_dict.get('voice')
                except Exception:
                    voice = None
>>>>>>> 57729823
            response = AudioService.transcript_tts(
                app_model=app_model,
                message_id=message_id,
                voice=voice,
                text=text
            )
<<<<<<< HEAD
            # 返回转换后的音频数据
            return {'data': response.data.decode('latin1')}
=======
            return response
>>>>>>> 57729823
        except services.errors.app_model_config.AppModelConfigBrokenError:
            # 记录应用模型配置错误
            logging.exception("App model config broken.")
            raise AppUnavailableError()
        except NoAudioUploadedServiceError:
            # 抛出未上传音频的错误
            raise NoAudioUploadedError()
        except AudioTooLargeServiceError as e:
            # 抛出音频文件过大的错误
            raise AudioTooLargeError(str(e))
        except UnsupportedAudioTypeServiceError:
            # 抛出不支持的音频类型的错误
            raise UnsupportedAudioTypeError()
        except ProviderNotSupportSpeechToTextServiceError:
            # 抛出服务提供商不支持文本转语音的错误
            raise ProviderNotSupportSpeechToTextError()
        except ProviderTokenNotInitError as ex:
            # 抛出服务提供商令牌未初始化的错误
            raise ProviderNotInitializeError(ex.description)
        except QuotaExceededError:
            # 抛出配额超过的错误
            raise ProviderQuotaExceededError()
        except ModelCurrentlyNotSupportError:
            # 抛出当前模型不支持的错误
            raise ProviderModelCurrentlyNotSupportError()
        except InvokeError as e:
            # 抛出调用错误
            raise CompletionRequestError(e.description)
        except ValueError as e:
            # 重新抛出值错误
            raise e
        except Exception as e:
            # 记录内部服务器错误
            logging.exception("internal server error.")
            raise InternalServerError()


api.add_resource(ChatAudioApi, '/installed-apps/<uuid:installed_app_id>/audio-to-text', endpoint='installed_app_audio')
api.add_resource(ChatTextApi, '/installed-apps/<uuid:installed_app_id>/text-to-audio', endpoint='installed_app_text')
# api.add_resource(ChatTextApiWithMessageId, '/installed-apps/<uuid:installed_app_id>/text-to-audio/message-id',
#                  endpoint='installed_app_text_with_message_id')<|MERGE_RESOLUTION|>--- conflicted
+++ resolved
@@ -105,41 +105,10 @@
     """
 
     def post(self, installed_app):
-<<<<<<< HEAD
-        """
-        处理POST请求，将文本转换为语音并返回。
-
-        Args:
-            installed_app: 一个已安装的应用对象，用于获取应用的配置和模型信息。
-
-        Returns:
-            一个包含转换后音频数据的字典。
-
-        Raises:
-            AppUnavailableError: 如果应用配置禁用了文本到语音功能或遇到配置错误，则抛出此错误。
-            NoAudioUploadedError: 如果没有上传音频时抛出此错误。
-            AudioTooLargeError: 如果音频文件过大无法处理时抛出此错误。
-            UnsupportedAudioTypeError: 如果音频类型不受支持时抛出此错误。
-            ProviderNotSupportSpeechToTextError: 如果服务提供商不支持文本转语音功能时抛出此错误。
-            ProviderNotInitializeError: 如果服务提供商未初始化时抛出此错误。
-            ProviderQuotaExceededError: 如果服务提供商的配额超过限制时抛出此错误。
-            ProviderModelCurrentlyNotSupportError: 如果服务提供商当前不支持指定模型时抛出此错误。
-            CompletionRequestError: 如果完成请求发生错误时抛出此错误。
-            ValueError: 如果出现值错误时抛出。
-            InternalServerError: 如果内部服务器发生错误时抛出。
-        """
-        
-        # 获取应用模型和配置
-        app_model = installed_app.app
-=======
         from flask_restful import reqparse
->>>>>>> 57729823
 
         app_model = installed_app.app
         try:
-<<<<<<< HEAD
-            # 调用音频服务，将文本转换为语音
-=======
             parser = reqparse.RequestParser()
             parser.add_argument('message_id', type=str, required=False, location='json')
             parser.add_argument('voice', type=str, location='json')
@@ -159,19 +128,13 @@
                     voice = args.get('voice') if args.get('voice') else app_model.app_model_config.text_to_speech_dict.get('voice')
                 except Exception:
                     voice = None
->>>>>>> 57729823
             response = AudioService.transcript_tts(
                 app_model=app_model,
                 message_id=message_id,
                 voice=voice,
                 text=text
             )
-<<<<<<< HEAD
-            # 返回转换后的音频数据
-            return {'data': response.data.decode('latin1')}
-=======
             return response
->>>>>>> 57729823
         except services.errors.app_model_config.AppModelConfigBrokenError:
             # 记录应用模型配置错误
             logging.exception("App model config broken.")
