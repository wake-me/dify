from flask_login import current_user
from flask_restful import marshal_with, reqparse
from flask_restful.inputs import int_range
from werkzeug.exceptions import NotFound

from controllers.console import api
from controllers.console.explore.error import NotChatAppError
from controllers.console.explore.wraps import InstalledAppResource
from core.app.entities.app_invoke_entities import InvokeFrom
from fields.conversation_fields import conversation_infinite_scroll_pagination_fields, simple_conversation_fields
from libs.helper import uuid_value
from models.model import AppMode
from services.conversation_service import ConversationService
from services.errors.conversation import ConversationNotExistsError, LastConversationNotExistsError
from services.web_conversation_service import WebConversationService


class ConversationListApi(InstalledAppResource):
    """
    对话列表API接口，用于通过无限滚动的方式获取对话列表。
    
    参数:
    - installed_app: 已安装的应用对象，用于获取应用信息。
    
    返回值:
    - 返回根据指定参数进行分页获取的对话列表。
    """

    @marshal_with(conversation_infinite_scroll_pagination_fields)
    def get(self, installed_app):
        """
        处理GET请求，根据参数获取对话列表。
        
        参数:
        - installed_app: 已安装的应用对象。
        
        返回:
        - 根据请求参数进行分页和筛选后的对话列表。
        """
        app_model = installed_app.app
<<<<<<< HEAD
        # 检查应用模式是否为聊天模式
        if app_model.mode != 'chat':
=======
        app_mode = AppMode.value_of(app_model.mode)
        if app_mode not in [AppMode.CHAT, AppMode.AGENT_CHAT, AppMode.ADVANCED_CHAT]:
>>>>>>> 89a85321
            raise NotChatAppError()

        # 解析请求参数
        parser = reqparse.RequestParser()
        parser.add_argument('last_id', type=uuid_value, location='args')
        parser.add_argument('limit', type=int_range(1, 100), required=False, default=20, location='args')
        parser.add_argument('pinned', type=str, choices=['true', 'false', None], location='args')
        args = parser.parse_args()

        # 解析并处理"pinned"参数
        pinned = None
        if 'pinned' in args and args['pinned'] is not None:
            pinned = True if args['pinned'] == 'true' else False

        try:
            # 根据参数进行对话分页查询
            return WebConversationService.pagination_by_last_id(
                app_model=app_model,
                user=current_user,
                last_id=args['last_id'],
                limit=args['limit'],
                invoke_from=InvokeFrom.EXPLORE,
                pinned=pinned,
            )
        except LastConversationNotExistsError:
            # 处理未找到最后一条对话的情况
            raise NotFound("Last Conversation Not Exists.")

class ConversationApi(InstalledAppResource):
    """
    会话API类，提供删除会话的功能。

    参数:
    - installed_app: 安装的应用对象，用于获取应用相关信息。
    - c_id: 会话的ID，需要转换为字符串格式。

    返回值:
    - 删除会话成功则返回一个包含结果信息的字典和HTTP状态码204。
    - 如果会话不存在或应用不是聊天模式，则抛出相应的异常。
    """

    def delete(self, installed_app, c_id):
        # 校验应用是否为聊天模式
        app_model = installed_app.app
        app_mode = AppMode.value_of(app_model.mode)
        if app_mode not in [AppMode.CHAT, AppMode.AGENT_CHAT, AppMode.ADVANCED_CHAT]:
            raise NotChatAppError()

        conversation_id = str(c_id)
        try:
            # 尝试删除会话
            ConversationService.delete(app_model, conversation_id, current_user)
        except ConversationNotExistsError:
            # 如果会话不存在，抛出404异常
            raise NotFound("Conversation Not Exists.")
        # 解除会话的固定状态
        WebConversationService.unpin(app_model, conversation_id, current_user)

        # 返回删除成功的信息
        return {"result": "success"}, 204


class ConversationRenameApi(InstalledAppResource):
    """
    用于会话重命名的API接口类。
    
    方法:
    - post: 用于发起会话重命名请求。
    
    参数:
    - installed_app: 已安装的应用对象，用于获取应用相关信息。
    - c_id: 会话的ID，字符串格式。
    
    返回值:
    - 返回重命名操作的结果。
    """

    @marshal_with(simple_conversation_fields)
    def post(self, installed_app, c_id):
        # 获取应用模型，并检查应用模式是否为聊天模式
        app_model = installed_app.app
        app_mode = AppMode.value_of(app_model.mode)
        if app_mode not in [AppMode.CHAT, AppMode.AGENT_CHAT, AppMode.ADVANCED_CHAT]:
            raise NotChatAppError()

        conversation_id = str(c_id)  # 将会话ID转换为字符串格式

        # 解析请求参数
        parser = reqparse.RequestParser()
        parser.add_argument('name', type=str, required=False, location='json')
        parser.add_argument('auto_generate', type=bool, required=False, default=False, location='json')
        args = parser.parse_args()

        try:
            # 调用服务层方法进行会话重命名操作
            return ConversationService.rename(
                app_model,
                conversation_id,
                current_user,
                args['name'],
                args['auto_generate']
            )
        except ConversationNotExistsError:
            # 若会话不存在，则抛出未找到错误
            raise NotFound("Conversation Not Exists.")


class ConversationPinApi(InstalledAppResource):
    """
    用于会话置顶的API接口类

    方法:
    patch: 更新会话的置顶状态
    """

    def patch(self, installed_app, c_id):
<<<<<<< HEAD
        """
        更新指定会话的置顶状态。

        参数:
        installed_app - 安装的应用对象，用于确定应用类型和获取应用模型
        c_id - 会话的ID，需要转换为字符串格式

        返回值:
        返回一个包含结果信息的字典，如 {"result": "success"}
        """

        app_model = installed_app.app  # 获取应用模型
        if app_model.mode != 'chat':  # 检查应用模式是否为聊天模式
=======
        app_model = installed_app.app
        app_mode = AppMode.value_of(app_model.mode)
        if app_mode not in [AppMode.CHAT, AppMode.AGENT_CHAT, AppMode.ADVANCED_CHAT]:
>>>>>>> 89a85321
            raise NotChatAppError()

        conversation_id = str(c_id)  # 将会话ID转换为字符串格式

        try:
            # 尝试将指定的会话置顶
            WebConversationService.pin(app_model, conversation_id, current_user)
        except ConversationNotExistsError:
            # 如果会话不存在，则抛出未找到错误
            raise NotFound("Conversation Not Exists.")

        return {"result": "success"}  # 返回操作成功的结果


class ConversationUnPinApi(InstalledAppResource):
    """
    对话取消固定API类，用于处理应用安装后的对话取消固定请求。
    
    参数:
    - installed_app: 安装的应用对象，用于获取应用相关信息。
    - c_id: 对话的ID，需要转换为字符串格式。
    
    返回值:
    - 返回一个包含结果信息的字典，例如 {"result": "success"}。
    """
    
    def patch(self, installed_app, c_id):
        # 获取关联的应用模型
        app_model = installed_app.app
<<<<<<< HEAD
        
        # 检查应用模式是否为聊天模式，如果不是则抛出异常
        if app_model.mode != 'chat':
=======
        app_mode = AppMode.value_of(app_model.mode)
        if app_mode not in [AppMode.CHAT, AppMode.AGENT_CHAT, AppMode.ADVANCED_CHAT]:
>>>>>>> 89a85321
            raise NotChatAppError()

        # 将对话ID转换为字符串格式
        conversation_id = str(c_id)
        
        # 调用服务层方法，取消对话的固定状态
        WebConversationService.unpin(app_model, conversation_id, current_user)

        # 返回操作成功的标志
        return {"result": "success"}


api.add_resource(ConversationRenameApi, '/installed-apps/<uuid:installed_app_id>/conversations/<uuid:c_id>/name', endpoint='installed_app_conversation_rename')
api.add_resource(ConversationListApi, '/installed-apps/<uuid:installed_app_id>/conversations', endpoint='installed_app_conversations')
api.add_resource(ConversationApi, '/installed-apps/<uuid:installed_app_id>/conversations/<uuid:c_id>', endpoint='installed_app_conversation')
api.add_resource(ConversationPinApi, '/installed-apps/<uuid:installed_app_id>/conversations/<uuid:c_id>/pin', endpoint='installed_app_conversation_pin')
api.add_resource(ConversationUnPinApi, '/installed-apps/<uuid:installed_app_id>/conversations/<uuid:c_id>/unpin', endpoint='installed_app_conversation_unpin')<|MERGE_RESOLUTION|>--- conflicted
+++ resolved
@@ -38,13 +38,8 @@
         - 根据请求参数进行分页和筛选后的对话列表。
         """
         app_model = installed_app.app
-<<<<<<< HEAD
-        # 检查应用模式是否为聊天模式
-        if app_model.mode != 'chat':
-=======
-        app_mode = AppMode.value_of(app_model.mode)
-        if app_mode not in [AppMode.CHAT, AppMode.AGENT_CHAT, AppMode.ADVANCED_CHAT]:
->>>>>>> 89a85321
+        app_mode = AppMode.value_of(app_model.mode)
+        if app_mode not in [AppMode.CHAT, AppMode.AGENT_CHAT, AppMode.ADVANCED_CHAT]:
             raise NotChatAppError()
 
         # 解析请求参数
@@ -161,25 +156,9 @@
     """
 
     def patch(self, installed_app, c_id):
-<<<<<<< HEAD
-        """
-        更新指定会话的置顶状态。
-
-        参数:
-        installed_app - 安装的应用对象，用于确定应用类型和获取应用模型
-        c_id - 会话的ID，需要转换为字符串格式
-
-        返回值:
-        返回一个包含结果信息的字典，如 {"result": "success"}
-        """
-
-        app_model = installed_app.app  # 获取应用模型
-        if app_model.mode != 'chat':  # 检查应用模式是否为聊天模式
-=======
-        app_model = installed_app.app
-        app_mode = AppMode.value_of(app_model.mode)
-        if app_mode not in [AppMode.CHAT, AppMode.AGENT_CHAT, AppMode.ADVANCED_CHAT]:
->>>>>>> 89a85321
+        app_model = installed_app.app
+        app_mode = AppMode.value_of(app_model.mode)
+        if app_mode not in [AppMode.CHAT, AppMode.AGENT_CHAT, AppMode.ADVANCED_CHAT]:
             raise NotChatAppError()
 
         conversation_id = str(c_id)  # 将会话ID转换为字符串格式
@@ -209,14 +188,8 @@
     def patch(self, installed_app, c_id):
         # 获取关联的应用模型
         app_model = installed_app.app
-<<<<<<< HEAD
-        
-        # 检查应用模式是否为聊天模式，如果不是则抛出异常
-        if app_model.mode != 'chat':
-=======
-        app_mode = AppMode.value_of(app_model.mode)
-        if app_mode not in [AppMode.CHAT, AppMode.AGENT_CHAT, AppMode.ADVANCED_CHAT]:
->>>>>>> 89a85321
+        app_mode = AppMode.value_of(app_model.mode)
+        if app_mode not in [AppMode.CHAT, AppMode.AGENT_CHAT, AppMode.ADVANCED_CHAT]:
             raise NotChatAppError()
 
         # 将对话ID转换为字符串格式
