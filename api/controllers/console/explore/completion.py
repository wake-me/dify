--- conflicted
+++ resolved
@@ -82,12 +82,7 @@
         db.session.commit()
 
         try:
-<<<<<<< HEAD
-            # 调用完成服务，获取响应
-            response = CompletionService.completion(
-=======
             response = AppGenerateService.generate(
->>>>>>> 89a85321
                 app_model=app_model,
                 user=current_user,
                 args=args,
@@ -95,12 +90,7 @@
                 streaming=streaming
             )
 
-<<<<<<< HEAD
-            # 返回紧凑型响应
-            return compact_response(response)
-=======
             return helper.compact_generate_response(response)
->>>>>>> 89a85321
         except services.errors.conversation.ConversationNotExistsError:
             raise NotFound("Conversation Not Exists.")
         except services.errors.conversation.ConversationCompletedError:
@@ -141,12 +131,7 @@
         if app_model.mode != 'completion':
             raise NotCompletionAppError()
 
-<<<<<<< HEAD
-        # 设置任务停止标志
-        ApplicationQueueManager.set_stop_flag(task_id, InvokeFrom.EXPLORE, current_user.id)
-=======
         AppQueueManager.set_stop_flag(task_id, InvokeFrom.EXPLORE, current_user.id)
->>>>>>> 89a85321
 
         # 返回成功结果
         return {'result': 'success'}, 200
@@ -197,11 +182,6 @@
         parser.add_argument('retriever_from', type=str, required=False, default='explore_app', location='json')
         args = parser.parse_args()
 
-<<<<<<< HEAD
-        # 处理响应模式，决定是否使用流式响应
-        streaming = args['response_mode'] == 'streaming'
-=======
->>>>>>> 89a85321
         args['auto_generate_name'] = False
 
         # 更新安装应用的最后使用时间
@@ -209,12 +189,7 @@
         db.session.commit()
 
         try:
-<<<<<<< HEAD
-            # 调用完成服务，获取聊天响应
-            response = CompletionService.completion(
-=======
             response = AppGenerateService.generate(
->>>>>>> 89a85321
                 app_model=app_model,
                 user=current_user,
                 args=args,
@@ -222,12 +197,7 @@
                 streaming=True
             )
 
-<<<<<<< HEAD
-            # 返回紧凑的响应格式
-            return compact_response(response)
-=======
             return helper.compact_generate_response(response)
->>>>>>> 89a85321
         except services.errors.conversation.ConversationNotExistsError:
             raise NotFound("Conversation Not Exists.")
         except services.errors.conversation.ConversationCompletedError:
@@ -268,19 +238,11 @@
     def post(self, installed_app, task_id):
         # 获取应用模型，并检查应用模式是否为聊天模式
         app_model = installed_app.app
-<<<<<<< HEAD
-        if app_model.mode != 'chat':
-            raise NotChatAppError()  # 如果不是聊天模式，抛出异常
-
-        # 设置任务停止标志
-        ApplicationQueueManager.set_stop_flag(task_id, InvokeFrom.EXPLORE, current_user.id)
-=======
         app_mode = AppMode.value_of(app_model.mode)
         if app_mode not in [AppMode.CHAT, AppMode.AGENT_CHAT, AppMode.ADVANCED_CHAT]:
             raise NotChatAppError()
 
         AppQueueManager.set_stop_flag(task_id, InvokeFrom.EXPLORE, current_user.id)
->>>>>>> 89a85321
 
         # 返回成功结果
         return {'result': 'success'}, 200
