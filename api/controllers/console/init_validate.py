import os

from flask import session
from flask_restful import Resource, reqparse

from configs import dify_config
from libs.helper import str_len
from models.model import DifySetup
from services.account_service import TenantService

from . import api
from .error import AlreadySetupError, InitValidateFailedError
from .wraps import only_edition_self_hosted


class InitValidateAPI(Resource):
<<<<<<< HEAD
    """
    初始化验证API类，用于处理系统的初始化验证请求。
    """

=======
>>>>>>> 7b7576ad
    def get(self):
        """
        处理获取初始化验证状态的请求。
        
        返回:
            - 如果初始化已完成，则返回 {'status': 'finished'}；
            - 如果初始化未开始，则返回 {'status': 'not_started'}。
        """
        init_status = get_init_validate_status()  # 获取初始化验证的状态
        if init_status:
<<<<<<< HEAD
            return { 'status': 'finished' }  # 如果初始化已完成，返回完成状态
        return {'status': 'not_started'}  # 如果初始化未开始，返回未开始状态
=======
            return {"status": "finished"}
        return {"status": "not_started"}
>>>>>>> 7b7576ad

    @only_edition_self_hosted
    def post(self):
        """
        处理提交初始化验证的请求。
        
        提交的JSON数据应包含一个'password'字段，用于验证初始化密码。
        
        返回:
            - 如果验证成功，则返回 {'result': 'success'}，并设置初始化验证通过的会话状态；
            - 如果验证失败（包括已初始化或密码错误），则抛出相应的错误。
        """
        # 检查租户是否已经创建
        tenant_count = TenantService.get_tenant_count()
        if tenant_count > 0:
            raise AlreadySetupError()  # 如果租户已存在，抛出已设置错误

<<<<<<< HEAD
        parser = reqparse.RequestParser()  # 创建请求解析器
        parser.add_argument('password', type=str_len(30),
                            required=True, location='json')  # 添加密码参数
        input_password = parser.parse_args()['password']  # 解析提交的密码

        # 验证密码是否正确
        if input_password != os.environ.get('INIT_PASSWORD'):
            session['is_init_validated'] = False  # 验证失败，设置会话状态
            raise InitValidateFailedError()  # 抛出初始化验证失败错误
            
        session['is_init_validated'] = True  # 验证成功，设置会话状态
        return {'result': 'success'}, 201  # 返回成功状态和HTTP 201创建响应码

def get_init_validate_status():
    if dify_config.EDITION == 'SELF_HOSTED':
        if os.environ.get('INIT_PASSWORD'):
            return session.get('is_init_validated') or DifySetup.query.first()
    
    return True  # 如果不是自托管版本，返回True表示初始化已完成或未开始
=======
        parser = reqparse.RequestParser()
        parser.add_argument("password", type=str_len(30), required=True, location="json")
        input_password = parser.parse_args()["password"]

        if input_password != os.environ.get("INIT_PASSWORD"):
            session["is_init_validated"] = False
            raise InitValidateFailedError()

        session["is_init_validated"] = True
        return {"result": "success"}, 201


def get_init_validate_status():
    if dify_config.EDITION == "SELF_HOSTED":
        if os.environ.get("INIT_PASSWORD"):
            return session.get("is_init_validated") or DifySetup.query.first()

    return True
>>>>>>> 7b7576ad


api.add_resource(InitValidateAPI, "/init")<|MERGE_RESOLUTION|>--- conflicted
+++ resolved
@@ -14,13 +14,6 @@
 
 
 class InitValidateAPI(Resource):
-<<<<<<< HEAD
-    """
-    初始化验证API类，用于处理系统的初始化验证请求。
-    """
-
-=======
->>>>>>> 7b7576ad
     def get(self):
         """
         处理获取初始化验证状态的请求。
@@ -31,13 +24,8 @@
         """
         init_status = get_init_validate_status()  # 获取初始化验证的状态
         if init_status:
-<<<<<<< HEAD
-            return { 'status': 'finished' }  # 如果初始化已完成，返回完成状态
-        return {'status': 'not_started'}  # 如果初始化未开始，返回未开始状态
-=======
             return {"status": "finished"}
         return {"status": "not_started"}
->>>>>>> 7b7576ad
 
     @only_edition_self_hosted
     def post(self):
@@ -55,27 +43,6 @@
         if tenant_count > 0:
             raise AlreadySetupError()  # 如果租户已存在，抛出已设置错误
 
-<<<<<<< HEAD
-        parser = reqparse.RequestParser()  # 创建请求解析器
-        parser.add_argument('password', type=str_len(30),
-                            required=True, location='json')  # 添加密码参数
-        input_password = parser.parse_args()['password']  # 解析提交的密码
-
-        # 验证密码是否正确
-        if input_password != os.environ.get('INIT_PASSWORD'):
-            session['is_init_validated'] = False  # 验证失败，设置会话状态
-            raise InitValidateFailedError()  # 抛出初始化验证失败错误
-            
-        session['is_init_validated'] = True  # 验证成功，设置会话状态
-        return {'result': 'success'}, 201  # 返回成功状态和HTTP 201创建响应码
-
-def get_init_validate_status():
-    if dify_config.EDITION == 'SELF_HOSTED':
-        if os.environ.get('INIT_PASSWORD'):
-            return session.get('is_init_validated') or DifySetup.query.first()
-    
-    return True  # 如果不是自托管版本，返回True表示初始化已完成或未开始
-=======
         parser = reqparse.RequestParser()
         parser.add_argument("password", type=str_len(30), required=True, location="json")
         input_password = parser.parse_args()["password"]
@@ -94,7 +61,6 @@
             return session.get("is_init_validated") or DifySetup.query.first()
 
     return True
->>>>>>> 7b7576ad
 
 
 api.add_resource(InitValidateAPI, "/init")