import os

from flask import session
from flask_restful import Resource, reqparse

from configs import dify_config
from libs.helper import str_len
from models.model import DifySetup
from services.account_service import TenantService

from . import api
from .error import AlreadySetupError, InitValidateFailedError
from .wraps import only_edition_self_hosted


class InitValidateAPI(Resource):
    """
    初始化验证API类，用于处理系统的初始化验证请求。
    """

    def get(self):
        """
        处理获取初始化验证状态的请求。
        
        返回:
            - 如果初始化已完成，则返回 {'status': 'finished'}；
            - 如果初始化未开始，则返回 {'status': 'not_started'}。
        """
        init_status = get_init_validate_status()  # 获取初始化验证的状态
        if init_status:
            return { 'status': 'finished' }  # 如果初始化已完成，返回完成状态
        return {'status': 'not_started'}  # 如果初始化未开始，返回未开始状态

    @only_edition_self_hosted
    def post(self):
        """
        处理提交初始化验证的请求。
        
        提交的JSON数据应包含一个'password'字段，用于验证初始化密码。
        
        返回:
            - 如果验证成功，则返回 {'result': 'success'}，并设置初始化验证通过的会话状态；
            - 如果验证失败（包括已初始化或密码错误），则抛出相应的错误。
        """
        # 检查租户是否已经创建
        tenant_count = TenantService.get_tenant_count()
        if tenant_count > 0:
            raise AlreadySetupError()  # 如果租户已存在，抛出已设置错误

        parser = reqparse.RequestParser()  # 创建请求解析器
        parser.add_argument('password', type=str_len(30),
                            required=True, location='json')  # 添加密码参数
        input_password = parser.parse_args()['password']  # 解析提交的密码

        # 验证密码是否正确
        if input_password != os.environ.get('INIT_PASSWORD'):
            session['is_init_validated'] = False  # 验证失败，设置会话状态
            raise InitValidateFailedError()  # 抛出初始化验证失败错误
            
        session['is_init_validated'] = True  # 验证成功，设置会话状态
        return {'result': 'success'}, 201  # 返回成功状态和HTTP 201创建响应码

def get_init_validate_status():
<<<<<<< HEAD
    """
    获取初始化验证的状态。
=======
    if dify_config.EDITION == 'SELF_HOSTED':
        if os.environ.get('INIT_PASSWORD'):
            return session.get('is_init_validated') or DifySetup.query.first()
>>>>>>> 5b32f2e0
    
    返回:
        - 如果当前是自托管版本，并且初始化密码已设置，则返回会话中的初始化验证状态或数据库中的第一条设置记录；
        - 如果当前不是自托管版本，总是返回True。
    """
    if current_app.config['EDITION'] == 'SELF_HOSTED':  # 如果是自托管版本
        if os.environ.get('INIT_PASSWORD'):  # 并且初始化密码已设置
            return session.get('is_init_validated') or DifySetup.query.first()  # 返回会话或数据库中的初始化状态
    
    return True  # 如果不是自托管版本，返回True表示初始化已完成或未开始

api.add_resource(InitValidateAPI, '/init')<|MERGE_RESOLUTION|>--- conflicted
+++ resolved
@@ -61,22 +61,9 @@
         return {'result': 'success'}, 201  # 返回成功状态和HTTP 201创建响应码
 
 def get_init_validate_status():
-<<<<<<< HEAD
-    """
-    获取初始化验证的状态。
-=======
     if dify_config.EDITION == 'SELF_HOSTED':
         if os.environ.get('INIT_PASSWORD'):
             return session.get('is_init_validated') or DifySetup.query.first()
->>>>>>> 5b32f2e0
-    
-    返回:
-        - 如果当前是自托管版本，并且初始化密码已设置，则返回会话中的初始化验证状态或数据库中的第一条设置记录；
-        - 如果当前不是自托管版本，总是返回True。
-    """
-    if current_app.config['EDITION'] == 'SELF_HOSTED':  # 如果是自托管版本
-        if os.environ.get('INIT_PASSWORD'):  # 并且初始化密码已设置
-            return session.get('is_init_validated') or DifySetup.query.first()  # 返回会话或数据库中的初始化状态
     
     return True  # 如果不是自托管版本，返回True表示初始化已完成或未开始
 
