--- conflicted
+++ resolved
@@ -41,25 +41,7 @@
     @account_initialization_required
     @cloud_edition_billing_resource_check('annotation')
     def post(self, app_id, action):
-<<<<<<< HEAD
-        """
-        处理POST请求，根据传入的action启用或禁用应用的注释功能。
-
-        检查当前用户在ta表中的角色是否为管理员或所有者，否则抛出Forbidden异常。
-
-        参数:
-        - app_id: 应用的ID，需要转换为字符串类型。
-        - action: 操作类型，'enable' 或 'disable'。
-
-        返回:
-        - 操作结果和HTTP状态码200，如果操作不被支持，则抛出ValueError异常。
-        """
-
-        # 检查用户角色是否为管理员或所有者
-        if not current_user.is_admin_or_owner:
-=======
-        if not current_user.is_editor:
->>>>>>> 5b32f2e0
+        if not current_user.is_editor:
             raise Forbidden()
 
         app_id = str(app_id)
@@ -92,27 +74,7 @@
     @login_required
     @account_initialization_required
     def get(self, app_id):
-<<<<<<< HEAD
-        """
-        获取指定应用的注解设置详情
-        
-        Args:
-            app_id (int): 应用的ID，需要转换为字符串格式进行处理
-            
-        Returns:
-            tuple: 包含应用注解设置详情和HTTP状态码的元组
-                - 应用注解设置详情: 由AppAnnotationService.get_app_annotation_setting_by_app_id方法返回的具体设置信息
-                - HTTP状态码: 成功时为200
-        
-        Raises:
-            Forbidden: 如果当前用户不是管理员或所有者，则抛出权限禁止异常
-        """
-        
-        # 检查当前用户是否具有管理员或所有者角色，否则抛出权限异常
-        if not current_user.is_admin_or_owner:
-=======
-        if not current_user.is_editor:
->>>>>>> 5b32f2e0
+        if not current_user.is_editor:
             raise Forbidden()
 
         app_id = str(app_id)  # 将app_id转换为字符串格式
@@ -139,19 +101,7 @@
     @login_required
     @account_initialization_required
     def post(self, app_id, annotation_setting_id):
-<<<<<<< HEAD
-        """
-        检查权限，接收并处理更新应用注解设置的请求
-
-        权限要求:
-        当前用户在ta表中的角色必须是admin或owner
-        """
-
-        # 检查用户是否有权限进行操作
-        if not current_user.is_admin_or_owner:
-=======
-        if not current_user.is_editor:
->>>>>>> 5b32f2e0
+        if not current_user.is_editor:
             raise Forbidden()
 
         # 将传入的app_id和annotation_setting_id转换为字符串格式
@@ -178,24 +128,7 @@
     @account_initialization_required
     @cloud_edition_billing_resource_check('annotation')
     def get(self, app_id, job_id, action):
-<<<<<<< HEAD
-        """
-        处理获取注释回复动作状态的GET请求
-
-        参数:
-        app_id: 应用ID，字符串类型，用于标识请求的应用
-        job_id: 任务ID，字符串类型，用于标识请求的任务
-        action: 动作标识，字符串类型，标识具体的注释回复动作
-
-        返回值:
-        一个包含任务ID、任务状态和错误信息（如果有）的字典，以及HTTP状态码200
-        如果任务不存在或用户权限不足，则抛出相应的异常
-        """
-        # 检查当前用户是否为管理员或所有者
-        if not current_user.is_admin_or_owner:
-=======
-        if not current_user.is_editor:
->>>>>>> 5b32f2e0
+        if not current_user.is_editor:
             raise Forbidden()
 
         job_id = str(job_id)
@@ -231,25 +164,7 @@
     @login_required
     @account_initialization_required
     def get(self, app_id):
-<<<<<<< HEAD
-        """
-        获取指定应用的注解列表
-        
-        Args:
-            app_id (int): 应用的ID，用于查询特定应用的注解列表
-            
-        Returns:
-            response (dict): 包含注解列表、是否有更多、限制数、总数量和页码的字典，以及HTTP状态码200
-            
-        Raises:
-            Forbidden: 如果当前用户不是管理员或所有者，则抛出权限禁止异常
-        """
-        
-        # 检查当前用户是否具有管理员或所有者角色
-        if not current_user.is_admin_or_owner:
-=======
-        if not current_user.is_editor:
->>>>>>> 5b32f2e0
+        if not current_user.is_editor:
             raise Forbidden()
 
         # 从请求参数中获取页码和限制数，并提供默认值；获取搜索关键字
@@ -284,24 +199,7 @@
     @login_required
     @account_initialization_required
     def get(self, app_id):
-<<<<<<< HEAD
-        """
-        处理应用注解的导出请求。
-
-        Args:
-            app_id (int): 应用的ID，用于指定要导出注解的应用。
-
-        Returns:
-            tuple: 包含注解数据的响应字典和HTTP状态码200。
-
-        Raises:
-            Forbidden: 如果当前用户不是管理员或应用所有者，则抛出权限禁止异常。
-        """
-        # 检查当前用户是否具有管理员或所有者角色
-        if not current_user.is_admin_or_owner:
-=======
-        if not current_user.is_editor:
->>>>>>> 5b32f2e0
+        if not current_user.is_editor:
             raise Forbidden()
 
         app_id = str(app_id)  # 将app_id转换为字符串格式
@@ -334,23 +232,7 @@
     @cloud_edition_billing_resource_check('annotation')
     @marshal_with(annotation_fields)
     def post(self, app_id):
-<<<<<<< HEAD
-        """
-        创建一个新的应用注解
-        
-        检查用户权限，确保只有管理员或所有者可以创建注解。解析请求中的注解内容并插入数据库。
-        
-        参数:
-        - app_id: 应用的ID，将被转换为字符串格式
-        
-        返回:
-        - 插入的注解信息
-        """
-        # 检查当前用户是否为管理员或所有者
-        if not current_user.is_admin_or_owner:
-=======
-        if not current_user.is_editor:
->>>>>>> 5b32f2e0
+        if not current_user.is_editor:
             raise Forbidden()
 
         app_id = str(app_id)  # 确保app_id是字符串格式
@@ -378,30 +260,7 @@
     @cloud_edition_billing_resource_check('annotation')
     @marshal_with(annotation_fields)
     def post(self, app_id, annotation_id):
-<<<<<<< HEAD
-        """
-        更新应用的注解。
-        
-        参数:
-        - app_id: 应用的ID，字符串类型。
-        - annotation_id: 注解的ID，字符串类型。
-        
-        请求体参数:
-        - question: 更新的问句，字符串类型。
-        - answer: 更新的答案，字符串类型。
-        
-        返回值:
-        - 更新后的注解信息。
-        
-        异常:
-        - Forbidden: 当前用户不是管理员或所有者时引发。
-        """
-        
-        # 检查用户角色是否为管理员或所有者
-        if not current_user.is_admin_or_owner:
-=======
-        if not current_user.is_editor:
->>>>>>> 5b32f2e0
+        if not current_user.is_editor:
             raise Forbidden()
 
         app_id = str(app_id)
@@ -418,26 +277,7 @@
     @login_required
     @account_initialization_required
     def delete(self, app_id, annotation_id):
-<<<<<<< HEAD
-        """
-        删除指定应用的注解。
-        
-        参数:
-        - app_id: 应用的ID，字符串类型。
-        - annotation_id: 注解的ID，字符串类型。
-        
-        返回值:
-        - 删除操作的结果信息，以及HTTP状态码200。
-        
-        异常:
-        - Forbidden: 当前用户不是管理员或所有者时引发。
-        """
-        
-        # 检查用户角色是否为管理员或所有者
-        if not current_user.is_admin_or_owner:
-=======
-        if not current_user.is_editor:
->>>>>>> 5b32f2e0
+        if not current_user.is_editor:
             raise Forbidden()
 
         app_id = str(app_id)
@@ -471,12 +311,7 @@
     @account_initialization_required
     @cloud_edition_billing_resource_check('annotation')
     def post(self, app_id):
-<<<<<<< HEAD
-        # 检查当前用户是否具有管理员或所有者角色
-        if not current_user.is_admin_or_owner:
-=======
-        if not current_user.is_editor:
->>>>>>> 5b32f2e0
+        if not current_user.is_editor:
             raise Forbidden()
 
         app_id = str(app_id)
@@ -507,19 +342,7 @@
     @account_initialization_required
     @cloud_edition_billing_resource_check('annotation')
     def get(self, app_id, job_id):
-<<<<<<< HEAD
-        """
-        查询特定应用和任务的批处理注释导入状态。
-        
-        :param app_id: 应用ID，用于指定查询的应用。
-        :param job_id: 任务ID，用于指定查询的任务。
-        :return: 返回任务状态和错误信息（如果有），以及HTTP状态码200。
-        """
-        # 检查当前用户是否为管理员或所有者
-        if not current_user.is_admin_or_owner:
-=======
-        if not current_user.is_editor:
->>>>>>> 5b32f2e0
+        if not current_user.is_editor:
             raise Forbidden()
 
         job_id = str(job_id)
@@ -556,26 +379,7 @@
     @login_required
     @account_initialization_required
     def get(self, app_id, annotation_id):
-<<<<<<< HEAD
-        """
-        获取指定应用和注解的命中历史列表。
-        
-        Args:
-            app_id (int): 应用的ID。
-            annotation_id (int): 注解的ID。
-        
-        Returns:
-            dict: 包含注解命中历史列表的数据、是否还有更多、限制数、总数量和页码的信息。
-        
-        Raises:
-            Forbidden: 如果当前用户不是管理员或所有者，则抛出权限禁止异常。
-        """
-        
-        # 检查当前用户是否具有管理员或所有者角色
-        if not current_user.is_admin_or_owner:
-=======
-        if not current_user.is_editor:
->>>>>>> 5b32f2e0
+        if not current_user.is_editor:
             raise Forbidden()
 
         # 从请求参数中获取页码和限制数量，默认值分别为1和20
