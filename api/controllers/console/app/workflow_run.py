--- conflicted
+++ resolved
@@ -34,15 +34,8 @@
         """
         # 初始化请求解析器，用于解析GET请求中的参数
         parser = reqparse.RequestParser()
-<<<<<<< HEAD
-        parser.add_argument('last_id', type=uuid_value, location='args')  # 解析最后一个工作流运行的ID
-        parser.add_argument('limit', type=int_range(1, 100), required=False, default=20, location='args')  # 解析请求的限制条数，默认为20
-        
-        # 解析请求参数
-=======
         parser.add_argument("last_id", type=uuid_value, location="args")
         parser.add_argument("limit", type=int_range(1, 100), required=False, default=20, location="args")
->>>>>>> 7b7576ad
         args = parser.parse_args()
 
         # 使用工作流运行服务来获取分页后的高级聊天工作流运行列表
@@ -72,13 +65,8 @@
         """
         # 解析请求参数
         parser = reqparse.RequestParser()
-<<<<<<< HEAD
-        parser.add_argument('last_id', type=uuid_value, location='args')  # 最后一个ID，用于分页
-        parser.add_argument('limit', type=int_range(1, 100), required=False, default=20, location='args')  # 请求限制的数量，默认20
-=======
         parser.add_argument("last_id", type=uuid_value, location="args")
         parser.add_argument("limit", type=int_range(1, 100), required=False, default=20, location="args")
->>>>>>> 7b7576ad
         args = parser.parse_args()
 
         # 使用工作流运行服务获取分页后的运行列表
@@ -141,17 +129,6 @@
         # 使用工作流运行服务获取工作流运行节点执行的信息
         workflow_run_service = WorkflowRunService()
         node_executions = workflow_run_service.get_workflow_run_node_executions(app_model=app_model, run_id=run_id)
-<<<<<<< HEAD
-        
-        return {
-            'data': node_executions  # 返回获取到的节点执行数据
-        }
-
-api.add_resource(AdvancedChatAppWorkflowRunListApi, '/apps/<uuid:app_id>/advanced-chat/workflow-runs')
-api.add_resource(WorkflowRunListApi, '/apps/<uuid:app_id>/workflow-runs')
-api.add_resource(WorkflowRunDetailApi, '/apps/<uuid:app_id>/workflow-runs/<uuid:run_id>')
-api.add_resource(WorkflowRunNodeExecutionListApi, '/apps/<uuid:app_id>/workflow-runs/<uuid:run_id>/node-executions')
-=======
 
         return {"data": node_executions}
 
@@ -159,5 +136,4 @@
 api.add_resource(AdvancedChatAppWorkflowRunListApi, "/apps/<uuid:app_id>/advanced-chat/workflow-runs")
 api.add_resource(WorkflowRunListApi, "/apps/<uuid:app_id>/workflow-runs")
 api.add_resource(WorkflowRunDetailApi, "/apps/<uuid:app_id>/workflow-runs/<uuid:run_id>")
-api.add_resource(WorkflowRunNodeExecutionListApi, "/apps/<uuid:app_id>/workflow-runs/<uuid:run_id>/node-executions")
->>>>>>> 7b7576ad
+api.add_resource(WorkflowRunNodeExecutionListApi, "/apps/<uuid:app_id>/workflow-runs/<uuid:run_id>/node-executions")