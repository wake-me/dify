from flask_restful import Resource, marshal_with, reqparse
from flask_restful.inputs import int_range

from controllers.console import api
from controllers.console.app.wraps import get_app_model
from controllers.console.setup import setup_required
from controllers.console.wraps import account_initialization_required
from fields.workflow_app_log_fields import workflow_app_log_pagination_fields
from libs.login import login_required
from models.model import App, AppMode
from services.workflow_app_service import WorkflowAppService


class WorkflowAppLogApi(Resource):
    # 此类用于处理工作流应用日志的API请求
    
    @setup_required
    @login_required
    @account_initialization_required
    @get_app_model(mode=[AppMode.WORKFLOW])
    @marshal_with(workflow_app_log_pagination_fields)
    def get(self, app_model: App):
        """
        获取工作流应用日志
        
        参数:
        - app_model: App模型对象，指定需要获取日志的应用
        
        返回值:
        - 分页工作流应用日志信息
        """
        parser = reqparse.RequestParser()
<<<<<<< HEAD
        parser.add_argument('keyword', type=str, location='args')  # 关键字参数，用于日志筛选
        parser.add_argument('status', type=str, choices=['succeeded', 'failed', 'stopped'], location='args')  # 状态参数，用于筛选成功、失败或停止的日志
        parser.add_argument('page', type=int_range(1, 99999), default=1, location='args')  # 页码参数，用于分页
        parser.add_argument('limit', type=int_range(1, 100), default=20, location='args')  # 每页数量参数，用于控制每页显示的日志数量
=======
        parser.add_argument("keyword", type=str, location="args")
        parser.add_argument("status", type=str, choices=["succeeded", "failed", "stopped"], location="args")
        parser.add_argument("page", type=int_range(1, 99999), default=1, location="args")
        parser.add_argument("limit", type=int_range(1, 100), default=20, location="args")
>>>>>>> 7b7576ad
        args = parser.parse_args()

        # 获取分页后的工作流应用日志
        workflow_app_service = WorkflowAppService()
        workflow_app_log_pagination = workflow_app_service.get_paginate_workflow_app_logs(
            app_model=app_model, args=args
        )

        return workflow_app_log_pagination


api.add_resource(WorkflowAppLogApi, "/apps/<uuid:app_id>/workflow-app-logs")<|MERGE_RESOLUTION|>--- conflicted
+++ resolved
@@ -30,17 +30,10 @@
         - 分页工作流应用日志信息
         """
         parser = reqparse.RequestParser()
-<<<<<<< HEAD
-        parser.add_argument('keyword', type=str, location='args')  # 关键字参数，用于日志筛选
-        parser.add_argument('status', type=str, choices=['succeeded', 'failed', 'stopped'], location='args')  # 状态参数，用于筛选成功、失败或停止的日志
-        parser.add_argument('page', type=int_range(1, 99999), default=1, location='args')  # 页码参数，用于分页
-        parser.add_argument('limit', type=int_range(1, 100), default=20, location='args')  # 每页数量参数，用于控制每页显示的日志数量
-=======
         parser.add_argument("keyword", type=str, location="args")
         parser.add_argument("status", type=str, choices=["succeeded", "failed", "stopped"], location="args")
         parser.add_argument("page", type=int_range(1, 99999), default=1, location="args")
         parser.add_argument("limit", type=int_range(1, 100), default=20, location="args")
->>>>>>> 7b7576ad
         args = parser.parse_args()
 
         # 获取分页后的工作流应用日志
