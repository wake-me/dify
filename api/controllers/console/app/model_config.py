--- conflicted
+++ resolved
@@ -24,29 +24,10 @@
     @setup_required
     @login_required
     @account_initialization_required
-<<<<<<< HEAD
-    def post(self, app_id):
-        """
-        修改应用模型配置
-
-        参数:
-        - app_id: 应用ID，用于标识需要修改模型配置的应用
-
-        返回值:
-        - 一个包含结果信息的字典，例如{'result': 'success'}
-        """
-
-        app_id = str(app_id)  # 确保app_id为字符串类型
-
-        app = _get_app(app_id)  # 根据app_id获取应用对象
-
-        # 验证配置信息的合法性
-=======
     @get_app_model(mode=[AppMode.AGENT_CHAT, AppMode.CHAT, AppMode.COMPLETION])
     def post(self, app_model):
         """Modify app model config"""
         # validate config
->>>>>>> 89a85321
         model_configuration = AppModelConfigService.validate_configuration(
             tenant_id=current_user.current_tenant_id,
             config=request.json,
@@ -59,62 +40,6 @@
         # 从验证过的配置字典创建新的应用模型配置对象
         new_app_model_config = new_app_model_config.from_model_config_dict(model_configuration)
 
-<<<<<<< HEAD
-        # 获取原始应用模型配置
-        original_app_model_config: AppModelConfig = db.session.query(AppModelConfig).filter(
-            AppModelConfig.id == app.app_model_config_id
-        ).first()
-
-        agent_mode = original_app_model_config.agent_mode_dict
-        # 解密代理工具参数（如果是密文输入）
-        parameter_map = {}
-        masked_parameter_map = {}
-        tool_map = {}
-        for tool in agent_mode.get('tools') or []:
-            if not isinstance(tool, dict) or len(tool.keys()) <= 3:
-                continue
-            
-            agent_tool_entity = AgentToolEntity(**tool)
-            # 获取工具运行时配置
-            try:
-                tool_runtime = ToolManager.get_agent_tool_runtime(
-                    tenant_id=current_user.current_tenant_id,
-                    agent_tool=agent_tool_entity,
-                    agent_callback=None
-                )
-                manager = ToolParameterConfigurationManager(
-                    tenant_id=current_user.current_tenant_id,
-                    tool_runtime=tool_runtime,
-                    provider_name=agent_tool_entity.provider_id,
-                    provider_type=agent_tool_entity.provider_type,
-                )
-            except Exception as e:
-                continue
-
-            # 获取解密后的参数
-            if agent_tool_entity.tool_parameters:
-                parameters = manager.decrypt_tool_parameters(agent_tool_entity.tool_parameters or {})
-                masked_parameter = manager.mask_tool_parameters(parameters or {})
-            else:
-                parameters = {}
-                masked_parameter = {}
-
-            key = f'{agent_tool_entity.provider_id}.{agent_tool_entity.provider_type}.{agent_tool_entity.tool_name}'
-            masked_parameter_map[key] = masked_parameter
-            parameter_map[key] = parameters
-            tool_map[key] = tool_runtime
-
-        # 如果是密文输入，则加密代理工具参数
-        agent_mode = new_app_model_config.agent_mode_dict
-        for tool in agent_mode.get('tools') or []:
-            agent_tool_entity = AgentToolEntity(**tool)
-            
-            # 获取工具运行时配置
-            key = f'{agent_tool_entity.provider_id}.{agent_tool_entity.provider_type}.{agent_tool_entity.tool_name}'
-            if key in tool_map:
-                tool_runtime = tool_map[key]
-            else:
-=======
         if app_model.mode == AppMode.AGENT_CHAT.value or app_model.is_agent:
             # get original app model config
             original_app_model_config: AppModelConfig = db.session.query(AppModelConfig).filter(
@@ -131,7 +56,6 @@
 
                 agent_tool_entity = AgentToolEntity(**tool)
                 # get tool
->>>>>>> 89a85321
                 try:
                     tool_runtime = ToolManager.get_agent_tool_runtime(
                         tenant_id=current_user.current_tenant_id,
@@ -145,22 +69,6 @@
                     )
                 except Exception as e:
                     continue
-<<<<<<< HEAD
-            
-            manager = ToolParameterConfigurationManager(
-                tenant_id=current_user.current_tenant_id,
-                tool_runtime=tool_runtime,
-                provider_name=agent_tool_entity.provider_id,
-                provider_type=agent_tool_entity.provider_type,
-            )
-            manager.delete_tool_parameters_cache()
-
-            # 如果参数等于遮罩参数，则覆盖参数值
-            if agent_tool_entity.tool_parameters:
-                if key not in masked_parameter_map:
-                    continue
-=======
->>>>>>> 89a85321
 
                 # get decrypted parameters
                 if agent_tool_entity.tool_parameters:
@@ -209,21 +117,12 @@
                     if agent_tool_entity.tool_parameters == masked_parameter_map[key]:
                         agent_tool_entity.tool_parameters = parameter_map[key]
 
-<<<<<<< HEAD
-            # 加密参数
-            if agent_tool_entity.tool_parameters:
-                tool['tool_parameters'] = manager.encrypt_tool_parameters(agent_tool_entity.tool_parameters or {})
-
-        # 更新应用模型配置
-        new_app_model_config.agent_mode = json.dumps(agent_mode)
-=======
                 # encrypt parameters
                 if agent_tool_entity.tool_parameters:
                     tool['tool_parameters'] = manager.encrypt_tool_parameters(agent_tool_entity.tool_parameters or {})
 
             # update app model config
             new_app_model_config.agent_mode = json.dumps(agent_mode)
->>>>>>> 89a85321
 
         db.session.add(new_app_model_config)
         db.session.flush()
