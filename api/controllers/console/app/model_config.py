--- conflicted
+++ resolved
@@ -19,11 +19,6 @@
 
 
 class ModelConfigResource(Resource):
-<<<<<<< HEAD
-    # ModelConfigResource类：处理模型配置的资源
-
-=======
->>>>>>> 7b7576ad
     @setup_required
     @login_required
     @account_initialization_required
@@ -139,21 +134,9 @@
         app_model.app_model_config_id = new_app_model_config.id
         db.session.commit()
 
-<<<<<<< HEAD
-        # 发送应用模型配置更新事件
-        app_model_config_was_updated.send(
-            app_model,
-            app_model_config=new_app_model_config
-        )
-=======
         app_model_config_was_updated.send(app_model, app_model_config=new_app_model_config)
->>>>>>> 7b7576ad
 
         return {"result": "success"}
 
-<<<<<<< HEAD
-api.add_resource(ModelConfigResource, '/apps/<uuid:app_id>/model-config')
-=======
 
-api.add_resource(ModelConfigResource, "/apps/<uuid:app_id>/model-config")
->>>>>>> 7b7576ad
+api.add_resource(ModelConfigResource, "/apps/<uuid:app_id>/model-config")