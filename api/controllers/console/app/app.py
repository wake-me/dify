--- conflicted
+++ resolved
@@ -20,6 +20,7 @@
 
 ALLOW_CREATE_APP_MODES = ["chat", "agent-chat", "advanced-chat", "workflow", "completion"]
 
+
 class AppListApi(Resource):
     @setup_required
     @login_required
@@ -159,11 +160,6 @@
 
 
 class AppApi(Resource):
-<<<<<<< HEAD
-    # AppApi类：用于处理应用相关的API请求
-
-=======
->>>>>>> 7b7576ad
     @setup_required
     @login_required
     @account_initialization_required
@@ -286,13 +282,7 @@
             raise Forbidden()
 
         parser = reqparse.RequestParser()
-<<<<<<< HEAD
-        # 添加'name'参数解析规则，要求必须提供，且位于JSON体中
-        parser.add_argument('name', type=str, required=True, location='json')
-        # 解析请求体中的参数
-=======
         parser.add_argument("name", type=str, required=True, location="json")
->>>>>>> 7b7576ad
         args = parser.parse_args()
 
         app_service = AppService()
@@ -319,15 +309,9 @@
             raise Forbidden()
 
         parser = reqparse.RequestParser()
-<<<<<<< HEAD
-        parser.add_argument('icon', type=str, location='json')
-        parser.add_argument('icon_background', type=str, location='json')
-        args = parser.parse_args()  # 解析请求参数
-=======
-        parser.add_argument("icon", type=str, location="json")
-        parser.add_argument("icon_background", type=str, location="json")
-        args = parser.parse_args()
->>>>>>> 7b7576ad
+        parser.add_argument("icon", type=str, location="json")
+        parser.add_argument("icon_background", type=str, location="json")
+        args = parser.parse_args()
 
         app_service = AppService()
         app_model = app_service.update_app_icon(app_model, args.get("icon"), args.get("icon_background"))
