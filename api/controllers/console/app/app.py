--- conflicted
+++ resolved
@@ -84,13 +84,8 @@
         parser.add_argument('icon_background', type=str, location='json')
         args = parser.parse_args()
 
-<<<<<<< HEAD
-        # 检查当前用户是否有权限创建应用
-        if not current_user.is_admin_or_owner:
-=======
-        # The role of the current user in the ta table must be admin, owner, or editor
-        if not current_user.is_editor:
->>>>>>> bdf3ea43
+        # The role of the current user in the ta table must be admin, owner, or editor
+        if not current_user.is_editor:
             raise Forbidden()
 
         if 'mode' not in args or args['mode'] is None:
