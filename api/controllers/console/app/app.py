--- conflicted
+++ resolved
@@ -29,30 +29,12 @@
     @login_required
     @account_initialization_required
     def get(self):
-<<<<<<< HEAD
-        """
-        获取应用列表的接口
-        参数:
-            page: 请求的页数，默认为1
-            limit: 每页显示的数量，默认为20
-            mode: 查询模式，可选'chat'、'completion'或'all'，默认为'all'
-                   'chat'只返回聊天模式的应用
-                   'completion'只返回完成模式的应用
-                   'all'返回所有模式的应用
-            name: 应用名称，可选，支持模糊搜索
-        返回值:
-            根据分页参数和过滤条件返回应用列表的JSON响应
-        """
-
-        # 初始化请求参数解析器
-=======
         """Get app list"""
         def uuid_list(value):
             try:
                 return [str(uuid.UUID(v)) for v in value.split(',')]
             except ValueError:
                 abort(400, message="Invalid UUID format in tag_ids.")
->>>>>>> d36b7280
         parser = reqparse.RequestParser()
         parser.add_argument('page', type=inputs.int_range(1, 99999), required=False, default=1, location='args')
         parser.add_argument('limit', type=inputs.int_range(1, 100), required=False, default=20, location='args')
