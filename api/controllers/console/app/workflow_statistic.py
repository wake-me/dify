from datetime import datetime
from decimal import Decimal

import pytz
from flask import jsonify
from flask_login import current_user
from flask_restful import Resource, reqparse

from controllers.console import api
from controllers.console.app.wraps import get_app_model
from controllers.console.setup import setup_required
from controllers.console.wraps import account_initialization_required
from extensions.ext_database import db
from libs.helper import datetime_string
from libs.login import login_required
from models.model import AppMode
from models.workflow import WorkflowRunTriggeredFrom


class WorkflowDailyRunsStatistic(Resource):
    """
    提供每日工作流运行统计信息的资源类。
    
    要求用户登录、账户初始化且应用模型已设置。提供通过日期范围查询指定应用的工作流运行次数的功能。
    """
    
    @setup_required
    @login_required
    @account_initialization_required
    @get_app_model
    def get(self, app_model):
        """
        查询并返回指定应用的每日工作流运行统计信息。
        
        :param app_model: 应用模型实例，用于确定要查询的工作流所属的应用。
        :return: 包含每日工作流运行次数的统计信息的JSON响应。
        """
        account = current_user  # 当前登录的用户

        # 解析请求参数：开始和结束日期
        parser = reqparse.RequestParser()
        parser.add_argument("start", type=datetime_string("%Y-%m-%d %H:%M"), location="args")
        parser.add_argument("end", type=datetime_string("%Y-%m-%d %H:%M"), location="args")
        args = parser.parse_args()

<<<<<<< HEAD
        # 构建SQL查询语句
        sql_query = '''
=======
        sql_query = """
>>>>>>> 7b7576ad
        SELECT date(DATE_TRUNC('day', created_at AT TIME ZONE 'UTC' AT TIME ZONE :tz )) AS date, count(id) AS runs
            FROM workflow_runs 
            WHERE app_id = :app_id 
                AND triggered_from = :triggered_from
        """
        arg_dict = {
            "tz": account.timezone,
            "app_id": app_model.id,
            "triggered_from": WorkflowRunTriggeredFrom.APP_RUN.value,
        }

        # 处理时区转换
        timezone = pytz.timezone(account.timezone)
        utc_timezone = pytz.utc

<<<<<<< HEAD
        # 如果提供了开始日期，添加到SQL查询中
        if args['start']:
            start_datetime = datetime.strptime(args['start'], '%Y-%m-%d %H:%M')
=======
        if args["start"]:
            start_datetime = datetime.strptime(args["start"], "%Y-%m-%d %H:%M")
>>>>>>> 7b7576ad
            start_datetime = start_datetime.replace(second=0)

            start_datetime_timezone = timezone.localize(start_datetime)
            start_datetime_utc = start_datetime_timezone.astimezone(utc_timezone)

            sql_query += " and created_at >= :start"
            arg_dict["start"] = start_datetime_utc

<<<<<<< HEAD
        # 如果提供了结束日期，添加到SQL查询中
        if args['end']:
            end_datetime = datetime.strptime(args['end'], '%Y-%m-%d %H:%M')
=======
        if args["end"]:
            end_datetime = datetime.strptime(args["end"], "%Y-%m-%d %H:%M")
>>>>>>> 7b7576ad
            end_datetime = end_datetime.replace(second=0)

            end_datetime_timezone = timezone.localize(end_datetime)
            end_datetime_utc = end_datetime_timezone.astimezone(utc_timezone)

            sql_query += " and created_at < :end"
            arg_dict["end"] = end_datetime_utc

        sql_query += " GROUP BY date order by date"

        # 执行查询并将结果格式化为响应数据
        response_data = []

        with db.engine.begin() as conn:
            rs = conn.execute(db.text(sql_query), arg_dict)
            for i in rs:
                response_data.append({"date": str(i.date), "runs": i.runs})

        return jsonify({"data": response_data})

<<<<<<< HEAD
        # 返回JSON格式的统计信息
        return jsonify({
            'data': response_data
        })
=======
>>>>>>> 7b7576ad

class WorkflowDailyTerminalsStatistic(Resource):
    """
    日常工作流终端统计信息资源类。

    该类提供了通过API获取日常工作流终端统计信息的功能。
    需要用户登录、账户初始化、应用模型选定以及设置。
    """

    @setup_required
    @login_required
    @account_initialization_required
    @get_app_model
    def get(self, app_model):
        """
        获取指定应用模型的日常工作流终端统计信息。

        参数:
        - app_model: 应用模型对象，用于确定统计信息的应用范围。

        返回值:
        - 统计信息的JSON响应，包含每日的终端数量。
        """

        # 当前登录的用户账户
        account = current_user

        # 解析请求参数：开始和结束时间
        parser = reqparse.RequestParser()
        parser.add_argument("start", type=datetime_string("%Y-%m-%d %H:%M"), location="args")
        parser.add_argument("end", type=datetime_string("%Y-%m-%d %H:%M"), location="args")
        args = parser.parse_args()

<<<<<<< HEAD
        # 构建SQL查询语句
        sql_query = '''
=======
        sql_query = """
>>>>>>> 7b7576ad
                SELECT date(DATE_TRUNC('day', created_at AT TIME ZONE 'UTC' AT TIME ZONE :tz )) AS date, count(distinct workflow_runs.created_by) AS terminal_count
                    FROM workflow_runs 
                    WHERE app_id = :app_id 
                        AND triggered_from = :triggered_from
                """
        arg_dict = {
            "tz": account.timezone,
            "app_id": app_model.id,
            "triggered_from": WorkflowRunTriggeredFrom.APP_RUN.value,
        }

        # 处理时区转换
        timezone = pytz.timezone(account.timezone)
        utc_timezone = pytz.utc

<<<<<<< HEAD
        # 如果提供了开始时间，则添加到SQL查询中
        if args['start']:
            start_datetime = datetime.strptime(args['start'], '%Y-%m-%d %H:%M')
=======
        if args["start"]:
            start_datetime = datetime.strptime(args["start"], "%Y-%m-%d %H:%M")
>>>>>>> 7b7576ad
            start_datetime = start_datetime.replace(second=0)

            start_datetime_timezone = timezone.localize(start_datetime)
            start_datetime_utc = start_datetime_timezone.astimezone(utc_timezone)

            sql_query += " and created_at >= :start"
            arg_dict["start"] = start_datetime_utc

<<<<<<< HEAD
        # 如果提供了结束时间，则添加到SQL查询中
        if args['end']:
            end_datetime = datetime.strptime(args['end'], '%Y-%m-%d %H:%M')
=======
        if args["end"]:
            end_datetime = datetime.strptime(args["end"], "%Y-%m-%d %H:%M")
>>>>>>> 7b7576ad
            end_datetime = end_datetime.replace(second=0)

            end_datetime_timezone = timezone.localize(end_datetime)
            end_datetime_utc = end_datetime_timezone.astimezone(utc_timezone)

            sql_query += " and created_at < :end"
            arg_dict["end"] = end_datetime_utc

<<<<<<< HEAD
        # 完善查询语句并执行查询
        sql_query += ' GROUP BY date order by date'
=======
        sql_query += " GROUP BY date order by date"
>>>>>>> 7b7576ad

        response_data = []

        with db.engine.begin() as conn:
            rs = conn.execute(db.text(sql_query), arg_dict)
            for i in rs:
                response_data.append({"date": str(i.date), "terminal_count": i.terminal_count})

        return jsonify({"data": response_data})

<<<<<<< HEAD
        # 构建并返回响应
        return jsonify({
            'data': response_data
        })
=======
>>>>>>> 7b7576ad

class WorkflowDailyTokenCostStatistic(Resource):
    """
    日工作流令牌消耗统计资源类，提供获取指定应用的日工作流令牌消耗统计数据。

    方法:
    - get: 获取指定应用的日工作流令牌消耗统计数据。
    """

    @setup_required
    @login_required
    @account_initialization_required
    @get_app_model
    def get(self, app_model):
        """
        获取指定应用的日工作流令牌消耗统计数据。

        参数:
        - app_model: 应用模型实例，代表当前请求的应用。

        返回值:
        - 包含日工作流令牌消耗统计数据的JSON响应。
        """
        account = current_user  # 当前用户账号

        # 解析请求参数：开始和结束时间
        parser = reqparse.RequestParser()
        parser.add_argument("start", type=datetime_string("%Y-%m-%d %H:%M"), location="args")
        parser.add_argument("end", type=datetime_string("%Y-%m-%d %H:%M"), location="args")
        args = parser.parse_args()

<<<<<<< HEAD
        # 构建SQL查询语句
        sql_query = '''
=======
        sql_query = """
>>>>>>> 7b7576ad
                SELECT 
                    date(DATE_TRUNC('day', created_at AT TIME ZONE 'UTC' AT TIME ZONE :tz )) AS date, 
                    SUM(workflow_runs.total_tokens) as token_count
                FROM workflow_runs 
                WHERE app_id = :app_id 
                    AND triggered_from = :triggered_from
                """
        arg_dict = {
            "tz": account.timezone,
            "app_id": app_model.id,
            "triggered_from": WorkflowRunTriggeredFrom.APP_RUN.value,
        }

        # 处理时区转换
        timezone = pytz.timezone(account.timezone)
        utc_timezone = pytz.utc

<<<<<<< HEAD
        # 如果指定了开始时间，添加到SQL查询条件中
        if args['start']:
            start_datetime = datetime.strptime(args['start'], '%Y-%m-%d %H:%M')
=======
        if args["start"]:
            start_datetime = datetime.strptime(args["start"], "%Y-%m-%d %H:%M")
>>>>>>> 7b7576ad
            start_datetime = start_datetime.replace(second=0)

            start_datetime_timezone = timezone.localize(start_datetime)
            start_datetime_utc = start_datetime_timezone.astimezone(utc_timezone)

            sql_query += " and created_at >= :start"
            arg_dict["start"] = start_datetime_utc

<<<<<<< HEAD
        # 如果指定了结束时间，添加到SQL查询条件中
        if args['end']:
            end_datetime = datetime.strptime(args['end'], '%Y-%m-%d %H:%M')
=======
        if args["end"]:
            end_datetime = datetime.strptime(args["end"], "%Y-%m-%d %H:%M")
>>>>>>> 7b7576ad
            end_datetime = end_datetime.replace(second=0)

            end_datetime_timezone = timezone.localize(end_datetime)
            end_datetime_utc = end_datetime_timezone.astimezone(utc_timezone)

            sql_query += " and created_at < :end"
            arg_dict["end"] = end_datetime_utc

<<<<<<< HEAD
        # 执行SQL查询并构建响应数据
        sql_query += ' GROUP BY date order by date'
=======
        sql_query += " GROUP BY date order by date"
>>>>>>> 7b7576ad

        response_data = []

        with db.engine.begin() as conn:
            rs = conn.execute(db.text(sql_query), arg_dict)
            for i in rs:
                response_data.append(
                    {
                        "date": str(i.date),
                        "token_count": i.token_count,
                    }
                )

        return jsonify({"data": response_data})

<<<<<<< HEAD
        # 返回JSON响应
        return jsonify({
            'data': response_data
        })
=======
>>>>>>> 7b7576ad

class WorkflowAverageAppInteractionStatistic(Resource):
    """
    工作流平均应用交互统计

    资源类，用于提供工作流应用交互的平均统计信息。
    需要用户登录、账户初始化并且应用必须处于工作流模式。
    """

    @setup_required
    @login_required
    @account_initialization_required
    @get_app_model(mode=[AppMode.WORKFLOW])
    def get(self, app_model):
        """
        获取指定应用的工作流平均交互统计数据

        参数:
        - app_model: 应用模型对象，用于确定要获取数据的应用。

        返回值:
        - 包含平均交互统计数据的JSON响应。
        """

        # 当前登录的用户
        account = current_user

        # 解析请求参数
        parser = reqparse.RequestParser()
        parser.add_argument("start", type=datetime_string("%Y-%m-%d %H:%M"), location="args")
        parser.add_argument("end", type=datetime_string("%Y-%m-%d %H:%M"), location="args")
        args = parser.parse_args()

        # 构造SQL查询语句
        sql_query = """
            SELECT 
                AVG(sub.interactions) as interactions,
                sub.date
            FROM
                (SELECT 
                    date(DATE_TRUNC('day', c.created_at AT TIME ZONE 'UTC' AT TIME ZONE :tz )) AS date, 
                    c.created_by,
                    COUNT(c.id) AS interactions
                FROM workflow_runs c
                WHERE c.app_id = :app_id
                    AND c.triggered_from = :triggered_from
                    {{start}}
                    {{end}}
                GROUP BY date, c.created_by) sub
            GROUP BY sub.date
            """
        arg_dict = {
            "tz": account.timezone,
            "app_id": app_model.id,
            "triggered_from": WorkflowRunTriggeredFrom.APP_RUN.value,
        }

        # 处理时区
        timezone = pytz.timezone(account.timezone)
        utc_timezone = pytz.utc

<<<<<<< HEAD
        # 根据请求参数动态修改SQL查询语句
        if args['start']:
            start_datetime = datetime.strptime(args['start'], '%Y-%m-%d %H:%M')
=======
        if args["start"]:
            start_datetime = datetime.strptime(args["start"], "%Y-%m-%d %H:%M")
>>>>>>> 7b7576ad
            start_datetime = start_datetime.replace(second=0)

            start_datetime_timezone = timezone.localize(start_datetime)
            start_datetime_utc = start_datetime_timezone.astimezone(utc_timezone)

            sql_query = sql_query.replace("{{start}}", " AND c.created_at >= :start")
            arg_dict["start"] = start_datetime_utc
        else:
            sql_query = sql_query.replace("{{start}}", "")

        if args["end"]:
            end_datetime = datetime.strptime(args["end"], "%Y-%m-%d %H:%M")
            end_datetime = end_datetime.replace(second=0)

            end_datetime_timezone = timezone.localize(end_datetime)
            end_datetime_utc = end_datetime_timezone.astimezone(utc_timezone)

            sql_query = sql_query.replace("{{end}}", " and c.created_at < :end")
            arg_dict["end"] = end_datetime_utc
        else:
            sql_query = sql_query.replace("{{end}}", "")

        # 执行查询并构造响应数据
        response_data = []

        with db.engine.begin() as conn:
            rs = conn.execute(db.text(sql_query), arg_dict)
            for i in rs:
<<<<<<< HEAD
                response_data.append({
                    'date': str(i.date),
                    'interactions': float(i.interactions.quantize(Decimal('0.01')))
                })

        # 返回JSON响应
        return jsonify({
            'data': response_data
        })

api.add_resource(WorkflowDailyRunsStatistic, '/apps/<uuid:app_id>/workflow/statistics/daily-conversations')
api.add_resource(WorkflowDailyTerminalsStatistic, '/apps/<uuid:app_id>/workflow/statistics/daily-terminals')
api.add_resource(WorkflowDailyTokenCostStatistic, '/apps/<uuid:app_id>/workflow/statistics/token-costs')
api.add_resource(WorkflowAverageAppInteractionStatistic, '/apps/<uuid:app_id>/workflow/statistics/average-app-interactions')
=======
                response_data.append(
                    {"date": str(i.date), "interactions": float(i.interactions.quantize(Decimal("0.01")))}
                )

        return jsonify({"data": response_data})


api.add_resource(WorkflowDailyRunsStatistic, "/apps/<uuid:app_id>/workflow/statistics/daily-conversations")
api.add_resource(WorkflowDailyTerminalsStatistic, "/apps/<uuid:app_id>/workflow/statistics/daily-terminals")
api.add_resource(WorkflowDailyTokenCostStatistic, "/apps/<uuid:app_id>/workflow/statistics/token-costs")
api.add_resource(
    WorkflowAverageAppInteractionStatistic, "/apps/<uuid:app_id>/workflow/statistics/average-app-interactions"
)
>>>>>>> 7b7576ad
<|MERGE_RESOLUTION|>--- conflicted
+++ resolved
@@ -43,12 +43,7 @@
         parser.add_argument("end", type=datetime_string("%Y-%m-%d %H:%M"), location="args")
         args = parser.parse_args()
 
-<<<<<<< HEAD
-        # 构建SQL查询语句
-        sql_query = '''
-=======
         sql_query = """
->>>>>>> 7b7576ad
         SELECT date(DATE_TRUNC('day', created_at AT TIME ZONE 'UTC' AT TIME ZONE :tz )) AS date, count(id) AS runs
             FROM workflow_runs 
             WHERE app_id = :app_id 
@@ -64,14 +59,8 @@
         timezone = pytz.timezone(account.timezone)
         utc_timezone = pytz.utc
 
-<<<<<<< HEAD
-        # 如果提供了开始日期，添加到SQL查询中
-        if args['start']:
-            start_datetime = datetime.strptime(args['start'], '%Y-%m-%d %H:%M')
-=======
         if args["start"]:
             start_datetime = datetime.strptime(args["start"], "%Y-%m-%d %H:%M")
->>>>>>> 7b7576ad
             start_datetime = start_datetime.replace(second=0)
 
             start_datetime_timezone = timezone.localize(start_datetime)
@@ -80,14 +69,8 @@
             sql_query += " and created_at >= :start"
             arg_dict["start"] = start_datetime_utc
 
-<<<<<<< HEAD
-        # 如果提供了结束日期，添加到SQL查询中
-        if args['end']:
-            end_datetime = datetime.strptime(args['end'], '%Y-%m-%d %H:%M')
-=======
         if args["end"]:
             end_datetime = datetime.strptime(args["end"], "%Y-%m-%d %H:%M")
->>>>>>> 7b7576ad
             end_datetime = end_datetime.replace(second=0)
 
             end_datetime_timezone = timezone.localize(end_datetime)
@@ -108,13 +91,6 @@
 
         return jsonify({"data": response_data})
 
-<<<<<<< HEAD
-        # 返回JSON格式的统计信息
-        return jsonify({
-            'data': response_data
-        })
-=======
->>>>>>> 7b7576ad
 
 class WorkflowDailyTerminalsStatistic(Resource):
     """
@@ -148,12 +124,7 @@
         parser.add_argument("end", type=datetime_string("%Y-%m-%d %H:%M"), location="args")
         args = parser.parse_args()
 
-<<<<<<< HEAD
-        # 构建SQL查询语句
-        sql_query = '''
-=======
         sql_query = """
->>>>>>> 7b7576ad
                 SELECT date(DATE_TRUNC('day', created_at AT TIME ZONE 'UTC' AT TIME ZONE :tz )) AS date, count(distinct workflow_runs.created_by) AS terminal_count
                     FROM workflow_runs 
                     WHERE app_id = :app_id 
@@ -169,14 +140,8 @@
         timezone = pytz.timezone(account.timezone)
         utc_timezone = pytz.utc
 
-<<<<<<< HEAD
-        # 如果提供了开始时间，则添加到SQL查询中
-        if args['start']:
-            start_datetime = datetime.strptime(args['start'], '%Y-%m-%d %H:%M')
-=======
         if args["start"]:
             start_datetime = datetime.strptime(args["start"], "%Y-%m-%d %H:%M")
->>>>>>> 7b7576ad
             start_datetime = start_datetime.replace(second=0)
 
             start_datetime_timezone = timezone.localize(start_datetime)
@@ -185,14 +150,8 @@
             sql_query += " and created_at >= :start"
             arg_dict["start"] = start_datetime_utc
 
-<<<<<<< HEAD
-        # 如果提供了结束时间，则添加到SQL查询中
-        if args['end']:
-            end_datetime = datetime.strptime(args['end'], '%Y-%m-%d %H:%M')
-=======
         if args["end"]:
             end_datetime = datetime.strptime(args["end"], "%Y-%m-%d %H:%M")
->>>>>>> 7b7576ad
             end_datetime = end_datetime.replace(second=0)
 
             end_datetime_timezone = timezone.localize(end_datetime)
@@ -201,12 +160,7 @@
             sql_query += " and created_at < :end"
             arg_dict["end"] = end_datetime_utc
 
-<<<<<<< HEAD
-        # 完善查询语句并执行查询
-        sql_query += ' GROUP BY date order by date'
-=======
         sql_query += " GROUP BY date order by date"
->>>>>>> 7b7576ad
 
         response_data = []
 
@@ -217,13 +171,6 @@
 
         return jsonify({"data": response_data})
 
-<<<<<<< HEAD
-        # 构建并返回响应
-        return jsonify({
-            'data': response_data
-        })
-=======
->>>>>>> 7b7576ad
 
 class WorkflowDailyTokenCostStatistic(Resource):
     """
@@ -255,12 +202,7 @@
         parser.add_argument("end", type=datetime_string("%Y-%m-%d %H:%M"), location="args")
         args = parser.parse_args()
 
-<<<<<<< HEAD
-        # 构建SQL查询语句
-        sql_query = '''
-=======
         sql_query = """
->>>>>>> 7b7576ad
                 SELECT 
                     date(DATE_TRUNC('day', created_at AT TIME ZONE 'UTC' AT TIME ZONE :tz )) AS date, 
                     SUM(workflow_runs.total_tokens) as token_count
@@ -278,14 +220,8 @@
         timezone = pytz.timezone(account.timezone)
         utc_timezone = pytz.utc
 
-<<<<<<< HEAD
-        # 如果指定了开始时间，添加到SQL查询条件中
-        if args['start']:
-            start_datetime = datetime.strptime(args['start'], '%Y-%m-%d %H:%M')
-=======
         if args["start"]:
             start_datetime = datetime.strptime(args["start"], "%Y-%m-%d %H:%M")
->>>>>>> 7b7576ad
             start_datetime = start_datetime.replace(second=0)
 
             start_datetime_timezone = timezone.localize(start_datetime)
@@ -294,14 +230,8 @@
             sql_query += " and created_at >= :start"
             arg_dict["start"] = start_datetime_utc
 
-<<<<<<< HEAD
-        # 如果指定了结束时间，添加到SQL查询条件中
-        if args['end']:
-            end_datetime = datetime.strptime(args['end'], '%Y-%m-%d %H:%M')
-=======
         if args["end"]:
             end_datetime = datetime.strptime(args["end"], "%Y-%m-%d %H:%M")
->>>>>>> 7b7576ad
             end_datetime = end_datetime.replace(second=0)
 
             end_datetime_timezone = timezone.localize(end_datetime)
@@ -310,12 +240,7 @@
             sql_query += " and created_at < :end"
             arg_dict["end"] = end_datetime_utc
 
-<<<<<<< HEAD
-        # 执行SQL查询并构建响应数据
-        sql_query += ' GROUP BY date order by date'
-=======
         sql_query += " GROUP BY date order by date"
->>>>>>> 7b7576ad
 
         response_data = []
 
@@ -331,13 +256,6 @@
 
         return jsonify({"data": response_data})
 
-<<<<<<< HEAD
-        # 返回JSON响应
-        return jsonify({
-            'data': response_data
-        })
-=======
->>>>>>> 7b7576ad
 
 class WorkflowAverageAppInteractionStatistic(Resource):
     """
@@ -399,14 +317,8 @@
         timezone = pytz.timezone(account.timezone)
         utc_timezone = pytz.utc
 
-<<<<<<< HEAD
-        # 根据请求参数动态修改SQL查询语句
-        if args['start']:
-            start_datetime = datetime.strptime(args['start'], '%Y-%m-%d %H:%M')
-=======
         if args["start"]:
             start_datetime = datetime.strptime(args["start"], "%Y-%m-%d %H:%M")
->>>>>>> 7b7576ad
             start_datetime = start_datetime.replace(second=0)
 
             start_datetime_timezone = timezone.localize(start_datetime)
@@ -435,22 +347,6 @@
         with db.engine.begin() as conn:
             rs = conn.execute(db.text(sql_query), arg_dict)
             for i in rs:
-<<<<<<< HEAD
-                response_data.append({
-                    'date': str(i.date),
-                    'interactions': float(i.interactions.quantize(Decimal('0.01')))
-                })
-
-        # 返回JSON响应
-        return jsonify({
-            'data': response_data
-        })
-
-api.add_resource(WorkflowDailyRunsStatistic, '/apps/<uuid:app_id>/workflow/statistics/daily-conversations')
-api.add_resource(WorkflowDailyTerminalsStatistic, '/apps/<uuid:app_id>/workflow/statistics/daily-terminals')
-api.add_resource(WorkflowDailyTokenCostStatistic, '/apps/<uuid:app_id>/workflow/statistics/token-costs')
-api.add_resource(WorkflowAverageAppInteractionStatistic, '/apps/<uuid:app_id>/workflow/statistics/average-app-interactions')
-=======
                 response_data.append(
                     {"date": str(i.date), "interactions": float(i.interactions.quantize(Decimal("0.01")))}
                 )
@@ -463,5 +359,4 @@
 api.add_resource(WorkflowDailyTokenCostStatistic, "/apps/<uuid:app_id>/workflow/statistics/token-costs")
 api.add_resource(
     WorkflowAverageAppInteractionStatistic, "/apps/<uuid:app_id>/workflow/statistics/average-app-interactions"
-)
->>>>>>> 7b7576ad
+)