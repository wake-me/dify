--- conflicted
+++ resolved
@@ -326,12 +326,7 @@
 
             # 返回处理后的生成响应
             return helper.compact_generate_response(response)
-<<<<<<< HEAD
-        except ValueError as e:
-            # 抛出值错误异常
-=======
         except (ValueError, AppInvokeQuotaExceededError) as e:
->>>>>>> 57729823
             raise e
         except Exception as e:
             # 记录内部服务器错误日志，并抛出内部服务器错误异常
