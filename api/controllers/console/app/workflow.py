--- conflicted
+++ resolved
@@ -44,15 +44,11 @@
         返回值:
         返回工作流对象，如果未找到，则抛出DraftWorkflowNotExist异常。
         """
-<<<<<<< HEAD
-        # 通过应用模型获取草稿工作流
-=======
         # The role of the current user in the ta table must be admin, owner, or editor
         if not current_user.is_editor:
             raise Forbidden()
         
         # fetch draft workflow by app_model
->>>>>>> bdf3ea43
         workflow_service = WorkflowService()
         workflow = workflow_service.get_draft_workflow(app_model=app_model)
 
@@ -80,14 +76,10 @@
         返回值:
         - 一个包含操作结果和更新时间的字典。若操作失败，则返回相应的错误信息。
         """
-<<<<<<< HEAD
-
-=======
-        # The role of the current user in the ta table must be admin, owner, or editor
-        if not current_user.is_editor:
-            raise Forbidden()
-        
->>>>>>> bdf3ea43
+        # The role of the current user in the ta table must be admin, owner, or editor
+        if not current_user.is_editor:
+            raise Forbidden()
+        
         content_type = request.headers.get('Content-Type')
 
         # 根据请求头部的Content-Type解析请求体
@@ -166,14 +158,10 @@
         - ValueError: 参数值无效时抛出
         - InternalServerError: 内部服务器错误时抛出
         """
-<<<<<<< HEAD
-        # 解析请求参数
-=======
-        # The role of the current user in the ta table must be admin, owner, or editor
-        if not current_user.is_editor:
-            raise Forbidden()
-        
->>>>>>> bdf3ea43
+        # The role of the current user in the ta table must be admin, owner, or editor
+        if not current_user.is_editor:
+            raise Forbidden()
+        
         parser = reqparse.RequestParser()
         parser.add_argument('inputs', type=dict, location='json')
         parser.add_argument('query', type=str, required=True, location='json', default='')
@@ -286,23 +274,12 @@
     @get_app_model(mode=[AppMode.WORKFLOW])
     def post(self, app_model: App):
         """
-        运行草稿工作流
-        
-        参数:
-        - app_model: App模型实例，代表要运行的工作流应用
-        
-        返回值:
-        - 返回一个紧凑的生成响应，包含工作流运行的结果信息
-        """
-<<<<<<< HEAD
-
-        # 解析请求参数
-=======
-        # The role of the current user in the ta table must be admin, owner, or editor
-        if not current_user.is_editor:
-            raise Forbidden()
-        
->>>>>>> bdf3ea43
+        Run draft workflow
+        """
+        # The role of the current user in the ta table must be admin, owner, or editor
+        if not current_user.is_editor:
+            raise Forbidden()
+        
         parser = reqparse.RequestParser()
         parser.add_argument('inputs', type=dict, required=True, nullable=False, location='json')
         parser.add_argument('files', type=list, required=False, location='json')
@@ -338,23 +315,12 @@
     @get_app_model(mode=[AppMode.ADVANCED_CHAT, AppMode.WORKFLOW])
     def post(self, app_model: App, task_id: str):
         """
-        停止工作流任务
-        
-        :param app_model: 应用模型，指定了应用的配置和模式
-        :type app_model: App
-        :param task_id: 任务的唯一标识符
-        :type task_id: str
-        :return: 停止任务操作的结果信息
-        :rtype: dict
-        """
-<<<<<<< HEAD
-        # 设置停止标志，以通知任务应该停止
-=======
-        # The role of the current user in the ta table must be admin, owner, or editor
-        if not current_user.is_editor:
-            raise Forbidden()
-        
->>>>>>> bdf3ea43
+        Stop workflow task
+        """
+        # The role of the current user in the ta table must be admin, owner, or editor
+        if not current_user.is_editor:
+            raise Forbidden()
+        
         AppQueueManager.set_stop_flag(task_id, InvokeFrom.DEBUGGER, current_user.id)
 
         return {
@@ -371,17 +337,7 @@
     @marshal_with(workflow_run_node_execution_fields)
     def post(self, app_model: App, node_id: str):
         """
-        执行草稿工作流节点
-        
-        该方法用于触发指定应用模型和节点ID的工作流节点的草稿版本执行。
-        需要用户登录、账户初始化且应用模式为高级聊天或工作流。
-        
-        参数:
-        - app_model: App, 表示应用模型实例，定义了应用的配置和行为。
-        - node_id: str, 表示要执行的工作流节点的ID。
-        
-        返回值:
-        - 返回工作流节点执行的详细信息。
+        Run draft workflow node
         """
         # The role of the current user in the ta table must be admin, owner, or editor
         if not current_user.is_editor:
@@ -428,15 +384,11 @@
         返回值:
         - 返回找到的工作流对象，如果未找到则返回None。
         """
-<<<<<<< HEAD
-        # 通过应用模型获取发布的工作流
-=======
         # The role of the current user in the ta table must be admin, owner, or editor
         if not current_user.is_editor:
             raise Forbidden()
         
         # fetch published workflow by app_model
->>>>>>> bdf3ea43
         workflow_service = WorkflowService()
         workflow = workflow_service.get_published_workflow(app_model=app_model)
 
@@ -457,14 +409,10 @@
         返回值:
         - 包含发布结果和创建时间的字典。
         """
-<<<<<<< HEAD
-        # 为指定应用模型和当前用户发布工作流
-=======
-        # The role of the current user in the ta table must be admin, owner, or editor
-        if not current_user.is_editor:
-            raise Forbidden()
-        
->>>>>>> bdf3ea43
+        # The role of the current user in the ta table must be admin, owner, or editor
+        if not current_user.is_editor:
+            raise Forbidden()
+        
         workflow_service = WorkflowService()
         workflow = workflow_service.publish_workflow(app_model=app_model, account=current_user)
 
@@ -484,26 +432,13 @@
     @get_app_model(mode=[AppMode.ADVANCED_CHAT, AppMode.WORKFLOW])
     def get(self, app_model: App):
         """
-        获取默认区块配置
-        
-        该方法用于根据应用模式获取默认的区块配置信息。
-        
-        参数:
-        - app_model: App - 表示当前应用的模型实例，用于确定应用的模式。
-        
-        返回值:
-        - 返回一个包含默认区块配置信息的响应。
-        """
-<<<<<<< HEAD
-        
-        # 初始化工作流服务并获取默认区块配置
-=======
+        Get default block config
+        """
         # The role of the current user in the ta table must be admin, owner, or editor
         if not current_user.is_editor:
             raise Forbidden()
         
         # Get default block configs
->>>>>>> bdf3ea43
         workflow_service = WorkflowService()
         return workflow_service.get_default_block_configs()
 
@@ -528,12 +463,9 @@
         返回值:
         - 返回一个包含默认区块配置的数据。
         """
-<<<<<<< HEAD
-=======
-        # The role of the current user in the ta table must be admin, owner, or editor
-        if not current_user.is_editor:
-            raise Forbidden()
->>>>>>> bdf3ea43
+        # The role of the current user in the ta table must be admin, owner, or editor
+        if not current_user.is_editor:
+            raise Forbidden()
         
         parser = reqparse.RequestParser()
         parser.add_argument('q', type=str, location='args')  # 解析查询参数q，用于指定过滤条件
@@ -561,12 +493,9 @@
     @get_app_model(mode=[AppMode.CHAT, AppMode.COMPLETION])
     def post(self, app_model: App):
         """
-        将聊天机器人应用的基本模式转换为工作流模式；
-        将聊天机器人应用的专家模式转换为工作流模式；
-        将完成应用转换为工作流应用。
-
-        :param app_model: App模型，表示当前要转换的应用。
-        :return: 包含新应用ID的字典。
+        Convert basic mode of chatbot app to workflow mode
+        Convert expert mode of chatbot app to workflow mode
+        Convert Completion App to Workflow App
         """
         # The role of the current user in the ta table must be admin, owner, or editor
         if not current_user.is_editor:
