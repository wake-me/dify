--- conflicted
+++ resolved
@@ -114,13 +114,9 @@
 
         # 生成新的16位代码，并更新数据库中的站点代码
         site.code = Site.generate_code(16)
-<<<<<<< HEAD
-        db.session.commit()  # 提交数据库事务
-=======
         site.updated_by = current_user.id
         site.updated_at = datetime.now(timezone.utc).replace(tzinfo=None)
         db.session.commit()
->>>>>>> 0e0a7034
 
         return site  # 返回更新后的站点信息
 
