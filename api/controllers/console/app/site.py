from flask_login import current_user
from flask_restful import Resource, marshal_with, reqparse
from werkzeug.exceptions import Forbidden, NotFound

from constants.languages import supported_language
from controllers.console import api
from controllers.console.app.wraps import get_app_model
from controllers.console.setup import setup_required
from controllers.console.wraps import account_initialization_required
from extensions.ext_database import db
from fields.app_fields import app_site_fields
from libs.login import login_required
from models.model import Site


def parse_app_site_args():
    """
    解析应用程序站点参数。

    从请求的JSON体中解析应用程序站点的配置参数，包括标题、图标、图标背景、描述、默认语言、自定义域名、版权声明、隐私政策、自定义令牌策略、是否提示公开等信息。

    返回值:
        dict: 包含所有解析出的参数及其值的字典。
    """
    parser = reqparse.RequestParser()
    # 添加应用程序标题参数
    parser.add_argument('title', type=str, required=False, location='json')
    # 添加应用程序图标参数
    parser.add_argument('icon', type=str, required=False, location='json')
    # 添加应用程序图标背景颜色参数
    parser.add_argument('icon_background', type=str, required=False, location='json')
    # 添加应用程序描述参数
    parser.add_argument('description', type=str, required=False, location='json')
    # 添加应用程序默认语言参数，需为支持的语言
    parser.add_argument('default_language', type=supported_language, required=False, location='json')
    # 添加应用程序自定义域名参数
    parser.add_argument('customize_domain', type=str, required=False, location='json')
    # 添加应用程序版权声明参数
    parser.add_argument('copyright', type=str, required=False, location='json')
    # 添加应用程序隐私政策链接参数
    parser.add_argument('privacy_policy', type=str, required=False, location='json')
    # 添加应用程序自定义令牌策略参数，可选值为'must', 'allow', 'not_allow'
    parser.add_argument('customize_token_strategy', type=str, choices=['must', 'allow', 'not_allow'],
                        required=False,
                        location='json')
    # 添加是否提示用户公开应用程序的参数
    parser.add_argument('prompt_public', type=bool, required=False, location='json')
    # 解析并返回所有参数
    return parser.parse_args()


class AppSite(Resource):
    """
    AppSite 类，用于处理应用站点相关的API请求。

    继承自 Resource，使用了多个装饰器来确保请求的设置、登录状态、账户初始化状态以及数据的正确格式。
    """

    @setup_required
    @login_required
    @account_initialization_required
    @get_app_model
    @marshal_with(app_site_fields)
<<<<<<< HEAD
    def post(self, app_id):
        """
        处理创建或更新应用站点信息的POST请求。

        需要用户登录且角色为管理员或所有者才能访问。会根据请求中提供的参数更新相应的应用和站点信息。

        参数:
        - app_id: 应用的唯一标识符。

        返回值:
        - 更新后的站点信息。
        """
        args = parse_app_site_args()  # 解析请求参数

        app_id = str(app_id)  # 确保app_id为字符串类型
        app_model = _get_app(app_id)  # 获取应用模型

        # 检查当前用户是否有权限进行操作
=======
    def post(self, app_model):
        args = parse_app_site_args()

        # The role of the current user in the ta table must be admin or owner
>>>>>>> 89a85321
        if not current_user.is_admin_or_owner:
            raise Forbidden()  # 如果不是管理员或所有者，则抛出权限异常

        # 从数据库中获取对应的站点信息
        site = db.session.query(Site). \
            filter(Site.app_id == app_model.id). \
            one_or_404()

        # 遍历需要更新的属性列表，并根据请求参数更新站点和应用信息
        for attr_name in [
            'title',
            'icon',
            'icon_background',
            'description',
            'default_language',
            'customize_domain',
            'copyright',
            'privacy_policy',
            'customize_token_strategy',
            'prompt_public'
        ]:
            value = args.get(attr_name)
            if value is not None:
                setattr(site, attr_name, value)  # 更新站点信息
                # 根据属性名称更新应用信息
                if attr_name == 'title':
                    app_model.name = value
                elif attr_name == 'icon':
                    app_model.icon = value
                elif attr_name == 'icon_background':
                    app_model.icon_background = value

        db.session.commit()  # 提交数据库事务

        return site  # 返回更新后的站点信息


class AppSiteAccessTokenReset(Resource):
    """
    用于重置应用站点的访问令牌的接口类。

    方法:
    - post: 重置指定应用的访问令牌。

    参数:
    - app_id: 应用的唯一标识符。

    返回值:
    - 返回更新后的站点信息。
    """

    @setup_required
    @login_required
    @account_initialization_required
    @get_app_model
    @marshal_with(app_site_fields)
<<<<<<< HEAD
    def post(self, app_id):
        app_id = str(app_id)  # 将传入的app_id转换为字符串格式
        app_model = _get_app(app_id)  # 获取指定app_id的应用模型

        # 检查当前用户在ta表中的角色是否为管理员或所有者
=======
    def post(self, app_model):
        # The role of the current user in the ta table must be admin or owner
>>>>>>> 89a85321
        if not current_user.is_admin_or_owner:
            raise Forbidden()  # 如果不是，抛出权限禁止的异常

        # 查询数据库，尝试根据应用ID获取站点信息
        site = db.session.query(Site).filter(Site.app_id == app_model.id).first()

        if not site:
            raise NotFound  # 如果找不到对应的站点信息，抛出未找到的异常

        # 生成新的16位代码，并更新数据库中的站点代码
        site.code = Site.generate_code(16)
        db.session.commit()  # 提交数据库事务

        return site  # 返回更新后的站点信息


api.add_resource(AppSite, '/apps/<uuid:app_id>/site')
api.add_resource(AppSiteAccessTokenReset, '/apps/<uuid:app_id>/site/access-token-reset')<|MERGE_RESOLUTION|>--- conflicted
+++ resolved
@@ -61,31 +61,10 @@
     @account_initialization_required
     @get_app_model
     @marshal_with(app_site_fields)
-<<<<<<< HEAD
-    def post(self, app_id):
-        """
-        处理创建或更新应用站点信息的POST请求。
-
-        需要用户登录且角色为管理员或所有者才能访问。会根据请求中提供的参数更新相应的应用和站点信息。
-
-        参数:
-        - app_id: 应用的唯一标识符。
-
-        返回值:
-        - 更新后的站点信息。
-        """
-        args = parse_app_site_args()  # 解析请求参数
-
-        app_id = str(app_id)  # 确保app_id为字符串类型
-        app_model = _get_app(app_id)  # 获取应用模型
-
-        # 检查当前用户是否有权限进行操作
-=======
     def post(self, app_model):
         args = parse_app_site_args()
 
         # The role of the current user in the ta table must be admin or owner
->>>>>>> 89a85321
         if not current_user.is_admin_or_owner:
             raise Forbidden()  # 如果不是管理员或所有者，则抛出权限异常
 
@@ -142,16 +121,8 @@
     @account_initialization_required
     @get_app_model
     @marshal_with(app_site_fields)
-<<<<<<< HEAD
-    def post(self, app_id):
-        app_id = str(app_id)  # 将传入的app_id转换为字符串格式
-        app_model = _get_app(app_id)  # 获取指定app_id的应用模型
-
-        # 检查当前用户在ta表中的角色是否为管理员或所有者
-=======
     def post(self, app_model):
         # The role of the current user in the ta table must be admin or owner
->>>>>>> 89a85321
         if not current_user.is_admin_or_owner:
             raise Forbidden()  # 如果不是，抛出权限禁止的异常
 
