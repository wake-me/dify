from flask_login import current_user
from flask_restful import Resource, marshal_with, reqparse
from werkzeug.exceptions import Forbidden, NotFound

from constants.languages import supported_language
from controllers.console import api
from controllers.console.app.wraps import get_app_model
from controllers.console.setup import setup_required
from controllers.console.wraps import account_initialization_required
from extensions.ext_database import db
from fields.app_fields import app_site_fields
from libs.login import login_required
from models.model import Site


def parse_app_site_args():
    """
    解析应用程序站点参数。

    从请求的JSON体中解析应用程序站点的配置参数，包括标题、图标、图标背景、描述、默认语言、自定义域名、版权声明、隐私政策、自定义令牌策略、是否提示公开等信息。

    返回值:
        dict: 包含所有解析出的参数及其值的字典。
    """
    parser = reqparse.RequestParser()
    # 添加应用程序标题参数
    parser.add_argument('title', type=str, required=False, location='json')
    # 添加应用程序图标参数
    parser.add_argument('icon', type=str, required=False, location='json')
    # 添加应用程序图标背景颜色参数
    parser.add_argument('icon_background', type=str, required=False, location='json')
    # 添加应用程序描述参数
    parser.add_argument('description', type=str, required=False, location='json')
    # 添加应用程序默认语言参数，需为支持的语言
    parser.add_argument('default_language', type=supported_language, required=False, location='json')
    # 添加应用程序自定义域名参数
    parser.add_argument('customize_domain', type=str, required=False, location='json')
    # 添加应用程序版权声明参数
    parser.add_argument('copyright', type=str, required=False, location='json')
    # 添加应用程序隐私政策链接参数
    parser.add_argument('privacy_policy', type=str, required=False, location='json')
<<<<<<< HEAD
    # 添加应用程序自定义令牌策略参数，可选值为'must', 'allow', 'not_allow'
=======
    parser.add_argument('custom_disclaimer', type=str, required=False, location='json')
>>>>>>> 1b2d8629
    parser.add_argument('customize_token_strategy', type=str, choices=['must', 'allow', 'not_allow'],
                        required=False,
                        location='json')
    # 添加是否提示用户公开应用程序的参数
    parser.add_argument('prompt_public', type=bool, required=False, location='json')
    # 解析并返回所有参数
    return parser.parse_args()


class AppSite(Resource):
    """
    AppSite 类，用于处理应用站点相关的API请求。

    继承自 Resource，使用了多个装饰器来确保请求的设置、登录状态、账户初始化状态以及数据的正确格式。
    """

    @setup_required
    @login_required
    @account_initialization_required
    @get_app_model
    @marshal_with(app_site_fields)
    def post(self, app_model):
        args = parse_app_site_args()

        # The role of the current user in the ta table must be admin or owner
        if not current_user.is_admin_or_owner:
            raise Forbidden()  # 如果不是管理员或所有者，则抛出权限异常

        # 从数据库中获取对应的站点信息
        site = db.session.query(Site). \
            filter(Site.app_id == app_model.id). \
            one_or_404()

        # 遍历需要更新的属性列表，并根据请求参数更新站点和应用信息
        for attr_name in [
            'title',
            'icon',
            'icon_background',
            'description',
            'default_language',
            'customize_domain',
            'copyright',
            'privacy_policy',
            'custom_disclaimer',
            'customize_token_strategy',
            'prompt_public'
        ]:
            value = args.get(attr_name)
            if value is not None:
                setattr(site, attr_name, value)  # 更新站点信息
                # 根据属性名称更新应用信息
                if attr_name == 'title':
                    app_model.name = value
                elif attr_name == 'icon':
                    app_model.icon = value
                elif attr_name == 'icon_background':
                    app_model.icon_background = value

        db.session.commit()  # 提交数据库事务

        return site  # 返回更新后的站点信息


class AppSiteAccessTokenReset(Resource):
    """
    用于重置应用站点的访问令牌的接口类。

    方法:
    - post: 重置指定应用的访问令牌。

    参数:
    - app_id: 应用的唯一标识符。

    返回值:
    - 返回更新后的站点信息。
    """

    @setup_required
    @login_required
    @account_initialization_required
    @get_app_model
    @marshal_with(app_site_fields)
    def post(self, app_model):
        # The role of the current user in the ta table must be admin or owner
        if not current_user.is_admin_or_owner:
            raise Forbidden()  # 如果不是，抛出权限禁止的异常

        # 查询数据库，尝试根据应用ID获取站点信息
        site = db.session.query(Site).filter(Site.app_id == app_model.id).first()

        if not site:
            raise NotFound  # 如果找不到对应的站点信息，抛出未找到的异常

        # 生成新的16位代码，并更新数据库中的站点代码
        site.code = Site.generate_code(16)
        db.session.commit()  # 提交数据库事务

        return site  # 返回更新后的站点信息


api.add_resource(AppSite, '/apps/<uuid:app_id>/site')
api.add_resource(AppSiteAccessTokenReset, '/apps/<uuid:app_id>/site/access-token-reset')<|MERGE_RESOLUTION|>--- conflicted
+++ resolved
@@ -39,11 +39,7 @@
     parser.add_argument('copyright', type=str, required=False, location='json')
     # 添加应用程序隐私政策链接参数
     parser.add_argument('privacy_policy', type=str, required=False, location='json')
-<<<<<<< HEAD
-    # 添加应用程序自定义令牌策略参数，可选值为'must', 'allow', 'not_allow'
-=======
     parser.add_argument('custom_disclaimer', type=str, required=False, location='json')
->>>>>>> 1b2d8629
     parser.add_argument('customize_token_strategy', type=str, choices=['must', 'allow', 'not_allow'],
                         required=False,
                         location='json')
