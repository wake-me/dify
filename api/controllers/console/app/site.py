--- conflicted
+++ resolved
@@ -33,12 +33,8 @@
     parser.add_argument('description', type=str, required=False, location='json')
     # 添加应用程序默认语言参数，需为支持的语言
     parser.add_argument('default_language', type=supported_language, required=False, location='json')
-<<<<<<< HEAD
-    # 添加应用程序自定义域名参数
-=======
     parser.add_argument('chat_color_theme', type=str, required=False, location='json')
     parser.add_argument('chat_color_theme_inverted', type=bool, required=False, location='json')
->>>>>>> 57729823
     parser.add_argument('customize_domain', type=str, required=False, location='json')
     # 添加应用程序版权声明参数
     parser.add_argument('copyright', type=str, required=False, location='json')
@@ -50,11 +46,7 @@
                         location='json')
     # 添加是否提示用户公开应用程序的参数
     parser.add_argument('prompt_public', type=bool, required=False, location='json')
-<<<<<<< HEAD
-    # 解析并返回所有参数
-=======
     parser.add_argument('show_workflow_steps', type=bool, required=False, location='json')
->>>>>>> 57729823
     return parser.parse_args()
 
 
