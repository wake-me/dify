--- conflicted
+++ resolved
@@ -2,193 +2,91 @@
 
 
 class AppNotFoundError(BaseHTTPException):
-<<<<<<< HEAD
-    """
-    应用未找到错误。当尝试访问一个不存在的应用时抛出。
-    """
-    error_code = 'app_not_found'
-=======
     error_code = "app_not_found"
->>>>>>> 7b7576ad
     description = "App not found."
     code = 404
 
 
 class ProviderNotInitializeError(BaseHTTPException):
-<<<<<<< HEAD
-    """
-    提供者未初始化错误。当没有找到有效的模型提供者凭证时抛出。
-    """
-    error_code = 'provider_not_initialize'
-    description = "No valid model provider credentials found. " \
-                  "Please go to Settings -> Model Provider to complete your provider credentials."
-=======
     error_code = "provider_not_initialize"
     description = (
         "No valid model provider credentials found. "
         "Please go to Settings -> Model Provider to complete your provider credentials."
     )
->>>>>>> 7b7576ad
     code = 400
 
 
 class ProviderQuotaExceededError(BaseHTTPException):
-<<<<<<< HEAD
-    """
-    提供者配额超过错误。当对Dify Hosted Model Provider的配额已用尽时抛出。
-    """
-    error_code = 'provider_quota_exceeded'
-    description = "Your quota for Dify Hosted Model Provider has been exhausted. " \
-                  "Please go to Settings -> Model Provider to complete your own provider credentials."
-=======
     error_code = "provider_quota_exceeded"
     description = (
         "Your quota for Dify Hosted Model Provider has been exhausted. "
         "Please go to Settings -> Model Provider to complete your own provider credentials."
     )
->>>>>>> 7b7576ad
     code = 400
 
 
 class ProviderModelCurrentlyNotSupportError(BaseHTTPException):
-<<<<<<< HEAD
-    """
-    提供者当前不支持的模型错误。当尝试使用Dify Hosted OpenAI试用版时不支持GPT-4模型时抛出。
-    """
-    error_code = 'model_currently_not_support'
-=======
     error_code = "model_currently_not_support"
->>>>>>> 7b7576ad
     description = "Dify Hosted OpenAI trial currently not support the GPT-4 model."
     code = 400
 
 
 class ConversationCompletedError(BaseHTTPException):
-<<<<<<< HEAD
-    """
-    对话结束错误。当尝试在一个已经结束的对话中继续发送消息时抛出。
-    """
-    error_code = 'conversation_completed'
-=======
     error_code = "conversation_completed"
->>>>>>> 7b7576ad
     description = "The conversation has ended. Please start a new conversation."
     code = 400
 
 
 class AppUnavailableError(BaseHTTPException):
-<<<<<<< HEAD
-    """
-    应用不可用错误。当应用配置出错或应用处于不可用状态时抛出。
-    """
-    error_code = 'app_unavailable'
-=======
     error_code = "app_unavailable"
->>>>>>> 7b7576ad
     description = "App unavailable, please check your app configurations."
     code = 400
 
 
 class CompletionRequestError(BaseHTTPException):
-<<<<<<< HEAD
-    """
-    完成请求错误。当完成请求失败时抛出。
-    """
-    error_code = 'completion_request_error'
-=======
     error_code = "completion_request_error"
->>>>>>> 7b7576ad
     description = "Completion request failed."
     code = 400
 
 
 class AppMoreLikeThisDisabledError(BaseHTTPException):
-<<<<<<< HEAD
-    """
-    '更多类似'功能禁用错误。当尝试使用已禁用的'更多类似'功能时抛出。
-    """
-    error_code = 'app_more_like_this_disabled'
-=======
     error_code = "app_more_like_this_disabled"
->>>>>>> 7b7576ad
     description = "The 'More like this' feature is disabled. Please refresh your page."
     code = 403
 
 
 class NoAudioUploadedError(BaseHTTPException):
-<<<<<<< HEAD
-    """
-    未上传音频错误。当尝试进行音频相关操作但未上传音频时抛出。
-    """
-    error_code = 'no_audio_uploaded'
-=======
     error_code = "no_audio_uploaded"
->>>>>>> 7b7576ad
     description = "Please upload your audio."
     code = 400
 
 
 class AudioTooLargeError(BaseHTTPException):
-<<<<<<< HEAD
-    """
-    音频过大错误。当上传的音频大小超过限制时抛出。
-    """
-    error_code = 'audio_too_large'
-=======
     error_code = "audio_too_large"
->>>>>>> 7b7576ad
     description = "Audio size exceeded. {message}"
     code = 413
 
 
 class UnsupportedAudioTypeError(BaseHTTPException):
-<<<<<<< HEAD
-    """
-    不支持的音频类型错误。当上传了不允许的音频类型时抛出。
-    """
-    error_code = 'unsupported_audio_type'
-=======
     error_code = "unsupported_audio_type"
->>>>>>> 7b7576ad
     description = "Audio type not allowed."
     code = 415
 
 
 class ProviderNotSupportSpeechToTextError(BaseHTTPException):
-<<<<<<< HEAD
-    """
-    提供者不支持语音转文本错误。当尝试使用一个不支持语音转文本的提供者时抛出。
-    """
-    error_code = 'provider_not_support_speech_to_text'
-=======
     error_code = "provider_not_support_speech_to_text"
->>>>>>> 7b7576ad
     description = "Provider not support speech to text."
     code = 400
 
 
 class NoFileUploadedError(BaseHTTPException):
-<<<<<<< HEAD
-    """
-    未上传文件错误。当尝试进行文件相关操作但未上传文件时抛出。
-    """
-    error_code = 'no_file_uploaded'
-=======
     error_code = "no_file_uploaded"
->>>>>>> 7b7576ad
     description = "Please upload your file."
     code = 400
 
 
 class TooManyFilesError(BaseHTTPException):
-<<<<<<< HEAD
-    """
-    文件过多错误。当上传的文件数量超过限制时抛出。
-    """
-    error_code = 'too_many_files'
-=======
     error_code = "too_many_files"
->>>>>>> 7b7576ad
     description = "Only one file is allowed."
     code = 400
 
