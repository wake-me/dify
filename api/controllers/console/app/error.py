--- conflicted
+++ resolved
@@ -130,21 +130,6 @@
 
 
 class DraftWorkflowNotExist(BaseHTTPException):
-<<<<<<< HEAD
-    """
-    一个用于表示草稿工作流不存在的HTTP异常类。
-    
-    继承自BaseHTTPException，用于在尝试访问或使用未初始化的草稿工作流时抛出。
-    
-    属性:
-    - error_code (str): 异常的错误代码，用于标识异常类型。
-    - description (str): 异常的描述信息，提供关于异常的简短说明。
-    - code (int): 异常对应的HTTP状态码。
-    """
-    error_code = 'draft_workflow_not_exist'  # 错误代码，标识草稿工作流不存在的异常
-    description = "Draft workflow need to be initialized."  # 异常描述，提示需要初始化草稿工作流
-    code = 400  # 对应的HTTP状态码，此处为400 Bad Request
-=======
     error_code = 'draft_workflow_not_exist'
     description = "Draft workflow need to be initialized."
     code = 400
@@ -153,5 +138,4 @@
 class DraftWorkflowNotSync(BaseHTTPException):
     error_code = 'draft_workflow_not_sync'
     description = "Workflow graph might have been modified, please refresh and resubmit."
-    code = 400
->>>>>>> eee95190
+    code = 400