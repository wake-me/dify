import logging

from flask import request
from flask_restful import Resource, reqparse
from werkzeug.exceptions import InternalServerError

import services
from controllers.console import api
from controllers.console.app.error import (
    AppUnavailableError,
    AudioTooLargeError,
    CompletionRequestError,
    NoAudioUploadedError,
    ProviderModelCurrentlyNotSupportError,
    ProviderNotInitializeError,
    ProviderNotSupportSpeechToTextError,
    ProviderQuotaExceededError,
    UnsupportedAudioTypeError,
)
from controllers.console.app.wraps import get_app_model
from controllers.console.setup import setup_required
from controllers.console.wraps import account_initialization_required
from core.errors.error import ModelCurrentlyNotSupportError, ProviderTokenNotInitError, QuotaExceededError
from core.model_runtime.errors.invoke import InvokeError
from libs.login import login_required
from models.model import AppMode
from services.audio_service import AudioService
from services.errors.audio import (
    AudioTooLargeServiceError,
    NoAudioUploadedServiceError,
    ProviderNotSupportSpeechToTextServiceError,
    UnsupportedAudioTypeServiceError,
)


class ChatMessageAudioApi(Resource):
    """
    处理聊天消息音频的API请求。

    Attributes:
        Resource: 继承自Flask RESTful的Resource类，用于创建RESTful API资源。
    """

    @setup_required
    @login_required
    @account_initialization_required
    @get_app_model(mode=[AppMode.CHAT, AppMode.AGENT_CHAT, AppMode.ADVANCED_CHAT])
    def post(self, app_model):
        file = request.files['file']

        try:
            # 尝试使用音频转写服务进行转写
            response = AudioService.transcript_asr(
                app_model=app_model,
                file=file,
                end_user=None,
            )
            return response  # 返回转写服务的响应
        except services.errors.app_model_config.AppModelConfigBrokenError:
            logging.exception("App model config broken.")
            raise AppUnavailableError()  # 应用配置错误处理
        except NoAudioUploadedServiceError:
            raise NoAudioUploadedError()  # 未上传音频处理
        except AudioTooLargeServiceError as e:
            raise AudioTooLargeError(str(e))  # 音频过大错误处理
        except UnsupportedAudioTypeServiceError:
            raise UnsupportedAudioTypeError()  # 不支持的音频类型错误处理
        except ProviderNotSupportSpeechToTextServiceError:
            raise ProviderNotSupportSpeechToTextError()  # 服务提供商不支持语音转文本错误处理
        except ProviderTokenNotInitError as ex:
            raise ProviderNotInitializeError(ex.description)  # 服务提供商令牌未初始化错误处理
        except QuotaExceededError:
            raise ProviderQuotaExceededError()  # 配额超出错误处理
        except ModelCurrentlyNotSupportError:
            raise ProviderModelCurrentlyNotSupportError()  # 当前模型不支持错误处理
        except InvokeError as e:
            raise CompletionRequestError(e.description)  # 调用错误处理
        except ValueError as e:
            raise e  # 价值错误直接抛出
        except Exception as e:
            logging.exception(f"internal server error, {str(e)}.")
            raise InternalServerError()  # 其他未知错误处理

class ChatMessageTextApi(Resource):
    """
    处理聊天消息文本转换为音频的API请求。

    Attributes:
        Resource: 继承自Flask RESTful的Resource类，用于创建RESTful API资源。
    """

    @setup_required
    @login_required
    @account_initialization_required
    @get_app_model
    def post(self, app_model):
        from werkzeug.exceptions import InternalServerError

        try:
<<<<<<< HEAD
            # 调用音频服务，将文本转换为音频
=======
            parser = reqparse.RequestParser()
            parser.add_argument('message_id', type=str, location='json')
            parser.add_argument('text', type=str, location='json')
            parser.add_argument('voice', type=str, location='json')
            parser.add_argument('streaming', type=bool, location='json')
            args = parser.parse_args()

            message_id = args.get('message_id', None)
            text = args.get('text', None)
            if (app_model.mode in [AppMode.ADVANCED_CHAT.value, AppMode.WORKFLOW.value]
                    and app_model.workflow
                    and app_model.workflow.features_dict):
                text_to_speech = app_model.workflow.features_dict.get('text_to_speech')
                voice = args.get('voice') if args.get('voice') else text_to_speech.get('voice')
            else:
                try:
                    voice = args.get('voice') if args.get('voice') else app_model.app_model_config.text_to_speech_dict.get(
                        'voice')
                except Exception:
                    voice = None
>>>>>>> 57729823
            response = AudioService.transcript_tts(
                app_model=app_model,
                text=text,
                message_id=message_id,
                voice=voice
            )
<<<<<<< HEAD

            # 返回音频数据
            return {'data': response.data.decode('latin1')}
=======
            return response
>>>>>>> 57729823
        except services.errors.app_model_config.AppModelConfigBrokenError:
            # 记录应用模型配置错误日志，并抛出应用不可用错误
            logging.exception("App model config broken.")
            raise AppUnavailableError()
        except NoAudioUploadedServiceError:
            # 抛出无音频上传错误
            raise NoAudioUploadedError()
        except AudioTooLargeServiceError as e:
            # 抛出音频过大错误
            raise AudioTooLargeError(str(e))
        except UnsupportedAudioTypeServiceError:
            # 抛出不支持的音频类型错误
            raise UnsupportedAudioTypeError()
        except ProviderNotSupportSpeechToTextServiceError:
            # 抛出提供商不支持语音转文本服务错误
            raise ProviderNotSupportSpeechToTextError()
        except ProviderTokenNotInitError as ex:
            # 抛出提供商令牌未初始化错误
            raise ProviderNotInitializeError(ex.description)
        except QuotaExceededError:
            # 抛出提供商配额超出错误
            raise ProviderQuotaExceededError()
        except ModelCurrentlyNotSupportError:
            # 抛出当前提供商模型不支持错误
            raise ProviderModelCurrentlyNotSupportError()
        except InvokeError as e:
            # 抛出完成请求错误
            raise CompletionRequestError(e.description)
        except ValueError as e:
            # 抛出值错误
            raise e
        except Exception as e:
            # 记录内部服务器错误日志，并抛出内部服务器错误
            logging.exception(f"internal server error, {str(e)}.")
            raise InternalServerError()


class TextModesApi(Resource):
    @setup_required
    @login_required
    @account_initialization_required
    @get_app_model
    def get(self, app_model):
        try:
            # 解析请求参数
            parser = reqparse.RequestParser()
            parser.add_argument('language', type=str, required=True, location='args')
            args = parser.parse_args()

            # 调用音频服务，获取支持的文本到语音转换语言
            response = AudioService.transcript_tts_voices(
                tenant_id=app_model.tenant_id,
                language=args['language'],
            )

            return response
        except services.errors.audio.ProviderNotSupportTextToSpeechLanageServiceError:
            # 处理文本到语音语言服务不支持的错误
            raise AppUnavailableError("Text to audio voices language parameter loss.")
        except NoAudioUploadedServiceError:
            # 处理未上传音频的错误
            raise NoAudioUploadedError()
        except AudioTooLargeServiceError as e:
            # 处理音频文件过大的错误
            raise AudioTooLargeError(str(e))
        except UnsupportedAudioTypeServiceError:
            # 处理不支持的音频类型的错误
            raise UnsupportedAudioTypeError()
        except ProviderNotSupportSpeechToTextServiceError:
            # 处理语音到文本服务不被支持的错误
            raise ProviderNotSupportSpeechToTextError()
        except ProviderTokenNotInitError as ex:
            # 处理服务提供商令牌未初始化的错误
            raise ProviderNotInitializeError(ex.description)
        except QuotaExceededError:
            # 处理配额超出的错误
            raise ProviderQuotaExceededError()
        except ModelCurrentlyNotSupportError:
            # 处理当前模型不支持的错误
            raise ProviderModelCurrentlyNotSupportError()
        except InvokeError as e:
            # 处理调用错误
            raise CompletionRequestError(e.description)
        except ValueError as e:
            # 处理值错误，直接抛出
            raise e
        except Exception as e:
            # 处理其他所有内部服务器错误
            logging.exception(f"internal server error, {str(e)}.")
            raise InternalServerError()


api.add_resource(ChatMessageAudioApi, '/apps/<uuid:app_id>/audio-to-text')
api.add_resource(ChatMessageTextApi, '/apps/<uuid:app_id>/text-to-audio')
api.add_resource(TextModesApi, '/apps/<uuid:app_id>/text-to-audio/voices')<|MERGE_RESOLUTION|>--- conflicted
+++ resolved
@@ -97,9 +97,6 @@
         from werkzeug.exceptions import InternalServerError
 
         try:
-<<<<<<< HEAD
-            # 调用音频服务，将文本转换为音频
-=======
             parser = reqparse.RequestParser()
             parser.add_argument('message_id', type=str, location='json')
             parser.add_argument('text', type=str, location='json')
@@ -120,20 +117,13 @@
                         'voice')
                 except Exception:
                     voice = None
->>>>>>> 57729823
             response = AudioService.transcript_tts(
                 app_model=app_model,
                 text=text,
                 message_id=message_id,
                 voice=voice
             )
-<<<<<<< HEAD
-
-            # 返回音频数据
-            return {'data': response.data.decode('latin1')}
-=======
             return response
->>>>>>> 57729823
         except services.errors.app_model_config.AppModelConfigBrokenError:
             # 记录应用模型配置错误日志，并抛出应用不可用错误
             logging.exception("App model config broken.")
