import logging

import flask_login
from flask_restful import Resource, reqparse
from werkzeug.exceptions import InternalServerError, NotFound

import services
from controllers.console import api
from controllers.console.app.error import (
    AppUnavailableError,
    CompletionRequestError,
    ConversationCompletedError,
    ProviderModelCurrentlyNotSupportError,
    ProviderNotInitializeError,
    ProviderQuotaExceededError,
)
from controllers.console.app.wraps import get_app_model
from controllers.console.setup import setup_required
from controllers.console.wraps import account_initialization_required
from controllers.web.error import InvokeRateLimitError as InvokeRateLimitHttpError
from core.app.apps.base_app_queue_manager import AppQueueManager
from core.app.entities.app_invoke_entities import InvokeFrom
from core.errors.error import (
    AppInvokeQuotaExceededError,
    ModelCurrentlyNotSupportError,
    ProviderTokenNotInitError,
    QuotaExceededError,
)
from core.model_runtime.errors.invoke import InvokeError
from libs import helper
from libs.helper import uuid_value
from libs.login import login_required
from models.model import AppMode
from services.app_generate_service import AppGenerateService
from services.errors.llm import InvokeRateLimitError


# define completion message api for user
class CompletionMessageApi(Resource):
<<<<<<< HEAD
    """
    完成信息API接口类，提供发送完成信息的功能。
    
    Attributes:
        Resource: 继承自Flask-RESTful的Resource类，用于创建RESTful资源。
    """

=======
>>>>>>> 7b7576ad
    @setup_required
    @login_required
    @account_initialization_required
    @get_app_model(mode=AppMode.COMPLETION)
    def post(self, app_model):
        parser = reqparse.RequestParser()
        parser.add_argument("inputs", type=dict, required=True, location="json")
        parser.add_argument("query", type=str, location="json", default="")
        parser.add_argument("files", type=list, required=False, location="json")
        parser.add_argument("model_config", type=dict, required=True, location="json")
        parser.add_argument("response_mode", type=str, choices=["blocking", "streaming"], location="json")
        parser.add_argument("retriever_from", type=str, required=False, default="dev", location="json")
        args = parser.parse_args()

        streaming = args["response_mode"] != "blocking"
        args["auto_generate_name"] = False

        account = flask_login.current_user

        try:
            response = AppGenerateService.generate(
                app_model=app_model, user=account, args=args, invoke_from=InvokeFrom.DEBUGGER, streaming=streaming
            )

            return helper.compact_generate_response(response)
        except services.errors.conversation.ConversationNotExistsError:
            raise NotFound("Conversation Not Exists.")
        except services.errors.conversation.ConversationCompletedError:
            raise ConversationCompletedError()
        except services.errors.app_model_config.AppModelConfigBrokenError:
            logging.exception("App model config broken.")
            raise AppUnavailableError()
        except ProviderTokenNotInitError as ex:
            raise ProviderNotInitializeError(ex.description)
        except QuotaExceededError:
            raise ProviderQuotaExceededError()
        except ModelCurrentlyNotSupportError:
            raise ProviderModelCurrentlyNotSupportError()
        except InvokeError as e:
            raise CompletionRequestError(e.description)
        except (ValueError, AppInvokeQuotaExceededError) as e:
            raise e
        except Exception as e:
            logging.exception("internal server error.")
            raise InternalServerError()


class CompletionMessageStopApi(Resource):
    """
    完成消息停止接口的API类。
    
    该类用于处理停止特定任务的请求。
    
    方法:
    - post: 发送停止任务的消息。
    
    参数:
    - app_id: 应用的唯一标识符。
    - task_id: 任务的唯一标识符。
    
    返回值:
    - 一个包含结果信息的字典和HTTP状态码200。
    """
    
    @setup_required
    @login_required
    @account_initialization_required
    @get_app_model(mode=AppMode.COMPLETION)
    def post(self, app_model, task_id):
        account = flask_login.current_user

        AppQueueManager.set_stop_flag(task_id, InvokeFrom.DEBUGGER, account.id)

<<<<<<< HEAD
        return {'result': 'success'}, 200  # 返回成功消息和状态码
=======
        return {"result": "success"}, 200
>>>>>>> 7b7576ad


class ChatMessageApi(Resource):
    """
    处理聊天消息的API接口。

    Attributes:
        Resource: 父类，提供RESTful API资源的基本框架。
    """

    @setup_required
    @login_required
    @account_initialization_required
    @get_app_model(mode=[AppMode.CHAT, AppMode.AGENT_CHAT])
    def post(self, app_model):
        parser = reqparse.RequestParser()
<<<<<<< HEAD
        # 解析请求参数
        parser.add_argument('inputs', type=dict, required=True, location='json')
        parser.add_argument('query', type=str, required=True, location='json')
        parser.add_argument('files', type=list, required=False, location='json')
        parser.add_argument('model_config', type=dict, required=True, location='json')
        parser.add_argument('conversation_id', type=uuid_value, location='json')
        parser.add_argument('response_mode', type=str, choices=['blocking', 'streaming'], location='json')
        parser.add_argument('retriever_from', type=str, required=False, default='dev', location='json')
=======
        parser.add_argument("inputs", type=dict, required=True, location="json")
        parser.add_argument("query", type=str, required=True, location="json")
        parser.add_argument("files", type=list, required=False, location="json")
        parser.add_argument("model_config", type=dict, required=True, location="json")
        parser.add_argument("conversation_id", type=uuid_value, location="json")
        parser.add_argument("response_mode", type=str, choices=["blocking", "streaming"], location="json")
        parser.add_argument("retriever_from", type=str, required=False, default="dev", location="json")
>>>>>>> 7b7576ad
        args = parser.parse_args()

        streaming = args["response_mode"] != "blocking"
        args["auto_generate_name"] = False

        account = flask_login.current_user

        try:
            response = AppGenerateService.generate(
                app_model=app_model, user=account, args=args, invoke_from=InvokeFrom.DEBUGGER, streaming=streaming
            )

            return helper.compact_generate_response(response)
        except services.errors.conversation.ConversationNotExistsError:
            raise NotFound("Conversation Not Exists.")
        except services.errors.conversation.ConversationCompletedError:
            raise ConversationCompletedError()
        except services.errors.app_model_config.AppModelConfigBrokenError:
            logging.exception("App model config broken.")
            raise AppUnavailableError()
        except ProviderTokenNotInitError as ex:
            raise ProviderNotInitializeError(ex.description)
        except QuotaExceededError:
            raise ProviderQuotaExceededError()
        except ModelCurrentlyNotSupportError:
            raise ProviderModelCurrentlyNotSupportError()
        except InvokeRateLimitError as ex:
            raise InvokeRateLimitHttpError(ex.description)
        except InvokeError as e:
            raise CompletionRequestError(e.description)
        except (ValueError, AppInvokeQuotaExceededError) as e:
            raise e
        except Exception as e:
            logging.exception("internal server error.")
            raise InternalServerError()


class ChatMessageStopApi(Resource):
    """
    停止聊天消息任务的API接口类。
    
    方法:
    post: 停止指定的应用任务。
    
    参数:
    app_id: 应用的ID，需要转换为字符串格式。
    task_id: 任务的ID，用于标识要停止的任务。
    
    返回值:
    返回一个包含结果信息的字典和HTTP状态码200。
    """
    @setup_required
    @login_required
    @account_initialization_required
    @get_app_model(mode=[AppMode.CHAT, AppMode.AGENT_CHAT, AppMode.ADVANCED_CHAT])
    def post(self, app_model, task_id):
        account = flask_login.current_user

        AppQueueManager.set_stop_flag(task_id, InvokeFrom.DEBUGGER, account.id)

<<<<<<< HEAD
        return {'result': 'success'}, 200  # 返回成功标志
=======
        return {"result": "success"}, 200

>>>>>>> 7b7576ad

api.add_resource(CompletionMessageApi, "/apps/<uuid:app_id>/completion-messages")
api.add_resource(CompletionMessageStopApi, "/apps/<uuid:app_id>/completion-messages/<string:task_id>/stop")
api.add_resource(ChatMessageApi, "/apps/<uuid:app_id>/chat-messages")
api.add_resource(ChatMessageStopApi, "/apps/<uuid:app_id>/chat-messages/<string:task_id>/stop")<|MERGE_RESOLUTION|>--- conflicted
+++ resolved
@@ -37,16 +37,6 @@
 
 # define completion message api for user
 class CompletionMessageApi(Resource):
-<<<<<<< HEAD
-    """
-    完成信息API接口类，提供发送完成信息的功能。
-    
-    Attributes:
-        Resource: 继承自Flask-RESTful的Resource类，用于创建RESTful资源。
-    """
-
-=======
->>>>>>> 7b7576ad
     @setup_required
     @login_required
     @account_initialization_required
@@ -120,11 +110,7 @@
 
         AppQueueManager.set_stop_flag(task_id, InvokeFrom.DEBUGGER, account.id)
 
-<<<<<<< HEAD
-        return {'result': 'success'}, 200  # 返回成功消息和状态码
-=======
         return {"result": "success"}, 200
->>>>>>> 7b7576ad
 
 
 class ChatMessageApi(Resource):
@@ -141,16 +127,6 @@
     @get_app_model(mode=[AppMode.CHAT, AppMode.AGENT_CHAT])
     def post(self, app_model):
         parser = reqparse.RequestParser()
-<<<<<<< HEAD
-        # 解析请求参数
-        parser.add_argument('inputs', type=dict, required=True, location='json')
-        parser.add_argument('query', type=str, required=True, location='json')
-        parser.add_argument('files', type=list, required=False, location='json')
-        parser.add_argument('model_config', type=dict, required=True, location='json')
-        parser.add_argument('conversation_id', type=uuid_value, location='json')
-        parser.add_argument('response_mode', type=str, choices=['blocking', 'streaming'], location='json')
-        parser.add_argument('retriever_from', type=str, required=False, default='dev', location='json')
-=======
         parser.add_argument("inputs", type=dict, required=True, location="json")
         parser.add_argument("query", type=str, required=True, location="json")
         parser.add_argument("files", type=list, required=False, location="json")
@@ -158,7 +134,6 @@
         parser.add_argument("conversation_id", type=uuid_value, location="json")
         parser.add_argument("response_mode", type=str, choices=["blocking", "streaming"], location="json")
         parser.add_argument("retriever_from", type=str, required=False, default="dev", location="json")
->>>>>>> 7b7576ad
         args = parser.parse_args()
 
         streaming = args["response_mode"] != "blocking"
@@ -219,12 +194,8 @@
 
         AppQueueManager.set_stop_flag(task_id, InvokeFrom.DEBUGGER, account.id)
 
-<<<<<<< HEAD
-        return {'result': 'success'}, 200  # 返回成功标志
-=======
         return {"result": "success"}, 200
 
->>>>>>> 7b7576ad
 
 api.add_resource(CompletionMessageApi, "/apps/<uuid:app_id>/completion-messages")
 api.add_resource(CompletionMessageStopApi, "/apps/<uuid:app_id>/completion-messages/<string:task_id>/stop")
