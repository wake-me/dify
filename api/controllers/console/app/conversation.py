from datetime import datetime, timezone

import pytz
from flask_login import current_user
from flask_restful import Resource, marshal_with, reqparse
from flask_restful.inputs import int_range
from sqlalchemy import func, or_
from sqlalchemy.orm import joinedload
from werkzeug.exceptions import NotFound

from controllers.console import api
from controllers.console.app.wraps import get_app_model
from controllers.console.setup import setup_required
from controllers.console.wraps import account_initialization_required
from core.app.entities.app_invoke_entities import InvokeFrom
from extensions.ext_database import db
from fields.conversation_fields import (
    conversation_detail_fields,
    conversation_message_detail_fields,
    conversation_pagination_fields,
    conversation_with_summary_pagination_fields,
)
from libs.helper import datetime_string
from libs.login import login_required
from models.model import AppMode, Conversation, Message, MessageAnnotation


class CompletionConversationApi(Resource):
    """
    完成对话API资源类，用于处理对话完成相关的RESTful API请求。

    属性:
        - 无

    方法:
        - get: 根据提供的参数获取对话完成任务的对话列表。
    """

    @setup_required
    @login_required
    @account_initialization_required
    @get_app_model(mode=AppMode.COMPLETION)
    @marshal_with(conversation_pagination_fields)
    def get(self, app_model):
        parser = reqparse.RequestParser()
        parser.add_argument('keyword', type=str, location='args')
        parser.add_argument('start', type=datetime_string('%Y-%m-%d %H:%M'), location='args')
        parser.add_argument('end', type=datetime_string('%Y-%m-%d %H:%M'), location='args')
        parser.add_argument('annotation_status', type=str,
                            choices=['annotated', 'not_annotated', 'all'], default='all', location='args')
        parser.add_argument('page', type=int_range(1, 99999), default=1, location='args')
        parser.add_argument('limit', type=int_range(1, 100), default=20, location='args')
        args = parser.parse_args()

        query = db.select(Conversation).where(Conversation.app_id == app_model.id, Conversation.mode == 'completion')

        # 如果有关键词参数，则在对话内容或回答中搜索关键词
        if args['keyword']:
            query = query.join(
                Message, Message.conversation_id == Conversation.id
            ).filter(
                or_(
                    Message.query.ilike('%{}%'.format(args['keyword'])),
                    Message.answer.ilike('%{}%'.format(args['keyword']))
                )
            )

        # 获取当前用户账户信息和时区
        account = current_user
        timezone = pytz.timezone(account.timezone)
        utc_timezone = pytz.utc

        # 如果提供了开始时间参数，筛选开始时间后的对话
        if args['start']:
            start_datetime = datetime.strptime(args['start'], '%Y-%m-%d %H:%M')
            start_datetime = start_datetime.replace(second=0)

            start_datetime_timezone = timezone.localize(start_datetime)
            start_datetime_utc = start_datetime_timezone.astimezone(utc_timezone)

            query = query.where(Conversation.created_at >= start_datetime_utc)

        # 如果提供了结束时间参数，筛选结束时间前的对话
        if args['end']:
            end_datetime = datetime.strptime(args['end'], '%Y-%m-%d %H:%M')
            end_datetime = end_datetime.replace(second=59)

            end_datetime_timezone = timezone.localize(end_datetime)
            end_datetime_utc = end_datetime_timezone.astimezone(utc_timezone)

            query = query.where(Conversation.created_at < end_datetime_utc)

        # 根据注释状态筛选对话
        if args['annotation_status'] == "annotated":
            query = query.options(joinedload(Conversation.message_annotations)).join(
                MessageAnnotation, MessageAnnotation.conversation_id == Conversation.id
            )
        elif args['annotation_status'] == "not_annotated":
            query = query.outerjoin(
                MessageAnnotation, MessageAnnotation.conversation_id == Conversation.id
            ).group_by(Conversation.id).having(func.count(MessageAnnotation.id) == 0)

        # 按创建时间降序排列查询结果
        query = query.order_by(Conversation.created_at.desc())

        # 执行查询并进行分页
        conversations = db.paginate(
            query,
            page=args['page'],
            per_page=args['limit'],
            error_out=False
        )

        return conversations


class CompletionConversationDetailApi(Resource):
    """
    完成对话详情的API接口类，提供了获取对话详情和删除对话的功能。

    Attributes:
        conversation_message_detail_fields (Field): 用于定义返回结果的字段，
            通过装饰器`marshal_with`指定。
    """

    @setup_required
    @login_required
    @account_initialization_required
    @get_app_model(mode=AppMode.COMPLETION)
    @marshal_with(conversation_message_detail_fields)
    def get(self, app_model, conversation_id):
        conversation_id = str(conversation_id)

        return _get_conversation(app_model, conversation_id)

    @setup_required
    @login_required
    @account_initialization_required
    @get_app_model(mode=[AppMode.CHAT, AppMode.AGENT_CHAT, AppMode.ADVANCED_CHAT])
    def delete(self, app_model, conversation_id):
        conversation_id = str(conversation_id)

        # 查询指定ID和应用下的对话
        conversation = db.session.query(Conversation) \
            .filter(Conversation.id == conversation_id, Conversation.app_id == app_model.id).first()

        if not conversation:
            # 如果对话不存在，抛出异常
            raise NotFound("Conversation Not Exists.")

        # 标记对话为已删除，并提交数据库事务
        conversation.is_deleted = True
        db.session.commit()

        # 返回删除成功的消息
        return {'result': 'success'}, 204


class ChatConversationApi(Resource):
    """
    聊天对话API，用于获取和管理应用中的聊天对话。

    方法:
        - get: 根据提供的参数获取对话列表。
    """

    @setup_required
    @login_required
    @account_initialization_required
    @get_app_model(mode=[AppMode.CHAT, AppMode.AGENT_CHAT, AppMode.ADVANCED_CHAT])
    @marshal_with(conversation_with_summary_pagination_fields)
    def get(self, app_model):
        parser = reqparse.RequestParser()
        parser.add_argument('keyword', type=str, location='args')
        parser.add_argument('start', type=datetime_string('%Y-%m-%d %H:%M'), location='args')
        parser.add_argument('end', type=datetime_string('%Y-%m-%d %H:%M'), location='args')
        parser.add_argument('annotation_status', type=str,
                            choices=['annotated', 'not_annotated', 'all'], default='all', location='args')
        parser.add_argument('message_count_gte', type=int_range(1, 99999), required=False, location='args')
        parser.add_argument('page', type=int_range(1, 99999), required=False, default=1, location='args')
        parser.add_argument('limit', type=int_range(1, 100), required=False, default=20, location='args')
        args = parser.parse_args()

        query = db.select(Conversation).where(Conversation.app_id == app_model.id)

        # 如果有关键词，则在对话、消息或介绍中进行匹配
        if args['keyword']:
            query = query.join(
                Message, Message.conversation_id == Conversation.id
            ).filter(
                or_(
                    Message.query.ilike('%{}%'.format(args['keyword'])),
                    Message.answer.ilike('%{}%'.format(args['keyword'])),
                    Conversation.name.ilike('%{}%'.format(args['keyword'])),
                    Conversation.introduction.ilike('%{}%'.format(args['keyword'])),
                ),
            )

        # 获取当前用户时区并转换为UTC时区以便进行时间比较
        account = current_user
        timezone = pytz.timezone(account.timezone)
        utc_timezone = pytz.utc

        # 如果指定了开始时间，则筛选该时间之后的对话
        if args['start']:
            start_datetime = datetime.strptime(args['start'], '%Y-%m-%d %H:%M')
            start_datetime = start_datetime.replace(second=0)

            start_datetime_timezone = timezone.localize(start_datetime)
            start_datetime_utc = start_datetime_timezone.astimezone(utc_timezone)

            query = query.where(Conversation.created_at >= start_datetime_utc)

        # 如果指定了结束时间，则筛选该时间之前的对话
        if args['end']:
            end_datetime = datetime.strptime(args['end'], '%Y-%m-%d %H:%M')
            end_datetime = end_datetime.replace(second=59)

            end_datetime_timezone = timezone.localize(end_datetime)
            end_datetime_utc = end_datetime_timezone.astimezone(utc_timezone)

            query = query.where(Conversation.created_at < end_datetime_utc)

        # 根据注释状态筛选对话
        if args['annotation_status'] == "annotated":
            query = query.options(joinedload(Conversation.message_annotations)).join(
                MessageAnnotation, MessageAnnotation.conversation_id == Conversation.id
            )
        elif args['annotation_status'] == "not_annotated":
            query = query.outerjoin(
                MessageAnnotation, MessageAnnotation.conversation_id == Conversation.id
            ).group_by(Conversation.id).having(func.count(MessageAnnotation.id) == 0)

        # 如果指定了消息数量大于等于的条件，则进行筛选
        if args['message_count_gte'] and args['message_count_gte'] >= 1:
            query = (
                query.options(joinedload(Conversation.messages))
                .join(Message, Message.conversation_id == Conversation.id)
                .group_by(Conversation.id)
                .having(func.count(Message.id) >= args['message_count_gte'])
            )

        if app_model.mode == AppMode.ADVANCED_CHAT.value:
            query = query.where(Conversation.invoke_from != InvokeFrom.DEBUGGER.value)

        query = query.order_by(Conversation.created_at.desc())

        # 进行分页并返回结果
        conversations = db.paginate(
            query,
            page=args['page'],
            per_page=args['limit'],
            error_out=False
        )

        return conversations


class ChatConversationDetailApi(Resource):
    """
    聊天对话详情的API接口类，提供获取对话详情和删除对话的功能。

    Attributes:
        conversation_detail_fields (Field): 用于定义返回对话详情时的字段。
    """

    @setup_required
    @login_required
    @account_initialization_required
    @get_app_model(mode=[AppMode.CHAT, AppMode.AGENT_CHAT, AppMode.ADVANCED_CHAT])
    @marshal_with(conversation_detail_fields)
    def get(self, app_model, conversation_id):
        conversation_id = str(conversation_id)

        return _get_conversation(app_model, conversation_id)

    @setup_required
    @login_required
    @get_app_model(mode=[AppMode.CHAT, AppMode.AGENT_CHAT, AppMode.ADVANCED_CHAT])
    @account_initialization_required
    def delete(self, app_model, conversation_id):
        conversation_id = str(conversation_id)

        # 查询指定对话记录
        conversation = db.session.query(Conversation) \
            .filter(Conversation.id == conversation_id, Conversation.app_id == app_model.id).first()

        if not conversation:
            # 如果对话不存在，抛出异常
            raise NotFound("Conversation Not Exists.")

        # 标记对话为已删除，并提交数据库事务
        conversation.is_deleted = True
        db.session.commit()

        # 返回删除成功的消息
        return {'result': 'success'}, 204


api.add_resource(CompletionConversationApi, '/apps/<uuid:app_id>/completion-conversations')
api.add_resource(CompletionConversationDetailApi, '/apps/<uuid:app_id>/completion-conversations/<uuid:conversation_id>')
api.add_resource(ChatConversationApi, '/apps/<uuid:app_id>/chat-conversations')
api.add_resource(ChatConversationDetailApi, '/apps/<uuid:app_id>/chat-conversations/<uuid:conversation_id>')


def _get_conversation(app_model, conversation_id):
    conversation = db.session.query(Conversation) \
        .filter(Conversation.id == conversation_id, Conversation.app_id == app_model.id).first()

    if not conversation:
        # 如果对话不存在，则抛出异常
        raise NotFound("Conversation Not Exists.")

    if not conversation.read_at:
<<<<<<< HEAD
        # 如果对话未被标记为已读，则更新为已读状态，并记录当前用户ID
        conversation.read_at = datetime.utcnow()
=======
        conversation.read_at = datetime.now(timezone.utc).replace(tzinfo=None)
>>>>>>> c2acb2be
        conversation.read_account_id = current_user.id
        db.session.commit()

    return conversation<|MERGE_RESOLUTION|>--- conflicted
+++ resolved
@@ -312,12 +312,7 @@
         raise NotFound("Conversation Not Exists.")
 
     if not conversation.read_at:
-<<<<<<< HEAD
-        # 如果对话未被标记为已读，则更新为已读状态，并记录当前用户ID
-        conversation.read_at = datetime.utcnow()
-=======
         conversation.read_at = datetime.now(timezone.utc).replace(tzinfo=None)
->>>>>>> c2acb2be
         conversation.read_account_id = current_user.id
         db.session.commit()
 
