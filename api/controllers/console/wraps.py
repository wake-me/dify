--- conflicted
+++ resolved
@@ -43,12 +43,7 @@
     """
     @wraps(view)
     def decorated(*args, **kwargs):
-<<<<<<< HEAD
-        # 检查当前应用的版本是否为‘CLOUD’，如果不是，则返回404错误
-        if current_app.config['EDITION'] != 'CLOUD':
-=======
         if dify_config.EDITION != 'CLOUD':
->>>>>>> 5b32f2e0
             abort(404)
 
         # 执行并返回原始视图函数
@@ -69,12 +64,7 @@
     """
     @wraps(view)
     def decorated(*args, **kwargs):
-<<<<<<< HEAD
-        # 检查当前应用配置中的'EDITION'是否为'SELF_HOSTED'，如果不是，则返回404错误
-        if current_app.config['EDITION'] != 'SELF_HOSTED':
-=======
         if dify_config.EDITION != 'SELF_HOSTED':
->>>>>>> 5b32f2e0
             abort(404)
 
         # 调用原始视图函数并返回其结果
