--- conflicted
+++ resolved
@@ -25,13 +25,8 @@
         # 检查账号初始化状态
         account = current_user
 
-<<<<<<< HEAD
-        if account.status == 'uninitialized':
-            raise AccountNotInitializedError()  # 如果账号未初始化，抛出异常
-=======
         if account.status == "uninitialized":
             raise AccountNotInitializedError()
->>>>>>> 7b7576ad
 
         return view(*args, **kwargs)  # 如果账号已初始化，执行原视图函数
 
@@ -78,24 +73,9 @@
     return decorated
 
 
-<<<<<<< HEAD
-def cloud_edition_billing_resource_check(resource: str,
-                                         error_msg: str = "You have reached the limit of your subscription."):
-    """
-    用于检查云版本订阅的资源限制是否被超过的装饰器。
-    
-    参数:
-    - resource: 要检查的资源名称（如成员、应用、向量空间等）。
-    - error_msg: 当资源超过限制时返回的错误信息。
-    
-    返回:
-    - 一个装饰器函数，用于装饰视图函数。
-    """
-=======
 def cloud_edition_billing_resource_check(
     resource: str, error_msg: str = "You have reached the limit of your subscription."
 ):
->>>>>>> 7b7576ad
     def interceptor(view):
         @wraps(view)
         def decorated(*args, **kwargs):
@@ -109,29 +89,16 @@
                 vector_space = features.vector_space
                 documents_upload_quota = features.documents_upload_quota
                 annotation_quota_limit = features.annotation_quota_limit
-<<<<<<< HEAD
-                
-                # 根据资源类型检查是否超过限制
-                if resource == 'members' and 0 < members.limit <= members.size:
-=======
                 if resource == "members" and 0 < members.limit <= members.size:
->>>>>>> 7b7576ad
                     abort(403, error_msg)
                 elif resource == "apps" and 0 < apps.limit <= apps.size:
                     abort(403, error_msg)
                 elif resource == "vector_space" and 0 < vector_space.limit <= vector_space.size:
                     abort(403, error_msg)
-<<<<<<< HEAD
-                elif resource == 'documents' and 0 < documents_upload_quota.limit <= documents_upload_quota.size:
-                    # 对于文档上传，还需检查请求来源是否为数据集
-                    source = request.args.get('source')
-                    if source == 'datasets':
-=======
                 elif resource == "documents" and 0 < documents_upload_quota.limit <= documents_upload_quota.size:
                     # The api of file upload is used in the multiple places, so we need to check the source of the request from datasets
                     source = request.args.get("source")
                     if source == "datasets":
->>>>>>> 7b7576ad
                         abort(403, error_msg)
                     else:
                         return view(*args, **kwargs)
@@ -149,25 +116,10 @@
     return interceptor
 
 
-<<<<<<< HEAD
-def cloud_edition_billing_knowledge_limit_check(resource: str,
-                                                error_msg: str = "To unlock this feature and elevate your Dify experience, please upgrade to a paid plan."):
-    """
-    用于检查特定资源的计费限制是否超出阈值的装饰器工厂函数。
-    
-    参数:
-    - resource: 要检查的资源名称，例如 'add_segment'。
-    - error_msg: 当资源超出限制时，返回给用户的错误信息，默认为提示升级到付费计划。
-    
-    返回值:
-    - interceptor: 一个装饰器，用于拦截并检查请求是否超出计费限制。
-    """
-=======
 def cloud_edition_billing_knowledge_limit_check(
     resource: str,
     error_msg: str = "To unlock this feature and elevate your Dify experience, please upgrade to a paid plan.",
 ):
->>>>>>> 7b7576ad
     def interceptor(view):
         @wraps(view)
         def decorated(*args, **kwargs):
@@ -175,15 +127,8 @@
             features = FeatureService.get_features(current_user.current_tenant_id)
             # 检查计费功能是否启用
             if features.billing.enabled:
-<<<<<<< HEAD
-                # 对特定资源执行限制检查
-                if resource == 'add_segment':
-                    # 如果资源超出限制，则返回403错误
-                    if features.billing.subscription.plan == 'sandbox':
-=======
                 if resource == "add_segment":
                     if features.billing.subscription.plan == "sandbox":
->>>>>>> 7b7576ad
                         abort(403, error_msg)
                 else:
                     # 如果资源未超出限制，正常执行视图函数
@@ -212,12 +157,7 @@
 
             # 检查是否启用了账单功能
             if features.billing.enabled:
-<<<<<<< HEAD
-                # 尝试从cookie中获取UTM信息
-                utm_info = request.cookies.get('utm_info')
-=======
                 utm_info = request.cookies.get("utm_info")
->>>>>>> 7b7576ad
 
                 # 如果存在UTM信息，则进行记录
                 if utm_info:
