--- conflicted
+++ resolved
@@ -13,13 +13,6 @@
 
 
 class CodeBasedExtensionAPI(Resource):
-<<<<<<< HEAD
-    """
-    代码扩展API类，提供通过代码模块名获取代码扩展信息的功能。
-    """
-    
-=======
->>>>>>> 7b7576ad
     @setup_required
     @login_required
     @account_initialization_required
@@ -35,31 +28,12 @@
         """
         # 创建请求参数解析器并添加'module'参数
         parser = reqparse.RequestParser()
-<<<<<<< HEAD
-        parser.add_argument('module', type=str, required=True, location='args')
-        # 解析请求参数
-        args = parser.parse_args()
-
-        # 返回模块名和对应的代码扩展信息
-        return {
-            'module': args['module'],
-            'data': CodeBasedExtensionService.get_code_based_extension(args['module'])
-        }
-=======
         parser.add_argument("module", type=str, required=True, location="args")
         args = parser.parse_args()
 
         return {"module": args["module"], "data": CodeBasedExtensionService.get_code_based_extension(args["module"])}
->>>>>>> 7b7576ad
 
 class APIBasedExtensionAPI(Resource):
-<<<<<<< HEAD
-    """
-    基于API的扩展API类，提供创建和获取基于API的扩展信息的接口。
-    """
-
-=======
->>>>>>> 7b7576ad
     @setup_required
     @login_required
     @account_initialization_required
@@ -81,32 +55,11 @@
     @account_initialization_required
     @marshal_with(api_based_extension_fields)
     def post(self):
-<<<<<<< HEAD
-        """
-        创建一个新的API扩展信息。
-        
-        需要身份验证和账户初始化。
-        
-        参数:
-            - name: 扩展的名称，必填。
-            - api_endpoint: API端点地址，必填。
-            - api_key: API的密钥，必填。
-        
-        返回值:
-            创建的API扩展信息。
-        """
-        parser = reqparse.RequestParser()  # 创建请求解析器
-        parser.add_argument('name', type=str, required=True, location='json')
-        parser.add_argument('api_endpoint', type=str, required=True, location='json')
-        parser.add_argument('api_key', type=str, required=True, location='json')
-        args = parser.parse_args()  # 解析请求参数
-=======
         parser = reqparse.RequestParser()
         parser.add_argument("name", type=str, required=True, location="json")
         parser.add_argument("api_endpoint", type=str, required=True, location="json")
         parser.add_argument("api_key", type=str, required=True, location="json")
         args = parser.parse_args()
->>>>>>> 7b7576ad
 
         # 创建API扩展实例
         extension_data = APIBasedExtension(
