from libs.exception import BaseHTTPException


class AlreadySetupError(BaseHTTPException):
<<<<<<< HEAD
    """
    已经设置错误：当Dify已经成功安装时触发，提示用户刷新页面或返回仪表板首页。
    """
    error_code = 'already_setup'
=======
    error_code = "already_setup"
>>>>>>> 7b7576ad
    description = "Dify has been successfully installed. Please refresh the page or return to the dashboard homepage."
    code = 403


class NotSetupError(BaseHTTPException):
<<<<<<< HEAD
    """
    未设置错误：当Dify尚未初始化和安装时触发，提示用户先进行初始化和安装流程。
    """
    error_code = 'not_setup'
    description = "Dify has not been initialized and installed yet. " \
                  "Please proceed with the initialization and installation process first."
=======
    error_code = "not_setup"
    description = (
        "Dify has not been initialized and installed yet. "
        "Please proceed with the initialization and installation process first."
    )
>>>>>>> 7b7576ad
    code = 401


class NotInitValidateError(BaseHTTPException):
<<<<<<< HEAD
    """
    未初始化验证错误：当初始化验证尚未完成时触发，提示用户先进行初始化验证流程。
    """
    error_code = 'not_init_validated'
    description = "Init validation has not been completed yet. " \
                  "Please proceed with the init validation process first."
=======
    error_code = "not_init_validated"
    description = (
        "Init validation has not been completed yet. " "Please proceed with the init validation process first."
    )
>>>>>>> 7b7576ad
    code = 401


class InitValidateFailedError(BaseHTTPException):
<<<<<<< HEAD
    """
    初始化验证失败错误：当初始化验证失败时触发，提示用户检查密码并重试。
    """
    error_code = 'init_validate_failed'
=======
    error_code = "init_validate_failed"
>>>>>>> 7b7576ad
    description = "Init validation failed. Please check the password and try again."
    code = 401


class AccountNotLinkTenantError(BaseHTTPException):
<<<<<<< HEAD
    """
    账户未关联租户错误：当账户未关联租户时触发，提示用户进行账户和租户的关联。
    """
    error_code = 'account_not_link_tenant'
=======
    error_code = "account_not_link_tenant"
>>>>>>> 7b7576ad
    description = "Account not link tenant."
    code = 403


class AlreadyActivateError(BaseHTTPException):
<<<<<<< HEAD
    """
    已经激活错误：当认证令牌无效或账户已经激活时触发，提示用户重新检查。
    """
    error_code = 'already_activate'
=======
    error_code = "already_activate"
>>>>>>> 7b7576ad
    description = "Auth Token is invalid or account already activated, please check again."
    code = 403<|MERGE_RESOLUTION|>--- conflicted
+++ resolved
@@ -2,87 +2,41 @@
 
 
 class AlreadySetupError(BaseHTTPException):
-<<<<<<< HEAD
-    """
-    已经设置错误：当Dify已经成功安装时触发，提示用户刷新页面或返回仪表板首页。
-    """
-    error_code = 'already_setup'
-=======
     error_code = "already_setup"
->>>>>>> 7b7576ad
     description = "Dify has been successfully installed. Please refresh the page or return to the dashboard homepage."
     code = 403
 
 
 class NotSetupError(BaseHTTPException):
-<<<<<<< HEAD
-    """
-    未设置错误：当Dify尚未初始化和安装时触发，提示用户先进行初始化和安装流程。
-    """
-    error_code = 'not_setup'
-    description = "Dify has not been initialized and installed yet. " \
-                  "Please proceed with the initialization and installation process first."
-=======
     error_code = "not_setup"
     description = (
         "Dify has not been initialized and installed yet. "
         "Please proceed with the initialization and installation process first."
     )
->>>>>>> 7b7576ad
     code = 401
 
 
 class NotInitValidateError(BaseHTTPException):
-<<<<<<< HEAD
-    """
-    未初始化验证错误：当初始化验证尚未完成时触发，提示用户先进行初始化验证流程。
-    """
-    error_code = 'not_init_validated'
-    description = "Init validation has not been completed yet. " \
-                  "Please proceed with the init validation process first."
-=======
     error_code = "not_init_validated"
     description = (
         "Init validation has not been completed yet. " "Please proceed with the init validation process first."
     )
->>>>>>> 7b7576ad
     code = 401
 
 
 class InitValidateFailedError(BaseHTTPException):
-<<<<<<< HEAD
-    """
-    初始化验证失败错误：当初始化验证失败时触发，提示用户检查密码并重试。
-    """
-    error_code = 'init_validate_failed'
-=======
     error_code = "init_validate_failed"
->>>>>>> 7b7576ad
     description = "Init validation failed. Please check the password and try again."
     code = 401
 
 
 class AccountNotLinkTenantError(BaseHTTPException):
-<<<<<<< HEAD
-    """
-    账户未关联租户错误：当账户未关联租户时触发，提示用户进行账户和租户的关联。
-    """
-    error_code = 'account_not_link_tenant'
-=======
     error_code = "account_not_link_tenant"
->>>>>>> 7b7576ad
     description = "Account not link tenant."
     code = 403
 
 
 class AlreadyActivateError(BaseHTTPException):
-<<<<<<< HEAD
-    """
-    已经激活错误：当认证令牌无效或账户已经激活时触发，提示用户重新检查。
-    """
-    error_code = 'already_activate'
-=======
     error_code = "already_activate"
->>>>>>> 7b7576ad
     description = "Auth Token is invalid or account already activated, please check again."
     code = 403