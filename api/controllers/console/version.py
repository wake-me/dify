--- conflicted
+++ resolved
@@ -36,15 +36,8 @@
         parser = reqparse.RequestParser()
         # 添加当前版本号参数
         parser.add_argument('current_version', type=str, required=True, location='args')
-<<<<<<< HEAD
-        args = parser.parse_args()  # 解析请求参数
-
-        # 从应用配置中获取检查更新的URL
-        check_update_url = current_app.config['CHECK_UPDATE_URL']
-=======
         args = parser.parse_args()
         check_update_url = dify_config.CHECK_UPDATE_URL
->>>>>>> 5b32f2e0
 
         result = {
             'version': dify_config.CURRENT_VERSION,
