
import json
import logging

import requests
from flask import current_app
from flask_restful import Resource, reqparse

from . import api


class VersionApi(Resource):
    """
    用于检查和获取新版本信息的API类
    
    方法:
    - get: 获取当前版本信息，并检查是否有更新
    """

    def get(self):
        """
        获取当前版本信息，并检查是否有更新
        
        参数:
        - current_version: 当前应用的版本号，字符串类型，必填
        
        返回值:
        - 一个字典，包含以下键:
            - version: 最新版本号
            - release_date: 最新版本的发布日期
            - release_notes: 最新版本的发布说明
            - can_auto_update: 是否支持自动更新
        """
        # 创建请求参数解析器
        parser = reqparse.RequestParser()
        # 添加当前版本号参数
        parser.add_argument('current_version', type=str, required=True, location='args')
        args = parser.parse_args()  # 解析请求参数

        # 从应用配置中获取检查更新的URL
        check_update_url = current_app.config['CHECK_UPDATE_URL']

<<<<<<< HEAD
        # 如果没有提供检查更新的URL，则直接返回当前版本信息及默认值
        if not check_update_url:
            return {
                'version': '0.0.0',
                'release_date': '',
                'release_notes': '',
                'can_auto_update': False
=======
        result = {
            'version': current_app.config['CURRENT_VERSION'],
            'release_date': '',
            'release_notes': '',
            'can_auto_update': False,
            'features': {
                'can_replace_logo': current_app.config['CAN_REPLACE_LOGO'],
                'model_load_balancing_enabled': current_app.config['MODEL_LB_ENABLED']
>>>>>>> 3d276f4a
            }
        }

        if not check_update_url:
            return result

        try:
            # 向指定URL发送请求，查询更新信息
            response = requests.get(check_update_url, {
                'current_version': args.get('current_version')
            })
        except Exception as error:
            # 如果请求失败，记录警告信息，并返回当前版本信息及默认值
            logging.warning("Check update version error: {}.".format(str(error)))
            result['version'] = args.get('current_version')
            return result

        # 解析响应内容，并返回最新版本的信息
        content = json.loads(response.content)
        result['version'] = content['version']
        result['release_date'] = content['releaseDate']
        result['release_notes'] = content['releaseNotes']
        result['can_auto_update'] = content['canAutoUpdate']
        return result

api.add_resource(VersionApi, '/version')<|MERGE_RESOLUTION|>--- conflicted
+++ resolved
@@ -40,15 +40,6 @@
         # 从应用配置中获取检查更新的URL
         check_update_url = current_app.config['CHECK_UPDATE_URL']
 
-<<<<<<< HEAD
-        # 如果没有提供检查更新的URL，则直接返回当前版本信息及默认值
-        if not check_update_url:
-            return {
-                'version': '0.0.0',
-                'release_date': '',
-                'release_notes': '',
-                'can_auto_update': False
-=======
         result = {
             'version': current_app.config['CURRENT_VERSION'],
             'release_date': '',
@@ -57,7 +48,6 @@
             'features': {
                 'can_replace_logo': current_app.config['CAN_REPLACE_LOGO'],
                 'model_load_balancing_enabled': current_app.config['MODEL_LB_ENABLED']
->>>>>>> 3d276f4a
             }
         }
 
@@ -75,7 +65,6 @@
             result['version'] = args.get('current_version')
             return result
 
-        # 解析响应内容，并返回最新版本的信息
         content = json.loads(response.content)
         result['version'] = content['version']
         result['release_date'] = content['releaseDate']
@@ -83,4 +72,5 @@
         result['can_auto_update'] = content['canAutoUpdate']
         return result
 
+
 api.add_resource(VersionApi, '/version')