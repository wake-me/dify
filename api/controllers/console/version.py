--- conflicted
+++ resolved
@@ -1,3 +1,11 @@
+'''
+Author: fanwenqi hi.fanwenqi@gmail.com
+Date: 2024-08-27 10:15:47
+LastEditors: fanwenqi hi.fanwenqi@gmail.com
+LastEditTime: 2024-08-27 10:17:10
+FilePath: /dify/api/controllers/console/version.py
+Description: 这是默认设置,请设置`customMade`, 打开koroFileHeader查看配置 进行设置: https://github.com/OBKoro1/koro1FileHeader/wiki/%E9%85%8D%E7%BD%AE
+'''
 import json
 import logging
 
@@ -10,16 +18,6 @@
 
 
 class VersionApi(Resource):
-<<<<<<< HEAD
-    """
-    用于检查和获取新版本信息的API类
-    
-    方法:
-    - get: 获取当前版本信息，并检查是否有更新
-    """
-
-=======
->>>>>>> 7b7576ad
     def get(self):
         """
         获取当前版本信息，并检查是否有更新
@@ -36,12 +34,7 @@
         """
         # 创建请求参数解析器
         parser = reqparse.RequestParser()
-<<<<<<< HEAD
-        # 添加当前版本号参数
-        parser.add_argument('current_version', type=str, required=True, location='args')
-=======
         parser.add_argument("current_version", type=str, required=True, location="args")
->>>>>>> 7b7576ad
         args = parser.parse_args()
         check_update_url = dify_config.CHECK_UPDATE_URL
 
@@ -60,14 +53,7 @@
             return result
 
         try:
-<<<<<<< HEAD
-            # 向指定URL发送请求，查询更新信息
-            response = requests.get(check_update_url, {
-                'current_version': args.get('current_version')
-            })
-=======
             response = requests.get(check_update_url, {"current_version": args.get("current_version")})
->>>>>>> 7b7576ad
         except Exception as error:
             # 如果请求失败，记录警告信息，并返回当前版本信息及默认值
             logging.warning("Check update version error: {}.".format(str(error)))
