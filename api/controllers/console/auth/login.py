--- conflicted
+++ resolved
@@ -48,15 +48,7 @@
         if len(tenants) == 0:
             return {'result': 'fail', 'data': 'workspace not found, please contact system admin to invite you to join in a workspace'}
 
-<<<<<<< HEAD
-        # 更新用户上次登录信息
-        AccountService.update_last_login(account, request)
-
-        # 生成并返回用户JWT令牌
-        token = AccountService.get_account_jwt_token(account)
-=======
         token = AccountService.login(account, ip_address=get_remote_ip(request))
->>>>>>> 57729823
 
         return {'result': 'success', 'data': token}
 
@@ -68,51 +60,16 @@
 
     @setup_required
     def get(self):
-<<<<<<< HEAD
-        """
-        处理用户登出的GET请求。
-
-        无需参数。
-
-        返回值:
-            返回一个包含登出结果的字典，如{'result': 'success'}。
-        """
-        flask_login.logout_user()  # 执行用户登出操作
-        return {'result': 'success'}  # 返回登出成功的提示
-=======
         account = cast(Account, flask_login.current_user)
         token = request.headers.get('Authorization', '').split(' ')[1]
         AccountService.logout(account=account, token=token)
         flask_login.logout_user()
         return {'result': 'success'}
->>>>>>> 57729823
 
 
 class ResetPasswordApi(Resource):
     @setup_required
     def get(self):
-<<<<<<< HEAD
-        """
-        处理重置密码的GET请求。
-        
-        要求提供电子邮件地址，然后向该地址发送一封包含新密码的邮件。
-        
-        参数:
-        - 无（通过GET请求的JSON体中获取email参数）
-        
-        返回值:
-        - {'result': 'success'}: 表示发送重置密码邮件操作成功
-        """
-        parser = reqparse.RequestParser()
-        parser.add_argument('email', type=email, required=True, location='json')
-        args = parser.parse_args()
-
-        # import mailchimp_transactional as MailchimpTransactional
-        # from mailchimp_transactional.api_client import ApiClientError
-        
-        # 准备发送密码重置邮件所需的账户信息
-        account = {'email': args['email']}
-=======
         # parser = reqparse.RequestParser()
         # parser.add_argument('email', type=email, required=True, location='json')
         # args = parser.parse_args()
@@ -121,20 +78,14 @@
         # from mailchimp_transactional.api_client import ApiClientError
 
         # account = {'email': args['email']}
->>>>>>> 57729823
         # account = AccountService.get_by_email(args['email'])
         # if account is None:
         #     raise ValueError('Email not found')
         # new_password = AccountService.generate_password()
         # AccountService.update_password(account, new_password)
 
-<<<<<<< HEAD
-        # TODO: 发送邮件通知用户新密码
-        MAILCHIMP_API_KEY = current_app.config['MAILCHIMP_TRANSACTIONAL_API_KEY']
-=======
         # todo: Send email
         # MAILCHIMP_API_KEY = current_app.config['MAILCHIMP_TRANSACTIONAL_API_KEY']
->>>>>>> 57729823
         # mailchimp = MailchimpTransactional(MAILCHIMP_API_KEY)
 
         # message = {
