--- conflicted
+++ resolved
@@ -34,18 +34,6 @@
     def get(self):
         # 初始化请求参数解析器
         parser = reqparse.RequestParser()
-<<<<<<< HEAD
-        parser.add_argument('workspace_id', type=str, required=False, nullable=True, location='args')
-        parser.add_argument('email', type=email, required=False, nullable=True, location='args')
-        parser.add_argument('token', type=str, required=True, nullable=False, location='args')
-        # 解析请求参数
-        args = parser.parse_args()
-
-        # 从解析结果中提取参数
-        workspaceId = args['workspace_id']
-        reg_email = args['email']
-        token = args['token']
-=======
         parser.add_argument("workspace_id", type=str, required=False, nullable=True, location="args")
         parser.add_argument("email", type=email, required=False, nullable=True, location="args")
         parser.add_argument("token", type=str, required=True, nullable=False, location="args")
@@ -54,17 +42,11 @@
         workspaceId = args["workspace_id"]
         reg_email = args["email"]
         token = args["token"]
->>>>>>> 7b7576ad
 
         # 验证令牌的有效性并获取邀请信息
         invitation = RegisterService.get_invitation_if_token_valid(workspaceId, reg_email, token)
 
-<<<<<<< HEAD
-        # 根据邀请信息的存在与否返回验证结果
-        return {'is_valid': invitation is not None, 'workspace_name': invitation['tenant'].name if invitation else None}
-=======
         return {"is_valid": invitation is not None, "workspace_name": invitation["tenant"].name if invitation else None}
->>>>>>> 7b7576ad
 
 class ActivateApi(Resource):
     """
@@ -100,21 +82,11 @@
         parser.add_argument("timezone", type=timezone, required=True, nullable=False, location="json")
         args = parser.parse_args()
 
-<<<<<<< HEAD
-        # 验证邀请令牌的有效性
-        invitation = RegisterService.get_invitation_if_token_valid(args['workspace_id'], args['email'], args['token'])
-        if invitation is None:
-            raise AlreadyActivateError()
-
-        # 撤销邀请令牌
-        RegisterService.revoke_token(args['workspace_id'], args['email'], args['token'])
-=======
         invitation = RegisterService.get_invitation_if_token_valid(args["workspace_id"], args["email"], args["token"])
         if invitation is None:
             raise AlreadyActivateError()
 
         RegisterService.revoke_token(args["workspace_id"], args["email"], args["token"])
->>>>>>> 7b7576ad
 
         account = invitation["account"]
         account.name = args["name"]
@@ -123,13 +95,8 @@
         salt = secrets.token_bytes(16)
         base64_salt = base64.b64encode(salt).decode()
 
-<<<<<<< HEAD
-        # 使用盐加密密码
-        password_hashed = hash_password(args['password'], salt)
-=======
         # encrypt password with salt
         password_hashed = hash_password(args["password"], salt)
->>>>>>> 7b7576ad
         base64_password_hashed = base64.b64encode(password_hashed).decode()
         account.password = base64_password_hashed
         account.password_salt = base64_salt
