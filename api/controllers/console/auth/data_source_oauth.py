import logging

import requests
from flask import current_app, redirect, request
from flask_login import current_user
from flask_restful import Resource
from werkzeug.exceptions import Forbidden

from configs import dify_config
from controllers.console import api
from libs.login import login_required
from libs.oauth_data_source import NotionOAuth

from ..setup import setup_required
from ..wraps import account_initialization_required


def get_oauth_providers():
    """
    获取OAuth提供者配置。
    
    该函数不接受参数。
    
    返回值:
        dict: 包含OAuth提供者名称及其对应实例的字典。
    """
    with current_app.app_context():
        notion_oauth = NotionOAuth(
            client_id=dify_config.NOTION_CLIENT_ID,
            client_secret=dify_config.NOTION_CLIENT_SECRET,
            redirect_uri=dify_config.CONSOLE_API_URL + "/console/api/oauth/data-source/callback/notion",
        )

<<<<<<< HEAD
        # 定义OAuth提供者字典
        OAUTH_PROVIDERS = {
            'notion': notion_oauth
        }
=======
        OAUTH_PROVIDERS = {"notion": notion_oauth}
>>>>>>> 7b7576ad
        return OAUTH_PROVIDERS


class OAuthDataSource(Resource):
    """
    OAuth数据源类，用于处理OAuth认证相关的请求。
    
    方法:
    - get: 根据提供的provider获取OAuth认证所需的URL或数据。
    
    参数:
    - provider: 字符串，指定OAuth提供者的名称。
    
    返回值:
    - 根据不同的配置和OAuth提供者，返回包含授权URL的字典或空字典。
    - 如果用户角色不是管理员或所有者，将抛出Forbidden异常。
    """

    def get(self, provider: str):
        # 检查当前用户是否具有管理员或所有者的角色
        if not current_user.is_admin_or_owner:
            raise Forbidden()
        
        # 获取所有配置的OAuth提供者
        OAUTH_DATASOURCE_PROVIDERS = get_oauth_providers()
        
        # 在当前应用的上下文中处理OAuth逻辑
        with current_app.app_context():
            # 根据provider获取特定的OAuth提供者实例
            oauth_provider = OAUTH_DATASOURCE_PROVIDERS.get(provider)
            print(vars(oauth_provider))
        
        # 检查是否找到了指定的OAuth提供者
        if not oauth_provider:
            return {"error": "Invalid provider"}, 400
        if dify_config.NOTION_INTEGRATION_TYPE == "internal":
            internal_secret = dify_config.NOTION_INTERNAL_SECRET
            if not internal_secret:
                return ({"error": "Internal secret is not set"},)
            oauth_provider.save_internal_access_token(internal_secret)
            return {"data": ""}
        else:
            # 外部集成：获取授权URL并返回
            auth_url = oauth_provider.get_authorization_url()
            return {"data": auth_url}, 200

class OAuthDataSourceCallback(Resource):
    """
    处理OAuth数据源回调的类。
    
    方法:
    - get: 根据提供的OAuth提供者名称处理回调请求。
    
    参数:
    - provider (str): OAuth提供者的名称。
    
    返回值:
    - 根据不同的回调情况返回不同的JSON或重定向响应。
    """

    def get(self, provider: str):
        # 获取所有配置的OAuth提供者
        OAUTH_DATASOURCE_PROVIDERS = get_oauth_providers()
        # 设置当前应用上下文
        with current_app.app_context():
            # 根据provider参数获取对应的OAuth提供者配置
            oauth_provider = OAUTH_DATASOURCE_PROVIDERS.get(provider)
        
        # 检查是否提供了无效的provider
        if not oauth_provider:
<<<<<<< HEAD
            return {'error': 'Invalid provider'}, 400

        # 处理请求参数中的code
        if 'code' in request.args:
            code = request.args.get('code')
=======
            return {"error": "Invalid provider"}, 400
        if "code" in request.args:
            code = request.args.get("code")
>>>>>>> 7b7576ad

            return redirect(f"{dify_config.CONSOLE_WEB_URL}?type=notion&code={code}")
        elif "error" in request.args:
            error = request.args.get("error")

            return redirect(f"{dify_config.CONSOLE_WEB_URL}?type=notion&error={error}")
        else:
            return redirect(f"{dify_config.CONSOLE_WEB_URL}?type=notion&error=Access denied")


class OAuthDataSourceBinding(Resource):
    """
    OAuth数据源绑定类，用于处理OAuth认证提供商的数据源绑定请求。
    
    方法:
    - get: 根据提供的OAuth提供商名称进行操作，如果提供了认证代码，则尝试完成OAuth授权流程。
    
    参数:
    - provider (str): OAuth提供商的名称。
    
    返回值:
    - 当提供商无效时，返回一个包含错误信息的字典和HTTP状态码400；
    - 当请求中包含有效的认证代码时，尝试获取访问令牌，成功则返回成功信息和HTTP状态码200；
    - 当获取访问令牌过程中出现错误时，返回一个包含错误信息的字典和HTTP状态码400。
    """

    def get(self, provider: str):
        # 获取所有配置的OAuth提供商
        OAUTH_DATASOURCE_PROVIDERS = get_oauth_providers()
        with current_app.app_context():
            # 根据提供商名称获取具体的OAuth提供者实例
            oauth_provider = OAUTH_DATASOURCE_PROVIDERS.get(provider)
        if not oauth_provider:
<<<<<<< HEAD
            # 当提供商不存在时，返回错误信息
            return {'error': 'Invalid provider'}, 400
        if 'code' in request.args:
            # 如果请求中包含认证代码，尝试使用该代码获取访问令牌
            code = request.args.get('code')
=======
            return {"error": "Invalid provider"}, 400
        if "code" in request.args:
            code = request.args.get("code")
>>>>>>> 7b7576ad
            try:
                oauth_provider.get_access_token(code)
            except requests.exceptions.HTTPError as e:
                # 当获取访问令牌失败时，记录异常并返回错误信息
                logging.exception(
                    f"An error occurred during the OAuthCallback process with {provider}: {e.response.text}"
                )
                return {"error": "OAuth data source process failed"}, 400

<<<<<<< HEAD
            # 获取访问令牌成功，返回成功信息
            return {'result': 'success'}, 200
=======
            return {"result": "success"}, 200
>>>>>>> 7b7576ad


class OAuthDataSourceSync(Resource):
    """
    处理OAuth数据源同步的类。
    
    方法:
    - get: 同步指定提供商和绑定ID的数据源。
    
    参数:
    - provider: string，数据源提供商的标识符。
    - binding_id: string，与数据源绑定的ID。
    
    返回值:
    - 当提供商无效时，返回包含错误信息的字典和HTTP状态码400。
    - 当OAuth数据源处理失败时，返回包含错误信息的字典和HTTP状态码400。
    - 否则，返回包含成功信息的字典和HTTP状态码200。
    """
    
    @setup_required
    @login_required
    @account_initialization_required
    def get(self, provider, binding_id):
        # 将提供商和绑定ID转换为字符串类型
        provider = str(provider)
        binding_id = str(binding_id)
        
        # 获取所有OAuth数据源提供商
        OAUTH_DATASOURCE_PROVIDERS = get_oauth_providers()
        
        # 设置当前应用上下文
        with current_app.app_context():
            # 尝试根据提供商获取OAuth数据源提供者实例
            oauth_provider = OAUTH_DATASOURCE_PROVIDERS.get(provider)
        
        if not oauth_provider:
<<<<<<< HEAD
            # 当提供商不存在时返回错误信息
            return {'error': 'Invalid provider'}, 400
        
=======
            return {"error": "Invalid provider"}, 400
>>>>>>> 7b7576ad
        try:
            # 尝试同步指定的数据源
            oauth_provider.sync_data_source(binding_id)
        except requests.exceptions.HTTPError as e:
<<<<<<< HEAD
            # 当同步过程中出现HTTP错误时记录异常并返回错误信息
            logging.exception(
                f"An error occurred during the OAuthCallback process with {provider}: {e.response.text}")
            return {'error': 'OAuth data source process failed'}, 400

        # 当同步成功时返回成功信息
        return {'result': 'success'}, 200
=======
            logging.exception(f"An error occurred during the OAuthCallback process with {provider}: {e.response.text}")
            return {"error": "OAuth data source process failed"}, 400

        return {"result": "success"}, 200
>>>>>>> 7b7576ad


api.add_resource(OAuthDataSource, "/oauth/data-source/<string:provider>")
api.add_resource(OAuthDataSourceCallback, "/oauth/data-source/callback/<string:provider>")
api.add_resource(OAuthDataSourceBinding, "/oauth/data-source/binding/<string:provider>")
api.add_resource(OAuthDataSourceSync, "/oauth/data-source/<string:provider>/<uuid:binding_id>/sync")<|MERGE_RESOLUTION|>--- conflicted
+++ resolved
@@ -31,14 +31,7 @@
             redirect_uri=dify_config.CONSOLE_API_URL + "/console/api/oauth/data-source/callback/notion",
         )
 
-<<<<<<< HEAD
-        # 定义OAuth提供者字典
-        OAUTH_PROVIDERS = {
-            'notion': notion_oauth
-        }
-=======
         OAUTH_PROVIDERS = {"notion": notion_oauth}
->>>>>>> 7b7576ad
         return OAUTH_PROVIDERS
 
 
@@ -85,6 +78,7 @@
             auth_url = oauth_provider.get_authorization_url()
             return {"data": auth_url}, 200
 
+
 class OAuthDataSourceCallback(Resource):
     """
     处理OAuth数据源回调的类。
@@ -109,17 +103,9 @@
         
         # 检查是否提供了无效的provider
         if not oauth_provider:
-<<<<<<< HEAD
-            return {'error': 'Invalid provider'}, 400
-
-        # 处理请求参数中的code
-        if 'code' in request.args:
-            code = request.args.get('code')
-=======
             return {"error": "Invalid provider"}, 400
         if "code" in request.args:
             code = request.args.get("code")
->>>>>>> 7b7576ad
 
             return redirect(f"{dify_config.CONSOLE_WEB_URL}?type=notion&code={code}")
         elif "error" in request.args:
@@ -153,17 +139,9 @@
             # 根据提供商名称获取具体的OAuth提供者实例
             oauth_provider = OAUTH_DATASOURCE_PROVIDERS.get(provider)
         if not oauth_provider:
-<<<<<<< HEAD
-            # 当提供商不存在时，返回错误信息
-            return {'error': 'Invalid provider'}, 400
-        if 'code' in request.args:
-            # 如果请求中包含认证代码，尝试使用该代码获取访问令牌
-            code = request.args.get('code')
-=======
             return {"error": "Invalid provider"}, 400
         if "code" in request.args:
             code = request.args.get("code")
->>>>>>> 7b7576ad
             try:
                 oauth_provider.get_access_token(code)
             except requests.exceptions.HTTPError as e:
@@ -173,12 +151,7 @@
                 )
                 return {"error": "OAuth data source process failed"}, 400
 
-<<<<<<< HEAD
-            # 获取访问令牌成功，返回成功信息
-            return {'result': 'success'}, 200
-=======
             return {"result": "success"}, 200
->>>>>>> 7b7576ad
 
 
 class OAuthDataSourceSync(Resource):
@@ -215,31 +188,15 @@
             oauth_provider = OAUTH_DATASOURCE_PROVIDERS.get(provider)
         
         if not oauth_provider:
-<<<<<<< HEAD
-            # 当提供商不存在时返回错误信息
-            return {'error': 'Invalid provider'}, 400
-        
-=======
-            return {"error": "Invalid provider"}, 400
->>>>>>> 7b7576ad
+            return {"error": "Invalid provider"}, 400
         try:
             # 尝试同步指定的数据源
             oauth_provider.sync_data_source(binding_id)
         except requests.exceptions.HTTPError as e:
-<<<<<<< HEAD
-            # 当同步过程中出现HTTP错误时记录异常并返回错误信息
-            logging.exception(
-                f"An error occurred during the OAuthCallback process with {provider}: {e.response.text}")
-            return {'error': 'OAuth data source process failed'}, 400
-
-        # 当同步成功时返回成功信息
-        return {'result': 'success'}, 200
-=======
             logging.exception(f"An error occurred during the OAuthCallback process with {provider}: {e.response.text}")
             return {"error": "OAuth data source process failed"}, 400
 
         return {"result": "success"}, 200
->>>>>>> 7b7576ad
 
 
 api.add_resource(OAuthDataSource, "/oauth/data-source/<string:provider>")
