--- conflicted
+++ resolved
@@ -25,20 +25,11 @@
         dict: 包含OAuth提供者名称及其对应实例的字典。
     """
     with current_app.app_context():
-<<<<<<< HEAD
-        # 初始化Notion OAuth实例
-        notion_oauth = NotionOAuth(client_id=current_app.config.get('NOTION_CLIENT_ID'),
-                                   client_secret=current_app.config.get(
-                                       'NOTION_CLIENT_SECRET'),
-                                   redirect_uri=current_app.config.get(
-                                       'CONSOLE_API_URL') + '/console/api/oauth/data-source/callback/notion')
-=======
         if not dify_config.NOTION_CLIENT_ID or not dify_config.NOTION_CLIENT_SECRET:
             return {}
         notion_oauth = NotionOAuth(client_id=dify_config.NOTION_CLIENT_ID,
                                    client_secret=dify_config.NOTION_CLIENT_SECRET,
                                    redirect_uri=dify_config.CONSOLE_API_URL + '/console/api/oauth/data-source/callback/notion')
->>>>>>> 57729823
 
         # 定义OAuth提供者字典
         OAUTH_PROVIDERS = {
@@ -79,18 +70,10 @@
         # 检查是否找到了指定的OAuth提供者
         if not oauth_provider:
             return {'error': 'Invalid provider'}, 400
-<<<<<<< HEAD
-        
-        # 根据应用的配置决定是内部集成还是外部集成
-        if current_app.config.get('NOTION_INTEGRATION_TYPE') == 'internal':
-            # 内部集成：保存内部访问令牌
-            internal_secret = current_app.config.get('NOTION_INTERNAL_SECRET')
-=======
         if dify_config.NOTION_INTEGRATION_TYPE == 'internal':
             internal_secret = dify_config.NOTION_INTERNAL_SECRET
             if not internal_secret:
                 return {'error': 'Internal secret is not set'},
->>>>>>> 57729823
             oauth_provider.save_internal_access_token(internal_secret)
             return { 'data': '' }
         else:
@@ -130,25 +113,11 @@
         if 'code' in request.args:
             code = request.args.get('code')
 
-<<<<<<< HEAD
-            # 重定向到指定URL，并附带code参数
-            return redirect(f'{current_app.config.get("CONSOLE_WEB_URL")}?type=notion&code={code}')
-        
-        # 处理请求参数中的error
-        elif 'error' in request.args:
-            error = request.args.get('error')
-
-            # 重定向到指定URL，并附带error参数
-            return redirect(f'{current_app.config.get("CONSOLE_WEB_URL")}?type=notion&error={error}')
-        
-        # 默认错误处理：访问被拒绝
-=======
             return redirect(f'{dify_config.CONSOLE_WEB_URL}?type=notion&code={code}')
         elif 'error' in request.args:
             error = request.args.get('error')
 
             return redirect(f'{dify_config.CONSOLE_WEB_URL}?type=notion&error={error}')
->>>>>>> 57729823
         else:
             return redirect(f'{dify_config.CONSOLE_WEB_URL}?type=notion&error=Access denied')
         
