--- conflicted
+++ resolved
@@ -232,24 +232,14 @@
         parser.add_argument('replace_webapp_logo', type=str,  location='json')
         args = parser.parse_args()
 
-<<<<<<< HEAD
-        # 构造自定义配置字典
-=======
         tenant = db.session.query(Tenant).filter(Tenant.id == current_user.current_tenant_id).one_or_404()
 
->>>>>>> 1b2d8629
         custom_config_dict = {
             'remove_webapp_brand': args['remove_webapp_brand'],
             'replace_webapp_logo': args['replace_webapp_logo'] if args['replace_webapp_logo'] is not None else tenant.custom_config_dict.get('replace_webapp_logo') ,
         }
 
-<<<<<<< HEAD
-        # 获取当前用户所属的租户信息
-        tenant = db.session.query(Tenant).filter(Tenant.id == current_user.current_tenant_id).one_or_404()
-
         # 更新租户的自定义配置信息
-=======
->>>>>>> 1b2d8629
         tenant.custom_config_dict = custom_config_dict
         db.session.commit()
 
