--- conflicted
+++ resolved
@@ -102,12 +102,7 @@
         # 检查用户是否有权限删除工具提供商，如果不是管理员或所有者，则抛出权限异常
         if not current_user.is_admin_or_owner:
             raise Forbidden()
-<<<<<<< HEAD
-        
-        # 获取当前用户的ID和所属租户的ID
-=======
-
->>>>>>> 7b7576ad
+
         user_id = current_user.id
         tenant_id = current_user.current_tenant_id
 
@@ -151,12 +146,7 @@
         # 检查当前用户是否有权限更新提供商信息
         if not current_user.is_admin_or_owner:
             raise Forbidden()
-<<<<<<< HEAD
-        
-        # 获取当前用户的ID和租户ID
-=======
-
->>>>>>> 7b7576ad
+
         user_id = current_user.id
         tenant_id = current_user.current_tenant_id
 
@@ -233,12 +223,7 @@
         # 检查当前用户是否具有管理员或所有者权限
         if not current_user.is_admin_or_owner:
             raise Forbidden()
-<<<<<<< HEAD
-        
-        # 获取当前用户信息
-=======
-
->>>>>>> 7b7576ad
+
         user_id = current_user.id
         tenant_id = current_user.current_tenant_id
 
@@ -289,12 +274,7 @@
         # 初始化请求解析器
         parser = reqparse.RequestParser()
 
-<<<<<<< HEAD
-        # 添加请求参数
-        parser.add_argument('url', type=str, required=True, nullable=False, location='args')
-=======
         parser.add_argument("url", type=str, required=True, nullable=False, location="args")
->>>>>>> 7b7576ad
 
         # 解析请求参数
         args = parser.parse_args()
@@ -336,12 +316,7 @@
         # 创建请求解析器用于解析查询参数
         parser = reqparse.RequestParser()
 
-<<<<<<< HEAD
-        # 添加查询参数'provider'，用于指定工具提供商
-        parser.add_argument('provider', type=str, required=True, nullable=False, location='args')
-=======
         parser.add_argument("provider", type=str, required=True, nullable=False, location="args")
->>>>>>> 7b7576ad
 
         # 解析查询参数
         args = parser.parse_args()
@@ -378,12 +353,7 @@
         # 检查用户是否有权限
         if not current_user.is_admin_or_owner:
             raise Forbidden()
-<<<<<<< HEAD
-        
-        # 获取当前用户信息
-=======
-
->>>>>>> 7b7576ad
+
         user_id = current_user.id
         tenant_id = current_user.current_tenant_id
 
@@ -443,24 +413,15 @@
         # 检查用户权限
         if not current_user.is_admin_or_owner:
             raise Forbidden()
-<<<<<<< HEAD
-        
-        # 获取当前用户信息
-=======
-
->>>>>>> 7b7576ad
+
         user_id = current_user.id
         tenant_id = current_user.current_tenant_id
 
         # 解析请求参数
         parser = reqparse.RequestParser()
-<<<<<<< HEAD
-        parser.add_argument('provider', type=str, required=True, nullable=False, location='json')
-=======
 
         parser.add_argument("provider", type=str, required=True, nullable=False, location="json")
 
->>>>>>> 7b7576ad
         args = parser.parse_args()
 
         return ApiToolManageService.delete_api_tool_provider(
@@ -499,12 +460,7 @@
         # 创建请求解析器用于解析查询参数
         parser = reqparse.RequestParser()
 
-<<<<<<< HEAD
-        # 添加必要的查询参数'provider'，用于指定要查询的API提供者
-        parser.add_argument('provider', type=str, required=True, nullable=False, location='args')
-=======
         parser.add_argument("provider", type=str, required=True, nullable=False, location="args")
->>>>>>> 7b7576ad
 
         # 解析并获取查询参数
         args = parser.parse_args()
@@ -564,12 +520,7 @@
         parser = reqparse.RequestParser()
         # 创建请求解析器，用于解析JSON请求体中的'schema'参数
 
-<<<<<<< HEAD
-        parser.add_argument('schema', type=str, required=True, nullable=False, location='json')
-        # 添加'schema'参数解析规则，要求为非空字符串
-=======
         parser.add_argument("schema", type=str, required=True, nullable=False, location="json")
->>>>>>> 7b7576ad
 
         args = parser.parse_args()
         # 解析请求体中的参数
@@ -577,7 +528,6 @@
         return ApiToolManageService.parser_api_schema(
             schema=args["schema"],
         )
-        # 调用服务层方法，处理解析后的API模式
 
 
 class ToolApiProviderPreviousTestApi(Resource):
@@ -608,22 +558,12 @@
         """
         parser = reqparse.RequestParser()
 
-<<<<<<< HEAD
-        # 解析请求参数
-        parser.add_argument('tool_name', type=str, required=True, nullable=False, location='json')
-        parser.add_argument('provider_name', type=str, required=False, nullable=False, location='json')
-        parser.add_argument('credentials', type=dict, required=True, nullable=False, location='json')
-        parser.add_argument('parameters', type=dict, required=True, nullable=False, location='json')
-        parser.add_argument('schema_type', type=str, required=True, nullable=False, location='json')
-        parser.add_argument('schema', type=str, required=True, nullable=False, location='json')
-=======
         parser.add_argument("tool_name", type=str, required=True, nullable=False, location="json")
         parser.add_argument("provider_name", type=str, required=False, nullable=False, location="json")
         parser.add_argument("credentials", type=dict, required=True, nullable=False, location="json")
         parser.add_argument("parameters", type=dict, required=True, nullable=False, location="json")
         parser.add_argument("schema_type", type=str, required=True, nullable=False, location="json")
         parser.add_argument("schema", type=str, required=True, nullable=False, location="json")
->>>>>>> 7b7576ad
 
         args = parser.parse_args()
 
