import datetime

import pytz
from flask import request
from flask_login import current_user
from flask_restful import Resource, fields, marshal_with, reqparse

from configs import dify_config
from constants.languages import supported_language
from controllers.console import api
from controllers.console.setup import setup_required
from controllers.console.workspace.error import (
    AccountAlreadyInitedError,
    CurrentPasswordIncorrectError,
    InvalidInvitationCodeError,
    RepeatPasswordNotMatchError,
)
from controllers.console.wraps import account_initialization_required
from extensions.ext_database import db
from fields.member_fields import account_fields
from libs.helper import TimestampField, timezone
from libs.login import login_required
from models.account import AccountIntegrate, InvitationCode
from services.account_service import AccountService
from services.errors.account import CurrentPasswordIncorrectError as ServiceCurrentPasswordIncorrectError


class AccountInitApi(Resource):
<<<<<<< HEAD
    """
    账户初始化API接口类
    """

=======
>>>>>>> 7b7576ad
    @setup_required
    @login_required
    def post(self):
        """
        初始化账户接口
        需要用户登录，并且检查账户是否已经激活。如果账户已经激活，则抛出错误。
        用户必须提供接口语言、时区信息，如果是云版本，还需要提供邀请码。
        
        参数:
        - 无
        
        返回值:
        - {'result': 'success'}: 初始化成功
        - 抛出各种错误（如账户已激活、无效的邀请码等）
        """
        account = current_user

<<<<<<< HEAD
        # 检查账户是否已经是激活状态
        if account.status == 'active':
=======
        if account.status == "active":
>>>>>>> 7b7576ad
            raise AccountAlreadyInitedError()

        parser = reqparse.RequestParser()

        if dify_config.EDITION == "CLOUD":
            parser.add_argument("invitation_code", type=str, location="json")

<<<<<<< HEAD
        # 解析请求中的接口语言和时区参数
        parser.add_argument(
            'interface_language', type=supported_language, required=True, location='json')
        parser.add_argument('timezone', type=timezone,
                            required=True, location='json')
=======
        parser.add_argument("interface_language", type=supported_language, required=True, location="json")
        parser.add_argument("timezone", type=timezone, required=True, location="json")
>>>>>>> 7b7576ad
        args = parser.parse_args()

        if dify_config.EDITION == "CLOUD":
            if not args["invitation_code"]:
                raise ValueError("invitation_code is required")

<<<<<<< HEAD
            # 检查邀请码是否有效
            invitation_code = db.session.query(InvitationCode).filter(
                InvitationCode.code == args['invitation_code'],
                InvitationCode.status == 'unused',
            ).first()
=======
            # check invitation code
            invitation_code = (
                db.session.query(InvitationCode)
                .filter(
                    InvitationCode.code == args["invitation_code"],
                    InvitationCode.status == "unused",
                )
                .first()
            )
>>>>>>> 7b7576ad

            if not invitation_code:
                raise InvalidInvitationCodeError()

<<<<<<< HEAD
            # 更新邀请码状态为已使用
            invitation_code.status = 'used'
=======
            invitation_code.status = "used"
>>>>>>> 7b7576ad
            invitation_code.used_at = datetime.datetime.now(datetime.timezone.utc).replace(tzinfo=None)
            invitation_code.used_by_tenant_id = account.current_tenant_id
            invitation_code.used_by_account_id = account.id

<<<<<<< HEAD
        # 更新账户信息
        account.interface_language = args['interface_language']
        account.timezone = args['timezone']
        account.interface_theme = 'light'
        account.status = 'active'
=======
        account.interface_language = args["interface_language"]
        account.timezone = args["timezone"]
        account.interface_theme = "light"
        account.status = "active"
>>>>>>> 7b7576ad
        account.initialized_at = datetime.datetime.now(datetime.timezone.utc).replace(tzinfo=None)
        db.session.commit()

        return {"result": "success"}


class AccountProfileApi(Resource):
    """
    账户简介API类，提供获取当前登录用户账户信息的功能。
    
    属性:
        Resource: 父类，提供API资源的基础方法。
    """
    
    @setup_required
    @login_required
    @account_initialization_required
    @marshal_with(account_fields)
    def get(self):
        """
        获取当前登录用户的账户信息。
        
        方法装饰器:
            - setup_required: 确保系统设置已完成。
            - login_required: 确保用户已登录。
            - account_initialization_required: 确保账户已初始化。
            - marshal_with(account_fields): 使用指定字段列表格式化返回数据。
            
        返回:
            当前登录的用户对象，经过指定字段格式化后的数据。
        """
        return current_user  # 返回当前已登录的用户对象

class AccountNameApi(Resource):
    """
    账户名称API接口类，用于处理账户名称的更改请求。
    
    该类继承自Resource，提供了post方法用于接收并处理用户提交的账户名称更改请求。
    需要用户登录且账号未初始化，请求的数据格式需符合指定的字段要求。
    """
    
    @setup_required
    @login_required
    @account_initialization_required
    @marshal_with(account_fields)
    def post(self):
        """
        处理用户提交的账户名称更改请求。
        
        需要用户已登录且账号已初始化，接收的请求数据应包含一个名为'name'的字符串参数。
        参数验证通过后，更新用户的账户名称，并返回更新后的账户信息。
        
        返回值:
            更新后的账户信息。
        """
        parser = reqparse.RequestParser()
        parser.add_argument("name", type=str, required=True, location="json")
        args = parser.parse_args()

<<<<<<< HEAD
        # 验证账户名称长度是否符合要求
        if len(args['name']) < 3 or len(args['name']) > 30:
            raise ValueError(
                "Account name must be between 3 and 30 characters.")

        # 更新账户名称，并返回更新后的账户信息
        updated_account = AccountService.update_account(current_user, name=args['name'])
=======
        # Validate account name length
        if len(args["name"]) < 3 or len(args["name"]) > 30:
            raise ValueError("Account name must be between 3 and 30 characters.")

        updated_account = AccountService.update_account(current_user, name=args["name"])
>>>>>>> 7b7576ad

        return updated_account


class AccountAvatarApi(Resource):
    """
    账户头像接口类，用于处理账户头像的更新请求。
    """
    
    @setup_required
    @login_required
    @account_initialization_required
    @marshal_with(account_fields)
    def post(self):
        """
        更新当前用户的头像。
        
        参数:
        - 无
        
        返回值:
        - 更新后的账户信息
        """
        
        # 解析请求中的头像参数
        parser = reqparse.RequestParser()
        parser.add_argument("avatar", type=str, required=True, location="json")
        args = parser.parse_args()

<<<<<<< HEAD
        # 更新账户头像，并返回更新后的账户信息
        updated_account = AccountService.update_account(current_user, avatar=args['avatar'])
=======
        updated_account = AccountService.update_account(current_user, avatar=args["avatar"])
>>>>>>> 7b7576ad

        return updated_account


class AccountInterfaceLanguageApi(Resource):
    """
    账户接口语言API类，用于更改用户账户的接口语言设置。
    
    方法:
    - post: 更新账户的接口语言设置。
    """
    
    @setup_required
    @login_required
    @account_initialization_required
    @marshal_with(account_fields)
    def post(self):
        """
        更新当前登录用户的接口语言设置。
        
        参数:
        - interface_language: 通过JSON请求体传入，表示要设置的接口语言，必须是支持的语言之一。
        
        返回值:
        - 更新后的账户信息。
        """
        
        # 解析请求参数
        parser = reqparse.RequestParser()
        parser.add_argument("interface_language", type=supported_language, required=True, location="json")
        args = parser.parse_args()

<<<<<<< HEAD
        # 更新账户的接口语言设置并返回更新后的账户信息
        updated_account = AccountService.update_account(current_user, interface_language=args['interface_language'])
=======
        updated_account = AccountService.update_account(current_user, interface_language=args["interface_language"])
>>>>>>> 7b7576ad

        return updated_account


class AccountInterfaceThemeApi(Resource):
    """
    账户界面主题接口API类，用于更改用户账户的界面主题。
    
    方法:
    - post: 更新当前登录用户的界面主题。
    """
    
    @setup_required
    @login_required
    @account_initialization_required
    @marshal_with(account_fields)
    def post(self):
        """
        提供更改当前登录用户界面主题的功能。
        
        参数:
        - interface_theme: 字符串类型，必选，取值为'light'或'dark'，通过JSON传递。
        
        返回值:
        - 更新后的用户账户信息。
        """
        
        # 解析请求参数
        parser = reqparse.RequestParser()
        parser.add_argument("interface_theme", type=str, choices=["light", "dark"], required=True, location="json")
        args = parser.parse_args()

<<<<<<< HEAD
        # 更新账户的界面主题
        updated_account = AccountService.update_account(current_user, interface_theme=args['interface_theme'])
=======
        updated_account = AccountService.update_account(current_user, interface_theme=args["interface_theme"])
>>>>>>> 7b7576ad

        return updated_account


class AccountTimezoneApi(Resource):
    """
    账户时区接口API类，用于处理账户时区的更改。
    """
    
    @setup_required
    @login_required
    @account_initialization_required
    @marshal_with(account_fields)
    def post(self):
        """
        处理POST请求，用于更新当前登录用户的时区信息。
        
        参数:
        - 无
        
        返回值:
        - 更新后的账户信息
        """
        
        # 解析请求体中的时区参数
        parser = reqparse.RequestParser()
        parser.add_argument("timezone", type=str, required=True, location="json")
        args = parser.parse_args()

<<<<<<< HEAD
        # 验证时区字符串的有效性
        if args['timezone'] not in pytz.all_timezones:
            raise ValueError("Invalid timezone string.")

        # 更新账户的时区信息
        updated_account = AccountService.update_account(current_user, timezone=args['timezone'])
=======
        # Validate timezone string, e.g. America/New_York, Asia/Shanghai
        if args["timezone"] not in pytz.all_timezones:
            raise ValueError("Invalid timezone string.")

        updated_account = AccountService.update_account(current_user, timezone=args["timezone"])
>>>>>>> 7b7576ad

        return updated_account


class AccountPasswordApi(Resource):
    """
    账户密码接口类，用于处理账户密码的更改请求。
    """
    
    @setup_required
    @login_required
    @account_initialization_required
    @marshal_with(account_fields)
    def post(self):
        """
        处理客户端提交的密码更改请求。
        
        参数:
        - 无
        
        返回值:
        - {"result": "success"}: 更改密码成功
        """
        # 解析客户端请求中的密码参数
        parser = reqparse.RequestParser()
        parser.add_argument("password", type=str, required=False, location="json")
        parser.add_argument("new_password", type=str, required=True, location="json")
        parser.add_argument("repeat_new_password", type=str, required=True, location="json")
        args = parser.parse_args()

<<<<<<< HEAD
        # 验证新密码和重复新密码是否一致
        if args['new_password'] != args['repeat_new_password']:
            raise RepeatPasswordNotMatchError()

        try:
            # 尝试更新账户密码，如果当前密码不正确会抛出异常
            AccountService.update_account_password(
                current_user, args['password'], args['new_password'])
=======
        if args["new_password"] != args["repeat_new_password"]:
            raise RepeatPasswordNotMatchError()

        try:
            AccountService.update_account_password(current_user, args["password"], args["new_password"])
>>>>>>> 7b7576ad
        except ServiceCurrentPasswordIncorrectError:
            raise CurrentPasswordIncorrectError()

        return {"result": "success"}


class AccountIntegrateApi(Resource):
    """
    账户集成API接口类，用于处理账户与第三方服务的集成信息。
    """
    
    # 定义返回集成信息时的字段
    integrate_fields = {
        "provider": fields.String,
        "created_at": TimestampField,
        "is_bound": fields.Boolean,
        "link": fields.String,
    }

    # 定义返回集成列表时的字段结构
    integrate_list_fields = {
        "data": fields.List(fields.Nested(integrate_fields)),
    }

    @setup_required
    @login_required
    @account_initialization_required
    @marshal_with(integrate_list_fields)
    def get(self):
<<<<<<< HEAD
        """
        获取当前用户的账户集成信息列表。
        
        需要用户已设置、已登录、账户已初始化。
        返回值: 包含集成信息的列表，每个集成信息包括提供者、创建时间、是否绑定以及链接。
        """
        account = current_user  # 获取当前登录的用户

        # 从数据库查询当前账户的所有集成信息
        account_integrates = db.session.query(AccountIntegrate).filter(
            AccountIntegrate.account_id == account.id).all()

        # 基础URL和OAuth登录路径
        base_url = request.url_root.rstrip('/')
=======
        account = current_user

        account_integrates = db.session.query(AccountIntegrate).filter(AccountIntegrate.account_id == account.id).all()

        base_url = request.url_root.rstrip("/")
>>>>>>> 7b7576ad
        oauth_base_path = "/console/api/oauth/login"
        providers = ["github", "google"]  # 支持的集成提供者列表

        # 遍历提供者列表，生成集成信息数据
        integrate_data = []
        for provider in providers:
            # 查找当前提供者是否已绑定
            existing_integrate = next((ai for ai in account_integrates if ai.provider == provider), None)
            if existing_integrate:
<<<<<<< HEAD
                # 如果已绑定，添加相关信息
                integrate_data.append({
                    'id': existing_integrate.id,
                    'provider': provider,
                    'created_at': existing_integrate.created_at,
                    'is_bound': True,
                    'link': None
                })
            else:
                # 如果未绑定，添加未绑定的信息及登录链接
                integrate_data.append({
                    'id': None,
                    'provider': provider,
                    'created_at': None,
                    'is_bound': False,
                    'link': f'{base_url}{oauth_base_path}/{provider}'
                })

        return {'data': integrate_data}  # 返回集成信息列表

=======
                integrate_data.append(
                    {
                        "id": existing_integrate.id,
                        "provider": provider,
                        "created_at": existing_integrate.created_at,
                        "is_bound": True,
                        "link": None,
                    }
                )
            else:
                integrate_data.append(
                    {
                        "id": None,
                        "provider": provider,
                        "created_at": None,
                        "is_bound": False,
                        "link": f"{base_url}{oauth_base_path}/{provider}",
                    }
                )
>>>>>>> 7b7576ad

        return {"data": integrate_data}


# Register API resources
api.add_resource(AccountInitApi, "/account/init")
api.add_resource(AccountProfileApi, "/account/profile")
api.add_resource(AccountNameApi, "/account/name")
api.add_resource(AccountAvatarApi, "/account/avatar")
api.add_resource(AccountInterfaceLanguageApi, "/account/interface-language")
api.add_resource(AccountInterfaceThemeApi, "/account/interface-theme")
api.add_resource(AccountTimezoneApi, "/account/timezone")
api.add_resource(AccountPasswordApi, "/account/password")
api.add_resource(AccountIntegrateApi, "/account/integrates")
# api.add_resource(AccountEmailApi, '/account/email')
# api.add_resource(AccountEmailVerifyApi, '/account/email-verify')<|MERGE_RESOLUTION|>--- conflicted
+++ resolved
@@ -26,13 +26,6 @@
 
 
 class AccountInitApi(Resource):
-<<<<<<< HEAD
-    """
-    账户初始化API接口类
-    """
-
-=======
->>>>>>> 7b7576ad
     @setup_required
     @login_required
     def post(self):
@@ -50,12 +43,7 @@
         """
         account = current_user
 
-<<<<<<< HEAD
-        # 检查账户是否已经是激活状态
-        if account.status == 'active':
-=======
         if account.status == "active":
->>>>>>> 7b7576ad
             raise AccountAlreadyInitedError()
 
         parser = reqparse.RequestParser()
@@ -63,29 +51,14 @@
         if dify_config.EDITION == "CLOUD":
             parser.add_argument("invitation_code", type=str, location="json")
 
-<<<<<<< HEAD
-        # 解析请求中的接口语言和时区参数
-        parser.add_argument(
-            'interface_language', type=supported_language, required=True, location='json')
-        parser.add_argument('timezone', type=timezone,
-                            required=True, location='json')
-=======
         parser.add_argument("interface_language", type=supported_language, required=True, location="json")
         parser.add_argument("timezone", type=timezone, required=True, location="json")
->>>>>>> 7b7576ad
         args = parser.parse_args()
 
         if dify_config.EDITION == "CLOUD":
             if not args["invitation_code"]:
                 raise ValueError("invitation_code is required")
 
-<<<<<<< HEAD
-            # 检查邀请码是否有效
-            invitation_code = db.session.query(InvitationCode).filter(
-                InvitationCode.code == args['invitation_code'],
-                InvitationCode.status == 'unused',
-            ).first()
-=======
             # check invitation code
             invitation_code = (
                 db.session.query(InvitationCode)
@@ -95,33 +68,19 @@
                 )
                 .first()
             )
->>>>>>> 7b7576ad
 
             if not invitation_code:
                 raise InvalidInvitationCodeError()
 
-<<<<<<< HEAD
-            # 更新邀请码状态为已使用
-            invitation_code.status = 'used'
-=======
             invitation_code.status = "used"
->>>>>>> 7b7576ad
             invitation_code.used_at = datetime.datetime.now(datetime.timezone.utc).replace(tzinfo=None)
             invitation_code.used_by_tenant_id = account.current_tenant_id
             invitation_code.used_by_account_id = account.id
 
-<<<<<<< HEAD
-        # 更新账户信息
-        account.interface_language = args['interface_language']
-        account.timezone = args['timezone']
-        account.interface_theme = 'light'
-        account.status = 'active'
-=======
         account.interface_language = args["interface_language"]
         account.timezone = args["timezone"]
         account.interface_theme = "light"
         account.status = "active"
->>>>>>> 7b7576ad
         account.initialized_at = datetime.datetime.now(datetime.timezone.utc).replace(tzinfo=None)
         db.session.commit()
 
@@ -181,21 +140,11 @@
         parser.add_argument("name", type=str, required=True, location="json")
         args = parser.parse_args()
 
-<<<<<<< HEAD
-        # 验证账户名称长度是否符合要求
-        if len(args['name']) < 3 or len(args['name']) > 30:
-            raise ValueError(
-                "Account name must be between 3 and 30 characters.")
-
-        # 更新账户名称，并返回更新后的账户信息
-        updated_account = AccountService.update_account(current_user, name=args['name'])
-=======
         # Validate account name length
         if len(args["name"]) < 3 or len(args["name"]) > 30:
             raise ValueError("Account name must be between 3 and 30 characters.")
 
         updated_account = AccountService.update_account(current_user, name=args["name"])
->>>>>>> 7b7576ad
 
         return updated_account
 
@@ -225,12 +174,7 @@
         parser.add_argument("avatar", type=str, required=True, location="json")
         args = parser.parse_args()
 
-<<<<<<< HEAD
-        # 更新账户头像，并返回更新后的账户信息
-        updated_account = AccountService.update_account(current_user, avatar=args['avatar'])
-=======
         updated_account = AccountService.update_account(current_user, avatar=args["avatar"])
->>>>>>> 7b7576ad
 
         return updated_account
 
@@ -263,12 +207,7 @@
         parser.add_argument("interface_language", type=supported_language, required=True, location="json")
         args = parser.parse_args()
 
-<<<<<<< HEAD
-        # 更新账户的接口语言设置并返回更新后的账户信息
-        updated_account = AccountService.update_account(current_user, interface_language=args['interface_language'])
-=======
         updated_account = AccountService.update_account(current_user, interface_language=args["interface_language"])
->>>>>>> 7b7576ad
 
         return updated_account
 
@@ -301,12 +240,7 @@
         parser.add_argument("interface_theme", type=str, choices=["light", "dark"], required=True, location="json")
         args = parser.parse_args()
 
-<<<<<<< HEAD
-        # 更新账户的界面主题
-        updated_account = AccountService.update_account(current_user, interface_theme=args['interface_theme'])
-=======
         updated_account = AccountService.update_account(current_user, interface_theme=args["interface_theme"])
->>>>>>> 7b7576ad
 
         return updated_account
 
@@ -336,20 +270,11 @@
         parser.add_argument("timezone", type=str, required=True, location="json")
         args = parser.parse_args()
 
-<<<<<<< HEAD
-        # 验证时区字符串的有效性
-        if args['timezone'] not in pytz.all_timezones:
-            raise ValueError("Invalid timezone string.")
-
-        # 更新账户的时区信息
-        updated_account = AccountService.update_account(current_user, timezone=args['timezone'])
-=======
         # Validate timezone string, e.g. America/New_York, Asia/Shanghai
         if args["timezone"] not in pytz.all_timezones:
             raise ValueError("Invalid timezone string.")
 
         updated_account = AccountService.update_account(current_user, timezone=args["timezone"])
->>>>>>> 7b7576ad
 
         return updated_account
 
@@ -380,22 +305,11 @@
         parser.add_argument("repeat_new_password", type=str, required=True, location="json")
         args = parser.parse_args()
 
-<<<<<<< HEAD
-        # 验证新密码和重复新密码是否一致
-        if args['new_password'] != args['repeat_new_password']:
-            raise RepeatPasswordNotMatchError()
-
-        try:
-            # 尝试更新账户密码，如果当前密码不正确会抛出异常
-            AccountService.update_account_password(
-                current_user, args['password'], args['new_password'])
-=======
         if args["new_password"] != args["repeat_new_password"]:
             raise RepeatPasswordNotMatchError()
 
         try:
             AccountService.update_account_password(current_user, args["password"], args["new_password"])
->>>>>>> 7b7576ad
         except ServiceCurrentPasswordIncorrectError:
             raise CurrentPasswordIncorrectError()
 
@@ -425,28 +339,11 @@
     @account_initialization_required
     @marshal_with(integrate_list_fields)
     def get(self):
-<<<<<<< HEAD
-        """
-        获取当前用户的账户集成信息列表。
-        
-        需要用户已设置、已登录、账户已初始化。
-        返回值: 包含集成信息的列表，每个集成信息包括提供者、创建时间、是否绑定以及链接。
-        """
-        account = current_user  # 获取当前登录的用户
-
-        # 从数据库查询当前账户的所有集成信息
-        account_integrates = db.session.query(AccountIntegrate).filter(
-            AccountIntegrate.account_id == account.id).all()
-
-        # 基础URL和OAuth登录路径
-        base_url = request.url_root.rstrip('/')
-=======
         account = current_user
 
         account_integrates = db.session.query(AccountIntegrate).filter(AccountIntegrate.account_id == account.id).all()
 
         base_url = request.url_root.rstrip("/")
->>>>>>> 7b7576ad
         oauth_base_path = "/console/api/oauth/login"
         providers = ["github", "google"]  # 支持的集成提供者列表
 
@@ -456,28 +353,6 @@
             # 查找当前提供者是否已绑定
             existing_integrate = next((ai for ai in account_integrates if ai.provider == provider), None)
             if existing_integrate:
-<<<<<<< HEAD
-                # 如果已绑定，添加相关信息
-                integrate_data.append({
-                    'id': existing_integrate.id,
-                    'provider': provider,
-                    'created_at': existing_integrate.created_at,
-                    'is_bound': True,
-                    'link': None
-                })
-            else:
-                # 如果未绑定，添加未绑定的信息及登录链接
-                integrate_data.append({
-                    'id': None,
-                    'provider': provider,
-                    'created_at': None,
-                    'is_bound': False,
-                    'link': f'{base_url}{oauth_base_path}/{provider}'
-                })
-
-        return {'data': integrate_data}  # 返回集成信息列表
-
-=======
                 integrate_data.append(
                     {
                         "id": existing_integrate.id,
@@ -497,7 +372,6 @@
                         "link": f"{base_url}{oauth_base_path}/{provider}",
                     }
                 )
->>>>>>> 7b7576ad
 
         return {"data": integrate_data}
 
