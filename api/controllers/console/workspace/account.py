--- conflicted
+++ resolved
@@ -23,25 +23,6 @@
 from services.account_service import AccountService
 from services.errors.account import CurrentPasswordIncorrectError as ServiceCurrentPasswordIncorrectError
 
-<<<<<<< HEAD
-# 定义账户信息的字段集合
-# 字段集合以字典形式组织，每个键值对代表账户的一个属性，其中键为属性名，值为属性的数据类型
-account_fields = {
-    'id': fields.String,  # 账户的唯一标识符
-    'name': fields.String,  # 账户的名称
-    'avatar': fields.String,  # 账户的头像URL
-    'email': fields.String,  # 账户的电子邮箱地址
-    'is_password_set': fields.Boolean,  # 表示密码是否已设置的布尔值
-    'interface_language': fields.String,  # 用户界面的语言设置
-    'interface_theme': fields.String,  # 用户界面的主题设置
-    'timezone': fields.String,  # 账户所在的时区
-    'last_login_at': TimestampField,  # 上次登录的时间戳
-    'last_login_ip': fields.String,  # 上次登录的IP地址
-    'created_at': TimestampField  # 账户创建的时间戳
-}
-
-=======
->>>>>>> 89a85321
 
 class AccountInitApi(Resource):
     """
