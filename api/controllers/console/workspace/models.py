--- conflicted
+++ resolved
@@ -155,11 +155,6 @@
 
         model_load_balancing_service = ModelLoadBalancingService()
 
-<<<<<<< HEAD
-        try:
-            # 尝试保存模型的认证信息
-            model_provider_service.save_model_credentials(
-=======
         if ('load_balancing' in args and args['load_balancing'] and
                 'enabled' in args['load_balancing'] and args['load_balancing']['enabled']):
             if 'configs' not in args['load_balancing']:
@@ -167,18 +162,12 @@
 
             # save load balancing configs
             model_load_balancing_service.update_load_balancing_configs(
->>>>>>> 3d276f4a
                 tenant_id=tenant_id,
                 provider=provider,
                 model=args['model'],
                 model_type=args['model_type'],
                 configs=args['load_balancing']['configs']
             )
-<<<<<<< HEAD
-        except CredentialsValidateFailedError as ex:
-            # 如果认证信息验证失败，则抛出ValueError异常
-            raise ValueError(str(ex))
-=======
 
             # enable load balancing
             model_load_balancing_service.enable_model_load_balancing(
@@ -209,7 +198,6 @@
                     )
                 except CredentialsValidateFailedError as ex:
                     raise ValueError(str(ex))
->>>>>>> 3d276f4a
 
         return {'result': 'success'}, 200
 
@@ -354,29 +342,13 @@
 
 
 class ModelProviderModelValidateApi(Resource):
-    """
-    提供者模型验证API，用于验证模型提供者的模型及其凭证是否有效。
-    
-    方法: POST
-    参数:
-    - provider: 字符串，模型提供者的标识符。
-    
-    请求体参数:
-    - model: 字符串，模型的标识符。
-    - model_type: 字符串，模型的类型，从预定义的ModelType枚举中选择。
-    - credentials: 字典，包含用于验证模型的凭证信息。
-    
-    返回值:
-    - 字典，包含验证结果和错误信息（如果有）。
-    """
 
     @setup_required
     @login_required
     @account_initialization_required
     def post(self, provider: str):
-        tenant_id = current_user.current_tenant_id  # 获取当前用户所属的租户ID
-
-        # 解析请求体中的参数
+        tenant_id = current_user.current_tenant_id
+
         parser = reqparse.RequestParser()
         parser.add_argument('model', type=str, required=True, nullable=False, location='json')
         parser.add_argument('model_type', type=str, required=True, nullable=False,
