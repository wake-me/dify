import logging

from flask_login import current_user
from flask_restful import Resource, reqparse
from werkzeug.exceptions import Forbidden

from controllers.console import api
from controllers.console.setup import setup_required
from controllers.console.wraps import account_initialization_required
from core.model_runtime.entities.model_entities import ModelType
from core.model_runtime.errors.validate import CredentialsValidateFailedError
from core.model_runtime.utils.encoders import jsonable_encoder
from libs.login import login_required
from services.model_load_balancing_service import ModelLoadBalancingService
from services.model_provider_service import ModelProviderService


class DefaultModelApi(Resource):
    """
    默认模型API接口类，提供获取和更新默认模型的功能。
    """

    @setup_required
    @login_required
    @account_initialization_required
    def get(self):
        """
        获取指定模型类型的默认模型实体。
        
        参数:
        - model_type: 模型类型，必须是ModelType枚举值之一。
        
        返回值:
        - 默认模型实体的JSON编码字典。
        """
        parser = reqparse.RequestParser()
        # 解析请求参数，校验模型类型
        parser.add_argument('model_type', type=str, required=True, nullable=False,
                            choices=[mt.value for mt in ModelType], location='args')
        args = parser.parse_args()

        tenant_id = current_user.current_tenant_id  # 获取当前租户ID

        model_provider_service = ModelProviderService()
        # 根据模型类型获取默认模型实体
        default_model_entity = model_provider_service.get_default_model_of_model_type(
            tenant_id=tenant_id,
            model_type=args['model_type']
        )

        return jsonable_encoder({
            "data": default_model_entity
        })

    @setup_required
    @login_required
    @account_initialization_required
    def post(self):
<<<<<<< HEAD
        """
        更新默认模型设置。
        
        参数:
        - model_settings: 模型设置列表，每个设置项包含模型类型、提供者和模型名称。
        
        返回值:
        - 字典，包含结果信息。
        """
=======
        if not current_user.is_admin_or_owner:
            raise Forbidden()
        
>>>>>>> bdf3ea43
        parser = reqparse.RequestParser()
        # 解析请求体中的模型设置列表
        parser.add_argument('model_settings', type=list, required=True, nullable=False, location='json')
        args = parser.parse_args()

        tenant_id = current_user.current_tenant_id  # 获取当前租户ID

        model_provider_service = ModelProviderService()
        model_settings = args['model_settings']
        for model_setting in model_settings:
            # 校验模型类型有效性
            if 'model_type' not in model_setting or model_setting['model_type'] not in [mt.value for mt in ModelType]:
                raise ValueError('invalid model type')

            # 如果提供者信息不存在，则跳过
            if 'provider' not in model_setting:
                continue

            # 如果模型名称不存在，则抛出异常
            if 'model' not in model_setting:
                raise ValueError('invalid model')

            try:
                # 尝试更新指定模型类型的默认模型设置
                model_provider_service.update_default_model_of_model_type(
                    tenant_id=tenant_id,
                    model_type=model_setting['model_type'],
                    provider=model_setting['provider'],
                    model=model_setting['model']
                )
            except Exception:
                # 记录保存错误的日志
                logging.warning(f"{model_setting['model_type']} save error")

        return {'result': 'success'}


class ModelProviderModelApi(Resource):
    """
    提供者模型API接口类，用于处理与模型提供者相关的请求。
    """

    @setup_required
    @login_required
    @account_initialization_required
    def get(self, provider):
        """
        获取指定提供者的模型信息。
        
        参数:
        - provider: 模型提供者的标识符。
        
        返回值:
        - 一个包含模型信息的JSON对象。
        """
        tenant_id = current_user.current_tenant_id  # 获取当前租户ID

        # 获取模型提供者的服务实例，并查询指定提供者的模型信息
        model_provider_service = ModelProviderService()
        models = model_provider_service.get_models_by_provider(
            tenant_id=tenant_id,
            provider=provider
        )

        return jsonable_encoder({
            "data": models
        })

    @setup_required
    @login_required
    @account_initialization_required
    def post(self, provider: str):
        if not current_user.is_admin_or_owner:
            raise Forbidden()

        tenant_id = current_user.current_tenant_id  # 获取当前租户ID

        # 解析请求体中的参数
        parser = reqparse.RequestParser()
        parser.add_argument('model', type=str, required=True, nullable=False, location='json')
        parser.add_argument('model_type', type=str, required=True, nullable=False,
                            choices=[mt.value for mt in ModelType], location='json')
        parser.add_argument('credentials', type=dict, required=False, nullable=True, location='json')
        parser.add_argument('load_balancing', type=dict, required=False, nullable=True, location='json')
        parser.add_argument('config_from', type=str, required=False, nullable=True, location='json')
        args = parser.parse_args()

        model_load_balancing_service = ModelLoadBalancingService()

        if ('load_balancing' in args and args['load_balancing'] and
                'enabled' in args['load_balancing'] and args['load_balancing']['enabled']):
            if 'configs' not in args['load_balancing']:
                raise ValueError('invalid load balancing configs')

            # save load balancing configs
            model_load_balancing_service.update_load_balancing_configs(
                tenant_id=tenant_id,
                provider=provider,
                model=args['model'],
                model_type=args['model_type'],
                configs=args['load_balancing']['configs']
            )

            # enable load balancing
            model_load_balancing_service.enable_model_load_balancing(
                tenant_id=tenant_id,
                provider=provider,
                model=args['model'],
                model_type=args['model_type']
            )
        else:
            # disable load balancing
            model_load_balancing_service.disable_model_load_balancing(
                tenant_id=tenant_id,
                provider=provider,
                model=args['model'],
                model_type=args['model_type']
            )

            if args.get('config_from', '') != 'predefined-model':
                model_provider_service = ModelProviderService()

                try:
                    model_provider_service.save_model_credentials(
                        tenant_id=tenant_id,
                        provider=provider,
                        model=args['model'],
                        model_type=args['model_type'],
                        credentials=args['credentials']
                    )
                except CredentialsValidateFailedError as ex:
                    raise ValueError(str(ex))

        return {'result': 'success'}, 200

    @setup_required
    @login_required
    @account_initialization_required
    def delete(self, provider: str):
        if not current_user.is_admin_or_owner:
            raise Forbidden()

        tenant_id = current_user.current_tenant_id  # 获取当前租户ID

        # 解析请求体中的参数
        parser = reqparse.RequestParser()
        parser.add_argument('model', type=str, required=True, nullable=False, location='json')
        parser.add_argument('model_type', type=str, required=True, nullable=False,
                            choices=[mt.value for mt in ModelType], location='json')
        args = parser.parse_args()

        model_provider_service = ModelProviderService()
        # 尝试移除模型的认证信息
        model_provider_service.remove_model_credentials(
            tenant_id=tenant_id,
            provider=provider,
            model=args['model'],
            model_type=args['model_type']
        )

        return {'result': 'success'}, 204


class ModelProviderModelCredentialApi(Resource):
    """
    提供模型凭证的API接口类。
    
    方法：
    - get: 根据提供的模型提供商、模型类型和模型名称获取模型凭证。
    
    参数：
    - provider: 模型提供商的字符串标识。
    
    返回值：
    - 一个包含模型凭证的字典。
    """

    @setup_required
    @login_required
    @account_initialization_required
    def get(self, provider: str):
        """
        获取指定模型提供商的模型凭证。
        
        参数：
        - provider: 模型提供商的字符串标识。
        
        返回值：
        - 包含模型凭证的字典。
        """
        tenant_id = current_user.current_tenant_id  # 获取当前用户所属的租户ID

        # 解析请求参数
        parser = reqparse.RequestParser()
        parser.add_argument('model', type=str, required=True, nullable=False, location='args')
        parser.add_argument('model_type', type=str, required=True, nullable=False,
                            choices=[mt.value for mt in ModelType], location='args')
        args = parser.parse_args()

        # 调用服务层获取模型凭证
        model_provider_service = ModelProviderService()
        credentials = model_provider_service.get_model_credentials(
            tenant_id=tenant_id,
            provider=provider,
            model_type=args['model_type'],
            model=args['model']
        )

        model_load_balancing_service = ModelLoadBalancingService()
        is_load_balancing_enabled, load_balancing_configs = model_load_balancing_service.get_load_balancing_configs(
            tenant_id=tenant_id,
            provider=provider,
            model=args['model'],
            model_type=args['model_type']
        )

        return {
            "credentials": credentials,
            "load_balancing": {
                "enabled": is_load_balancing_enabled,
                "configs": load_balancing_configs
            }
        }


class ModelProviderModelEnableApi(Resource):

    @setup_required
    @login_required
    @account_initialization_required
    def patch(self, provider: str):
        tenant_id = current_user.current_tenant_id

        parser = reqparse.RequestParser()
        parser.add_argument('model', type=str, required=True, nullable=False, location='json')
        parser.add_argument('model_type', type=str, required=True, nullable=False,
                            choices=[mt.value for mt in ModelType], location='json')
        args = parser.parse_args()

        model_provider_service = ModelProviderService()
        model_provider_service.enable_model(
            tenant_id=tenant_id,
            provider=provider,
            model=args['model'],
            model_type=args['model_type']
        )

        return {'result': 'success'}


class ModelProviderModelDisableApi(Resource):

    @setup_required
    @login_required
    @account_initialization_required
    def patch(self, provider: str):
        tenant_id = current_user.current_tenant_id

        parser = reqparse.RequestParser()
        parser.add_argument('model', type=str, required=True, nullable=False, location='json')
        parser.add_argument('model_type', type=str, required=True, nullable=False,
                            choices=[mt.value for mt in ModelType], location='json')
        args = parser.parse_args()

        model_provider_service = ModelProviderService()
        model_provider_service.disable_model(
            tenant_id=tenant_id,
            provider=provider,
            model=args['model'],
            model_type=args['model_type']
        )

        return {'result': 'success'}


class ModelProviderModelValidateApi(Resource):

    @setup_required
    @login_required
    @account_initialization_required
    def post(self, provider: str):
        tenant_id = current_user.current_tenant_id

        parser = reqparse.RequestParser()
        parser.add_argument('model', type=str, required=True, nullable=False, location='json')
        parser.add_argument('model_type', type=str, required=True, nullable=False,
                            choices=[mt.value for mt in ModelType], location='json')
        parser.add_argument('credentials', type=dict, required=True, nullable=False, location='json')
        args = parser.parse_args()

        model_provider_service = ModelProviderService()

        result = True
        error = None

        try:
            # 尝试使用提供的凭证验证模型
            model_provider_service.model_credentials_validate(
                tenant_id=tenant_id,
                provider=provider,
                model=args['model'],
                model_type=args['model_type'],
                credentials=args['credentials']
            )
        except CredentialsValidateFailedError as ex:
            result = False
            error = str(ex)  # 将捕获到的验证失败异常信息转换为字符串

        # 准备响应
        response = {'result': 'success' if result else 'error'}

        if not result:
            response['error'] = error  # 如果验证失败，将错误信息添加到响应中

        return response


class ModelProviderModelParameterRuleApi(Resource):
    """
    提供模型参数规则的API接口类

    方法:
    - get: 根据提供者和模型名称获取模型的参数规则
    """

    @setup_required
    @login_required
    @account_initialization_required
    def get(self, provider: str):
        """
        获取指定提供者和模型的参数规则
        
        参数:
        - provider: str，模型的提供者名称
        
        返回值:
        - 返回一个包含模型参数规则的JSON响应
        """
        # 解析请求参数
        parser = reqparse.RequestParser()
        parser.add_argument('model', type=str, required=True, nullable=False, location='args')
        args = parser.parse_args()

        # 获取当前用户所属的租户ID
        tenant_id = current_user.current_tenant_id

        # 使用模型提供者服务获取模型参数规则
        model_provider_service = ModelProviderService()
        parameter_rules = model_provider_service.get_model_parameter_rules(
            tenant_id=tenant_id,
            provider=provider,
            model=args['model']
        )

        # 返回参数规则的JSON编码结果
        return jsonable_encoder({
            "data": parameter_rules
        })

class ModelProviderAvailableModelApi(Resource):
    """
    提供可用模型的API接口类。
    
    方法:
    - get: 根据模型类型获取可用模型的信息。
    
    参数:
    - model_type: 模型的类型，用于筛选模型。
    
    返回值:
    - 返回一个JSON编码的响应，包含模型信息列表。
    """

    @setup_required
    @login_required
    @account_initialization_required
    def get(self, model_type):
        """
        根据模型类型获取当前用户可用的模型信息。
        
        参数:
        - model_type: 模型的类型，用于查询特定类型的模型。
        
        返回值:
        - 返回一个包含模型信息的JSON响应。
        """
        # 获取当前用户的租户ID
        tenant_id = current_user.current_tenant_id

        # 实例化模型提供者服务，并查询指定类型和租户ID的模型
        model_provider_service = ModelProviderService()
        models = model_provider_service.get_models_by_model_type(
            tenant_id=tenant_id,
            model_type=model_type
        )

        # 返回编码后的模型信息
        return jsonable_encoder({
            "data": models
        })
api.add_resource(ModelProviderModelApi, '/workspaces/current/model-providers/<string:provider>/models')
api.add_resource(ModelProviderModelEnableApi, '/workspaces/current/model-providers/<string:provider>/models/enable',
                 endpoint='model-provider-model-enable')
api.add_resource(ModelProviderModelDisableApi, '/workspaces/current/model-providers/<string:provider>/models/disable',
                 endpoint='model-provider-model-disable')
api.add_resource(ModelProviderModelCredentialApi,
                 '/workspaces/current/model-providers/<string:provider>/models/credentials')
api.add_resource(ModelProviderModelValidateApi,
                 '/workspaces/current/model-providers/<string:provider>/models/credentials/validate')

api.add_resource(ModelProviderModelParameterRuleApi,
                 '/workspaces/current/model-providers/<string:provider>/models/parameter-rules')
api.add_resource(ModelProviderAvailableModelApi, '/workspaces/current/models/model-types/<string:model_type>')
api.add_resource(DefaultModelApi, '/workspaces/current/default-model')<|MERGE_RESOLUTION|>--- conflicted
+++ resolved
@@ -56,21 +56,9 @@
     @login_required
     @account_initialization_required
     def post(self):
-<<<<<<< HEAD
-        """
-        更新默认模型设置。
-        
-        参数:
-        - model_settings: 模型设置列表，每个设置项包含模型类型、提供者和模型名称。
-        
-        返回值:
-        - 字典，包含结果信息。
-        """
-=======
         if not current_user.is_admin_or_owner:
             raise Forbidden()
         
->>>>>>> bdf3ea43
         parser = reqparse.RequestParser()
         # 解析请求体中的模型设置列表
         parser.add_argument('model_settings', type=list, required=True, nullable=False, location='json')
