from libs.exception import BaseHTTPException

# 定义了一系列与用户账户操作相关的HTTP异常类，用于处理不同的错误情况

class RepeatPasswordNotMatchError(BaseHTTPException):
<<<<<<< HEAD
    """
    新密码和重复密码不匹配异常类。
    
    继承自BaseHTTPException，用于在新密码和重复密码不匹配时抛出。
    """
    error_code = 'repeat_password_not_match'  # 错误代码
    description = "New password and repeat password does not match."  # 错误描述
    code = 400  # HTTP状态码

class CurrentPasswordIncorrectError(BaseHTTPException):
    """
    当前密码不正确异常类。
    
    继承自BaseHTTPException，用于在当前密码不正确时抛出。
    """
    error_code = 'current_password_incorrect'  # 错误代码
    description = "Current password is incorrect."  # 错误描述
    code = 400  # HTTP状态码

class ProviderRequestFailedError(BaseHTTPException):
    """
    提供商请求失败异常类。
    
    继承自BaseHTTPException，用于在向提供商发起的请求失败时抛出。
    """
    error_code = 'provider_request_failed'  # 错误代码
    description = None  # 错误描述为空
    code = 400  # HTTP状态码

class InvalidInvitationCodeError(BaseHTTPException):
    """
    邀请码无效异常类。
    
    继承自BaseHTTPException，用于在提供的邀请码无效时抛出。
    """
    error_code = 'invalid_invitation_code'  # 错误代码
    description = "Invalid invitation code."  # 错误描述
    code = 400  # HTTP状态码

class AccountAlreadyInitedError(BaseHTTPException):
    """
    账户已初始化异常类。
    
    继承自BaseHTTPException，用于在账户已经初始化的情况下抛出。
    """
    error_code = 'account_already_inited'  # 错误代码
    description = "The account has been initialized. Please refresh the page."  # 错误描述
    code = 400  # HTTP状态码

class AccountNotInitializedError(BaseHTTPException):
    """
    账户未初始化异常类。
    
    继承自BaseHTTPException，用于在账户尚未初始化的情况下抛出。
    """
    error_code = 'account_not_initialized'  # 错误代码
    description = "The account has not been initialized yet. Please proceed with the initialization process first."  # 错误描述
    code = 400  # HTTP状态码
=======
    error_code = "repeat_password_not_match"
    description = "New password and repeat password does not match."
    code = 400


class CurrentPasswordIncorrectError(BaseHTTPException):
    error_code = "current_password_incorrect"
    description = "Current password is incorrect."
    code = 400


class ProviderRequestFailedError(BaseHTTPException):
    error_code = "provider_request_failed"
    description = None
    code = 400


class InvalidInvitationCodeError(BaseHTTPException):
    error_code = "invalid_invitation_code"
    description = "Invalid invitation code."
    code = 400


class AccountAlreadyInitedError(BaseHTTPException):
    error_code = "account_already_inited"
    description = "The account has been initialized. Please refresh the page."
    code = 400


class AccountNotInitializedError(BaseHTTPException):
    error_code = "account_not_initialized"
    description = "The account has not been initialized yet. Please proceed with the initialization process first."
    code = 400
>>>>>>> 7b7576ad
<|MERGE_RESOLUTION|>--- conflicted
+++ resolved
@@ -3,66 +3,6 @@
 # 定义了一系列与用户账户操作相关的HTTP异常类，用于处理不同的错误情况
 
 class RepeatPasswordNotMatchError(BaseHTTPException):
-<<<<<<< HEAD
-    """
-    新密码和重复密码不匹配异常类。
-    
-    继承自BaseHTTPException，用于在新密码和重复密码不匹配时抛出。
-    """
-    error_code = 'repeat_password_not_match'  # 错误代码
-    description = "New password and repeat password does not match."  # 错误描述
-    code = 400  # HTTP状态码
-
-class CurrentPasswordIncorrectError(BaseHTTPException):
-    """
-    当前密码不正确异常类。
-    
-    继承自BaseHTTPException，用于在当前密码不正确时抛出。
-    """
-    error_code = 'current_password_incorrect'  # 错误代码
-    description = "Current password is incorrect."  # 错误描述
-    code = 400  # HTTP状态码
-
-class ProviderRequestFailedError(BaseHTTPException):
-    """
-    提供商请求失败异常类。
-    
-    继承自BaseHTTPException，用于在向提供商发起的请求失败时抛出。
-    """
-    error_code = 'provider_request_failed'  # 错误代码
-    description = None  # 错误描述为空
-    code = 400  # HTTP状态码
-
-class InvalidInvitationCodeError(BaseHTTPException):
-    """
-    邀请码无效异常类。
-    
-    继承自BaseHTTPException，用于在提供的邀请码无效时抛出。
-    """
-    error_code = 'invalid_invitation_code'  # 错误代码
-    description = "Invalid invitation code."  # 错误描述
-    code = 400  # HTTP状态码
-
-class AccountAlreadyInitedError(BaseHTTPException):
-    """
-    账户已初始化异常类。
-    
-    继承自BaseHTTPException，用于在账户已经初始化的情况下抛出。
-    """
-    error_code = 'account_already_inited'  # 错误代码
-    description = "The account has been initialized. Please refresh the page."  # 错误描述
-    code = 400  # HTTP状态码
-
-class AccountNotInitializedError(BaseHTTPException):
-    """
-    账户未初始化异常类。
-    
-    继承自BaseHTTPException，用于在账户尚未初始化的情况下抛出。
-    """
-    error_code = 'account_not_initialized'  # 错误代码
-    description = "The account has not been initialized yet. Please proceed with the initialization process first."  # 错误描述
-    code = 400  # HTTP状态码
-=======
     error_code = "repeat_password_not_match"
     description = "New password and repeat password does not match."
     code = 400
@@ -95,5 +35,4 @@
 class AccountNotInitializedError(BaseHTTPException):
     error_code = "account_not_initialized"
     description = "The account has not been initialized yet. Please proceed with the initialization process first."
-    code = 400
->>>>>>> 7b7576ad
+    code = 400