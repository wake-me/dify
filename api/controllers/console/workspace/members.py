from flask import current_app
from flask_login import current_user
from flask_restful import Resource, abort, marshal_with, reqparse

import services
from controllers.console import api
from controllers.console.setup import setup_required
from controllers.console.wraps import account_initialization_required, cloud_edition_billing_resource_check
from extensions.ext_database import db
from fields.member_fields import account_with_role_list_fields
from libs.login import login_required
from models.account import Account, TenantAccountRole
from services.account_service import RegisterService, TenantService
from services.errors.account import AccountAlreadyInTenantError


class MemberListApi(Resource):
    """
    列出当前租户的所有成员。

    无参数要求。
    
    返回值:
        - 'result': 操作结果，固定为'success'。
        - 'accounts': 当前租户的所有成员信息列表。
    """

    @setup_required
    @login_required
    @account_initialization_required
    @marshal_with(account_with_role_list_fields)
    def get(self):
        # 从当前用户所属的租户中获取成员列表
        members = TenantService.get_tenant_members(current_user.current_tenant)
        return {'result': 'success', 'accounts': members}, 200

class MemberInviteEmailApi(Resource):
    """通过电子邮件邀请新成员。"""

    @setup_required
    @login_required
    @account_initialization_required
    @cloud_edition_billing_resource_check('members')
    def post(self):
        """
        发送邀请邮件给新成员。
        
        参数:
        - 无（通过JSON请求体传递）
        
        返回值:
        - 成功邀请的成员信息，包括状态（成功或失败）、电子邮件地址、激活链接（如果成功）或错误信息。
        
        错误代码:
        - 'invalid-role': 角色无效。
        """
        
        # 解析请求体中的参数
        parser = reqparse.RequestParser()
        parser.add_argument('emails', type=str, required=True, location='json', action='append')
        parser.add_argument('role', type=str, required=True, default='admin', location='json')
        parser.add_argument('language', type=str, required=False, location='json')
        args = parser.parse_args()

        # 提取邀请信息
        invitee_emails = args['emails']
        invitee_role = args['role']
        interface_language = args['language']
        if not TenantAccountRole.is_non_owner_role(invitee_role):
            return {'code': 'invalid-role', 'message': 'Invalid role'}, 400

        # 获取当前邀请人
        inviter = current_user
        invitation_results = []
        console_web_url = current_app.config.get("CONSOLE_WEB_URL")
        # 遍历被邀请人电子邮件列表，发送邀请
        for invitee_email in invitee_emails:
            try:
                # 邀请新成员
                token = RegisterService.invite_new_member(inviter.current_tenant, invitee_email, interface_language, role=invitee_role, inviter=inviter)
                invitation_results.append({
                    'status': 'success',
                    'email': invitee_email,
                    'url': f'{console_web_url}/activate?email={invitee_email}&token={token}'
                })
            except AccountAlreadyInTenantError:
                # 如果账户已存在于租户中，则不发送邀请，但记录成功状态并提供登录链接
                invitation_results.append({
                    'status': 'success',
                    'email': invitee_email,
                    'url': f'{console_web_url}/signin'
                })
                break  # 无需继续邀请
            except Exception as e:
                # 记录邀请失败信息
                invitation_results.append({
                    'status': 'failed',
                    'email': invitee_email,
                    'message': str(e)
                })

        # 返回邀请结果
        return {
            'result': 'success',
            'invitation_results': invitation_results,
        }, 201


class MemberCancelInviteApi(Resource):
    """通过成员ID取消邀请。"""

    @setup_required
    @login_required
    @account_initialization_required
    def delete(self, member_id):
        """
        取消指定成员的邀请。

        参数:
        - member_id: 要取消邀请的成员ID。

        返回值:
        - 当操作成功时，返回一个包含'success'结果和204状态码的响应；
        - 当操作失败时，根据不同的错误类型返回相应的错误信息和状态码。
        """
        # 从数据库中查询成员信息
        member = db.session.query(Account).filter(Account.id == str(member_id)).first()
        if not member:
            abort(404)  # 成员不存在时，返回404错误

        try:
            # 尝试从当前租户中移除成员
            TenantService.remove_member_from_tenant(current_user.current_tenant, member, current_user)
        except services.errors.account.CannotOperateSelfError as e:
            # 当操作自身时引发的错误
            return {'code': 'cannot-operate-self', 'message': str(e)}, 400
        except services.errors.account.NoPermissionError as e:
            # 当没有权限时引发的错误
            return {'code': 'forbidden', 'message': str(e)}, 403
        except services.errors.account.MemberNotInTenantError as e:
            # 当成员不在租户中时引发的错误
            return {'code': 'member-not-found', 'message': str(e)}, 404
        except Exception as e:
            raise ValueError(str(e))  # 处理未预期的错误

        # 成功移除成员，返回成功信息
        return {'result': 'success'}, 204


class MemberUpdateRoleApi(Resource):
    """用于更新成员角色的API接口类。"""

    @setup_required
    @login_required
    @account_initialization_required
    def put(self, member_id):
        """
        更新指定成员的角色。

        参数:
        - member_id: 要更新角色的成员ID。

        返回值:
        - 当角色有效时，返回更新成功的消息；
        - 当角色无效时，返回错误消息和400状态码；
        - 当成员不存在时，返回404状态码。
        """
        parser = reqparse.RequestParser()
        parser.add_argument('role', type=str, required=True, location='json')
        args = parser.parse_args()
        new_role = args['role']

        if not TenantAccountRole.is_valid_role(new_role):
            return {'code': 'invalid-role', 'message': 'Invalid role'}, 400

<<<<<<< HEAD
        # 根据成员ID查询成员信息
        member = Account.query.get(str(member_id))
=======
        member = db.session.get(Account, str(member_id))
>>>>>>> 57729823
        if not member:
            abort(404)

        try:
            # 尝试更新成员角色
            TenantService.update_member_role(current_user.current_tenant, member, new_role, current_user)
        except Exception as e:
            # 如果遇到异常，抛出价值观错误
            raise ValueError(str(e))

        # TODO: 处理403权限错误的情况

        return {'result': 'success'}


class DatasetOperatorMemberListApi(Resource):
    """List all members of current tenant."""

    @setup_required
    @login_required
    @account_initialization_required
    @marshal_with(account_with_role_list_fields)
    def get(self):
        members = TenantService.get_dataset_operator_members(current_user.current_tenant)
        return {'result': 'success', 'accounts': members}, 200


api.add_resource(MemberListApi, '/workspaces/current/members')
api.add_resource(MemberInviteEmailApi, '/workspaces/current/members/invite-email')
api.add_resource(MemberCancelInviteApi, '/workspaces/current/members/<uuid:member_id>')
api.add_resource(MemberUpdateRoleApi, '/workspaces/current/members/<uuid:member_id>/update-role')
api.add_resource(DatasetOperatorMemberListApi, '/workspaces/current/dataset-operators')<|MERGE_RESOLUTION|>--- conflicted
+++ resolved
@@ -173,12 +173,7 @@
         if not TenantAccountRole.is_valid_role(new_role):
             return {'code': 'invalid-role', 'message': 'Invalid role'}, 400
 
-<<<<<<< HEAD
-        # 根据成员ID查询成员信息
-        member = Account.query.get(str(member_id))
-=======
         member = db.session.get(Account, str(member_id))
->>>>>>> 57729823
         if not member:
             abort(404)
 
