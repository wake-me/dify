from flask import current_app
from flask_login import current_user
from flask_restful import Resource, abort, marshal_with, reqparse

import services
from controllers.console import api
from controllers.console.setup import setup_required
from controllers.console.wraps import account_initialization_required, cloud_edition_billing_resource_check
from extensions.ext_database import db
from fields.member_fields import account_with_role_list_fields
from libs.login import login_required
from models.account import Account, TenantAccountRole
from services.account_service import RegisterService, TenantService
from services.errors.account import AccountAlreadyInTenantError


class MemberListApi(Resource):
    """
    列出当前租户的所有成员。

    无参数要求。
    
    返回值:
        - 'result': 操作结果，固定为'success'。
        - 'accounts': 当前租户的所有成员信息列表。
    """

    @setup_required
    @login_required
    @account_initialization_required
    @marshal_with(account_with_role_list_fields)
    def get(self):
        # 从当前用户所属的租户中获取成员列表
        members = TenantService.get_tenant_members(current_user.current_tenant)
        return {'result': 'success', 'accounts': members}, 200

class MemberInviteEmailApi(Resource):
    """通过电子邮件邀请新成员。"""

    @setup_required
    @login_required
    @account_initialization_required
    @cloud_edition_billing_resource_check('members')
    def post(self):
        """
        发送邀请邮件给新成员。
        
        参数:
        - 无（通过JSON请求体传递）
        
        返回值:
        - 成功邀请的成员信息，包括状态（成功或失败）、电子邮件地址、激活链接（如果成功）或错误信息。
        
        错误代码:
        - 'invalid-role': 角色无效。
        """
        
        # 解析请求体中的参数
        parser = reqparse.RequestParser()
        parser.add_argument('emails', type=str, required=True, location='json', action='append')
        parser.add_argument('role', type=str, required=True, default='admin', location='json')
        parser.add_argument('language', type=str, required=False, location='json')
        args = parser.parse_args()

        # 提取邀请信息
        invitee_emails = args['emails']
        invitee_role = args['role']
        interface_language = args['language']
<<<<<<< HEAD
        # 检查角色是否有效
        if invitee_role not in ['admin', 'normal']:
=======
        if invitee_role not in [TenantAccountRole.ADMIN, TenantAccountRole.NORMAL]:
>>>>>>> 9ad489d1
            return {'code': 'invalid-role', 'message': 'Invalid role'}, 400

        # 获取当前邀请人
        inviter = current_user
        invitation_results = []
        console_web_url = current_app.config.get("CONSOLE_WEB_URL")
        # 遍历被邀请人电子邮件列表，发送邀请
        for invitee_email in invitee_emails:
            try:
                # 邀请新成员
                token = RegisterService.invite_new_member(inviter.current_tenant, invitee_email, interface_language, role=invitee_role, inviter=inviter)
                invitation_results.append({
                    'status': 'success',
                    'email': invitee_email,
                    'url': f'{console_web_url}/activate?email={invitee_email}&token={token}'
                })
            except AccountAlreadyInTenantError:
                # 如果账户已存在于租户中，则不发送邀请，但记录成功状态并提供登录链接
                invitation_results.append({
                    'status': 'success',
                    'email': invitee_email,
                    'url': f'{console_web_url}/signin'
                })
                break  # 无需继续邀请
            except Exception as e:
                # 记录邀请失败信息
                invitation_results.append({
                    'status': 'failed',
                    'email': invitee_email,
                    'message': str(e)
                })

        # 返回邀请结果
        return {
            'result': 'success',
            'invitation_results': invitation_results,
        }, 201


class MemberCancelInviteApi(Resource):
    """通过成员ID取消邀请。"""

    @setup_required
    @login_required
    @account_initialization_required
    def delete(self, member_id):
        """
        取消指定成员的邀请。

        参数:
        - member_id: 要取消邀请的成员ID。

        返回值:
        - 当操作成功时，返回一个包含'success'结果和204状态码的响应；
        - 当操作失败时，根据不同的错误类型返回相应的错误信息和状态码。
        """
        # 从数据库中查询成员信息
        member = db.session.query(Account).filter(Account.id == str(member_id)).first()
        if not member:
            abort(404)  # 成员不存在时，返回404错误

        try:
            # 尝试从当前租户中移除成员
            TenantService.remove_member_from_tenant(current_user.current_tenant, member, current_user)
        except services.errors.account.CannotOperateSelfError as e:
            # 当操作自身时引发的错误
            return {'code': 'cannot-operate-self', 'message': str(e)}, 400
        except services.errors.account.NoPermissionError as e:
            # 当没有权限时引发的错误
            return {'code': 'forbidden', 'message': str(e)}, 403
        except services.errors.account.MemberNotInTenantError as e:
            # 当成员不在租户中时引发的错误
            return {'code': 'member-not-found', 'message': str(e)}, 404
        except Exception as e:
            raise ValueError(str(e))  # 处理未预期的错误

        # 成功移除成员，返回成功信息
        return {'result': 'success'}, 204


class MemberUpdateRoleApi(Resource):
    """用于更新成员角色的API接口类。"""

    @setup_required
    @login_required
    @account_initialization_required
    def put(self, member_id):
        """
        更新指定成员的角色。

        参数:
        - member_id: 要更新角色的成员ID。

        返回值:
        - 当角色有效时，返回更新成功的消息；
        - 当角色无效时，返回错误消息和400状态码；
        - 当成员不存在时，返回404状态码。
        """
        parser = reqparse.RequestParser()
        parser.add_argument('role', type=str, required=True, location='json')
        args = parser.parse_args()
        new_role = args['role']

        # 检查新角色是否有效
        if new_role not in ['admin', 'normal', 'owner']:
            return {'code': 'invalid-role', 'message': 'Invalid role'}, 400

        # 根据成员ID查询成员信息
        member = Account.query.get(str(member_id))
        if not member:
            abort(404)

        try:
            # 尝试更新成员角色
            TenantService.update_member_role(current_user.current_tenant, member, new_role, current_user)
        except Exception as e:
            # 如果遇到异常，抛出价值观错误
            raise ValueError(str(e))

        # TODO: 处理403权限错误的情况

        return {'result': 'success'}


api.add_resource(MemberListApi, '/workspaces/current/members')
api.add_resource(MemberInviteEmailApi, '/workspaces/current/members/invite-email')
api.add_resource(MemberCancelInviteApi, '/workspaces/current/members/<uuid:member_id>')
api.add_resource(MemberUpdateRoleApi, '/workspaces/current/members/<uuid:member_id>/update-role')<|MERGE_RESOLUTION|>--- conflicted
+++ resolved
@@ -66,12 +66,7 @@
         invitee_emails = args['emails']
         invitee_role = args['role']
         interface_language = args['language']
-<<<<<<< HEAD
-        # 检查角色是否有效
-        if invitee_role not in ['admin', 'normal']:
-=======
         if invitee_role not in [TenantAccountRole.ADMIN, TenantAccountRole.NORMAL]:
->>>>>>> 9ad489d1
             return {'code': 'invalid-role', 'message': 'Invalid role'}, 400
 
         # 获取当前邀请人
