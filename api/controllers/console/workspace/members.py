--- conflicted
+++ resolved
@@ -72,12 +72,7 @@
         # 获取当前邀请人
         inviter = current_user
         invitation_results = []
-<<<<<<< HEAD
-        console_web_url = current_app.config.get("CONSOLE_WEB_URL")
-        # 遍历被邀请人电子邮件列表，发送邀请
-=======
         console_web_url = dify_config.CONSOLE_WEB_URL
->>>>>>> 5b32f2e0
         for invitee_email in invitee_emails:
             try:
                 # 邀请新成员
