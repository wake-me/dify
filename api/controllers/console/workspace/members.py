from flask import current_app
from flask_login import current_user
from flask_restful import Resource, abort, marshal_with, reqparse

import services
from controllers.console import api
from controllers.console.setup import setup_required
from controllers.console.wraps import account_initialization_required, cloud_edition_billing_resource_check
from extensions.ext_database import db
from fields.member_fields import account_with_role_list_fields
from libs.login import login_required
from models.account import Account, TenantAccountRole
from services.account_service import RegisterService, TenantService
from services.errors.account import AccountAlreadyInTenantError


class MemberListApi(Resource):
    """
    列出当前租户的所有成员。

    无参数要求。
    
    返回值:
        - 'result': 操作结果，固定为'success'。
        - 'accounts': 当前租户的所有成员信息列表。
    """

    @setup_required
    @login_required
    @account_initialization_required
    @marshal_with(account_with_role_list_fields)
    def get(self):
        # 从当前用户所属的租户中获取成员列表
        members = TenantService.get_tenant_members(current_user.current_tenant)
        return {'result': 'success', 'accounts': members}, 200

class MemberInviteEmailApi(Resource):
    """通过电子邮件邀请新成员。"""

    @setup_required
    @login_required
    @account_initialization_required
    @cloud_edition_billing_resource_check('members')
    def post(self):
        """
        发送邀请邮件给新成员。
        
        参数:
        - 无（通过JSON请求体传递）
        
        返回值:
        - 成功邀请的成员信息，包括状态（成功或失败）、电子邮件地址、激活链接（如果成功）或错误信息。
        
        错误代码:
        - 'invalid-role': 角色无效。
        """
        
        # 解析请求体中的参数
        parser = reqparse.RequestParser()
        parser.add_argument('emails', type=str, required=True, location='json', action='append')
        parser.add_argument('role', type=str, required=True, default='admin', location='json')
        parser.add_argument('language', type=str, required=False, location='json')
        args = parser.parse_args()

        # 提取邀请信息
        invitee_emails = args['emails']
        invitee_role = args['role']
        interface_language = args['language']
        if not TenantAccountRole.is_non_owner_role(invitee_role):
            return {'code': 'invalid-role', 'message': 'Invalid role'}, 400

        # 获取当前邀请人
        inviter = current_user
        invitation_results = []
        console_web_url = current_app.config.get("CONSOLE_WEB_URL")
        # 遍历被邀请人电子邮件列表，发送邀请
        for invitee_email in invitee_emails:
            try:
                # 邀请新成员
                token = RegisterService.invite_new_member(inviter.current_tenant, invitee_email, interface_language, role=invitee_role, inviter=inviter)
                invitation_results.append({
                    'status': 'success',
                    'email': invitee_email,
                    'url': f'{console_web_url}/activate?email={invitee_email}&token={token}'
                })
            except AccountAlreadyInTenantError:
                # 如果账户已存在于租户中，则不发送邀请，但记录成功状态并提供登录链接
                invitation_results.append({
                    'status': 'success',
                    'email': invitee_email,
                    'url': f'{console_web_url}/signin'
                })
                break  # 无需继续邀请
            except Exception as e:
                # 记录邀请失败信息
                invitation_results.append({
                    'status': 'failed',
                    'email': invitee_email,
                    'message': str(e)
                })

        # 返回邀请结果
        return {
            'result': 'success',
            'invitation_results': invitation_results,
        }, 201


class MemberCancelInviteApi(Resource):
    """通过成员ID取消邀请。"""

    @setup_required
    @login_required
    @account_initialization_required
    def delete(self, member_id):
        """
        取消指定成员的邀请。

        参数:
        - member_id: 要取消邀请的成员ID。

        返回值:
        - 当操作成功时，返回一个包含'success'结果和204状态码的响应；
        - 当操作失败时，根据不同的错误类型返回相应的错误信息和状态码。
        """
        # 从数据库中查询成员信息
        member = db.session.query(Account).filter(Account.id == str(member_id)).first()
        if not member:
            abort(404)  # 成员不存在时，返回404错误

        try:
            # 尝试从当前租户中移除成员
            TenantService.remove_member_from_tenant(current_user.current_tenant, member, current_user)
        except services.errors.account.CannotOperateSelfError as e:
            # 当操作自身时引发的错误
            return {'code': 'cannot-operate-self', 'message': str(e)}, 400
        except services.errors.account.NoPermissionError as e:
            # 当没有权限时引发的错误
            return {'code': 'forbidden', 'message': str(e)}, 403
        except services.errors.account.MemberNotInTenantError as e:
            # 当成员不在租户中时引发的错误
            return {'code': 'member-not-found', 'message': str(e)}, 404
        except Exception as e:
            raise ValueError(str(e))  # 处理未预期的错误

        # 成功移除成员，返回成功信息
        return {'result': 'success'}, 204


class MemberUpdateRoleApi(Resource):
    """用于更新成员角色的API接口类。"""

    @setup_required
    @login_required
    @account_initialization_required
    def put(self, member_id):
        """
        更新指定成员的角色。

        参数:
        - member_id: 要更新角色的成员ID。

        返回值:
        - 当角色有效时，返回更新成功的消息；
        - 当角色无效时，返回错误消息和400状态码；
        - 当成员不存在时，返回404状态码。
        """
        parser = reqparse.RequestParser()
        parser.add_argument('role', type=str, required=True, location='json')
        args = parser.parse_args()
        new_role = args['role']

<<<<<<< HEAD
        # 检查新角色是否有效
        if new_role not in ['admin', 'normal', 'owner']:
=======
        if not TenantAccountRole.is_valid_role(new_role):
>>>>>>> bdf3ea43
            return {'code': 'invalid-role', 'message': 'Invalid role'}, 400

        # 根据成员ID查询成员信息
        member = Account.query.get(str(member_id))
        if not member:
            abort(404)

        try:
            # 尝试更新成员角色
            TenantService.update_member_role(current_user.current_tenant, member, new_role, current_user)
        except Exception as e:
            # 如果遇到异常，抛出价值观错误
            raise ValueError(str(e))

        # TODO: 处理403权限错误的情况

        return {'result': 'success'}


api.add_resource(MemberListApi, '/workspaces/current/members')
api.add_resource(MemberInviteEmailApi, '/workspaces/current/members/invite-email')
api.add_resource(MemberCancelInviteApi, '/workspaces/current/members/<uuid:member_id>')
api.add_resource(MemberUpdateRoleApi, '/workspaces/current/members/<uuid:member_id>/update-role')<|MERGE_RESOLUTION|>--- conflicted
+++ resolved
@@ -170,12 +170,7 @@
         args = parser.parse_args()
         new_role = args['role']
 
-<<<<<<< HEAD
-        # 检查新角色是否有效
-        if new_role not in ['admin', 'normal', 'owner']:
-=======
         if not TenantAccountRole.is_valid_role(new_role):
->>>>>>> bdf3ea43
             return {'code': 'invalid-role', 'message': 'Invalid role'}, 400
 
         # 根据成员ID查询成员信息
