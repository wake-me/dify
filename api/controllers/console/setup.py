from functools import wraps

from flask import request
from flask_restful import Resource, reqparse

from configs import dify_config
from libs.helper import email, get_remote_ip, str_len
from libs.password import valid_password
from models.model import DifySetup
from services.account_service import RegisterService, TenantService

from . import api
from .error import AlreadySetupError, NotInitValidateError, NotSetupError
from .init_validate import get_init_validate_status
from .wraps import only_edition_self_hosted


class SetupApi(Resource):
    """
    处理API设置的类。
    """

    def get(self):
<<<<<<< HEAD
        """
        获取当前设置的状态。
        
        如果是自托管版本，检查设置是否完成；如果不是，直接认为设置已完成。
        
        返回值:
            - 如果设置已完成，返回设置完成的步骤和时间；
            - 如果设置未开始，返回未开始状态；
            - 如果不是自托管版本，返回设置已完成状态。
        """
        if current_app.config['EDITION'] == 'SELF_HOSTED':
=======
        if dify_config.EDITION == 'SELF_HOSTED':
>>>>>>> 5b32f2e0
            setup_status = get_setup_status()
            if setup_status:
                return {
                    'step': 'finished',
                    'setup_at': setup_status.setup_at.isoformat()
                }
            return {'step': 'not_started'}
        return {'step': 'finished'}

    @only_edition_self_hosted
    def post(self):
        """
        执行设置流程。
        
        首先检查是否已经完成了设置，如果完成则抛出异常；然后检查租户是否已创建，如果已创建也抛出异常。
        接着，解析请求中的设置信息（邮箱、名称、密码），注册新账户，并完成设置流程。
        
        参数:
            - email: 用户邮箱，必填。
            - name: 用户名，必填。
            - password: 用户密码，必填。
        
        返回值:
            - 设置成功返回结果和状态码201。
            
        抛出:
            - AlreadySetupError: 如果已经完成设置。
            - NotInitValidateError: 如果初始化验证未通过。
            - NotSetupError: 如果设置尚未开始。
        """
        # 检查是否已经设置
        if get_setup_status():
            raise AlreadySetupError()

        # 检查是否已有租户创建
        tenant_count = TenantService.get_tenant_count()
        if tenant_count > 0:
            raise AlreadySetupError()
    
        if not get_init_validate_status():
            raise NotInitValidateError()

        parser = reqparse.RequestParser()
        parser.add_argument('email', type=email,
                            required=True, location='json')
        parser.add_argument('name', type=str_len(
            30), required=True, location='json')
        parser.add_argument('password', type=valid_password,
                            required=True, location='json')
        args = parser.parse_args()

        # setup
        RegisterService.setup(
            email=args['email'],
            name=args['name'],
            password=args['password'],
            ip_address=get_remote_ip(request)
        )

        return {'result': 'success'}, 201


def setup_required(view):
    """
    装饰器，用于确保视图在设置完成后才能访问。
    
    参数:
        - view: 待装饰的视图函数。
        
    返回:
        - 经过装饰，添加了设置检查逻辑的视图函数。
        
    抛出:
        - NotInitValidateError: 如果初始化验证未通过。
        - NotSetupError: 如果设置尚未完成。
    """
    @wraps(view)
    def decorated(*args, **kwargs):
        # 检查初始化验证和设置状态
        if not get_init_validate_status():
            raise NotInitValidateError()
        
        elif not get_setup_status():
            raise NotSetupError()

        return view(*args, **kwargs)

    return decorated


def get_setup_status():
<<<<<<< HEAD
    """
    获取设置的状态。
    
    如果是自托管版本，则从数据库中查询设置状态；如果不是，认为设置已经完成。
    
    返回值:
        - 设置状态。对于自托管版本，是数据库中的第一条设置记录；对于其他版本，返回True。
    """
    if current_app.config['EDITION'] == 'SELF_HOSTED':
=======
    if dify_config.EDITION == 'SELF_HOSTED':
>>>>>>> 5b32f2e0
        return DifySetup.query.first()
    else:
        return True

api.add_resource(SetupApi, '/setup')<|MERGE_RESOLUTION|>--- conflicted
+++ resolved
@@ -21,21 +21,7 @@
     """
 
     def get(self):
-<<<<<<< HEAD
-        """
-        获取当前设置的状态。
-        
-        如果是自托管版本，检查设置是否完成；如果不是，直接认为设置已完成。
-        
-        返回值:
-            - 如果设置已完成，返回设置完成的步骤和时间；
-            - 如果设置未开始，返回未开始状态；
-            - 如果不是自托管版本，返回设置已完成状态。
-        """
-        if current_app.config['EDITION'] == 'SELF_HOSTED':
-=======
         if dify_config.EDITION == 'SELF_HOSTED':
->>>>>>> 5b32f2e0
             setup_status = get_setup_status()
             if setup_status:
                 return {
@@ -127,19 +113,7 @@
 
 
 def get_setup_status():
-<<<<<<< HEAD
-    """
-    获取设置的状态。
-    
-    如果是自托管版本，则从数据库中查询设置状态；如果不是，认为设置已经完成。
-    
-    返回值:
-        - 设置状态。对于自托管版本，是数据库中的第一条设置记录；对于其他版本，返回True。
-    """
-    if current_app.config['EDITION'] == 'SELF_HOSTED':
-=======
     if dify_config.EDITION == 'SELF_HOSTED':
->>>>>>> 5b32f2e0
         return DifySetup.query.first()
     else:
         return True
