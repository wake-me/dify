from functools import wraps

from flask import current_app, request
from flask_restful import Resource, reqparse

from extensions.ext_database import db
from libs.helper import email, str_len
from libs.password import valid_password
from models.model import DifySetup
from services.account_service import AccountService, RegisterService, TenantService

from . import api
from .error import AlreadySetupError, NotInitValidateError, NotSetupError
from .init_validate import get_init_validate_status
from .wraps import only_edition_self_hosted


class SetupApi(Resource):
    """
    处理API设置的类。
    """

    def get(self):
        """
        获取当前设置的状态。
        
        如果是自托管版本，检查设置是否完成；如果不是，直接认为设置已完成。
        
        返回值:
            - 如果设置已完成，返回设置完成的步骤和时间；
            - 如果设置未开始，返回未开始状态；
            - 如果不是自托管版本，返回设置已完成状态。
        """
        if current_app.config['EDITION'] == 'SELF_HOSTED':
            setup_status = get_setup_status()
            if setup_status:
                return {
                    'step': 'finished',
                    'setup_at': setup_status.setup_at.isoformat()
                }
            return {'step': 'not_started'}
        return {'step': 'finished'}

    @only_edition_self_hosted
    def post(self):
        """
        执行设置流程。
        
        首先检查是否已经完成了设置，如果完成则抛出异常；然后检查租户是否已创建，如果已创建也抛出异常。
        接着，解析请求中的设置信息（邮箱、名称、密码），注册新账户，并完成设置流程。
        
        参数:
            - email: 用户邮箱，必填。
            - name: 用户名，必填。
            - password: 用户密码，必填。
        
        返回值:
            - 设置成功返回结果和状态码201。
            
        抛出:
            - AlreadySetupError: 如果已经完成设置。
            - NotInitValidateError: 如果初始化验证未通过。
            - NotSetupError: 如果设置尚未开始。
        """
        # 检查是否已经设置
        if get_setup_status():
            raise AlreadySetupError()

        # 检查是否已有租户创建
        tenant_count = TenantService.get_tenant_count()
        if tenant_count > 0:
            raise AlreadySetupError()
    
        if not get_init_validate_status():
            raise NotInitValidateError()

        parser = reqparse.RequestParser()
        parser.add_argument('email', type=email,
                            required=True, location='json')
        parser.add_argument('name', type=str_len(
            30), required=True, location='json')
        parser.add_argument('password', type=valid_password,
                            required=True, location='json')
        args = parser.parse_args()

        # 注册新账户
        account = RegisterService.register(
            email=args['email'],
            name=args['name'],
            password=args['password']
        )

<<<<<<< HEAD
        setup()  # 完成设置
=======
        TenantService.create_owner_tenant_if_not_exist(account)

        setup()
>>>>>>> 9525ccac
        AccountService.update_last_login(account, request)

        return {'result': 'success'}, 201


def setup():
    """
    完成设置过程的数据库记录。
    
    参数:
        - version: 当前版本号，从应用配置中获取。
        
    插入一个包含当前版本号的设置记录到数据库。
    """
    dify_setup = DifySetup(
        version=current_app.config['CURRENT_VERSION']
    )
    db.session.add(dify_setup)


def setup_required(view):
    """
    装饰器，用于确保视图在设置完成后才能访问。
    
    参数:
        - view: 待装饰的视图函数。
        
    返回:
        - 经过装饰，添加了设置检查逻辑的视图函数。
        
    抛出:
        - NotInitValidateError: 如果初始化验证未通过。
        - NotSetupError: 如果设置尚未完成。
    """
    @wraps(view)
    def decorated(*args, **kwargs):
        # 检查初始化验证和设置状态
        if not get_init_validate_status():
            raise NotInitValidateError()
        
        elif not get_setup_status():
            raise NotSetupError()

        return view(*args, **kwargs)

    return decorated


def get_setup_status():
    """
    获取设置的状态。
    
    如果是自托管版本，则从数据库中查询设置状态；如果不是，认为设置已经完成。
    
    返回值:
        - 设置状态。对于自托管版本，是数据库中的第一条设置记录；对于其他版本，返回True。
    """
    if current_app.config['EDITION'] == 'SELF_HOSTED':
        return DifySetup.query.first()
    else:
        return True

api.add_resource(SetupApi, '/setup')<|MERGE_RESOLUTION|>--- conflicted
+++ resolved
@@ -90,13 +90,9 @@
             password=args['password']
         )
 
-<<<<<<< HEAD
-        setup()  # 完成设置
-=======
         TenantService.create_owner_tenant_if_not_exist(account)
 
         setup()
->>>>>>> 9525ccac
         AccountService.update_last_login(account, request)
 
         return {'result': 'success'}, 201
