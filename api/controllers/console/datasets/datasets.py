import flask_restful
from flask import current_app, request
from flask_login import current_user
from flask_restful import Resource, marshal, marshal_with, reqparse
from werkzeug.exceptions import Forbidden, NotFound

import services
from controllers.console import api
from controllers.console.apikey import api_key_fields, api_key_list
from controllers.console.app.error import ProviderNotInitializeError
from controllers.console.datasets.error import DatasetNameDuplicateError
from controllers.console.setup import setup_required
from controllers.console.wraps import account_initialization_required
from core.errors.error import LLMBadRequestError, ProviderTokenNotInitError
from core.indexing_runner import IndexingRunner
from core.model_runtime.entities.model_entities import ModelType
from core.provider_manager import ProviderManager
from core.rag.extractor.entity.extract_setting import ExtractSetting
from extensions.ext_database import db
from fields.app_fields import related_app_list
from fields.dataset_fields import dataset_detail_fields, dataset_query_detail_fields
from fields.document_fields import document_status_fields
from libs.login import login_required
from models.dataset import Dataset, Document, DocumentSegment
from models.model import ApiToken, UploadFile
from services.dataset_service import DatasetService, DocumentService


def _validate_name(name):
    """
    验证给定的名字是否符合要求。

    参数:
    name: 字符串，要验证的名字。

    返回值:
    验证通过后返回原始名字。

    异常:
    ValueError: 如果名字为空、长度小于1或大于40个字符，则抛出此异常。
    """
    if not name or len(name) < 1 or len(name) > 40:
        raise ValueError('Name must be between 1 to 40 characters.')
    return name


def _validate_description_length(description):
    """
    验证给定描述的长度是否符合要求。

    参数:
    description: 字符串，要验证的描述信息。

    返回值:
    验证通过后返回原始描述信息。

    异常:
    ValueError: 如果描述信息长度超过400个字符，则抛出此异常。
    """
    if len(description) > 400:
        raise ValueError('Description cannot exceed 400 characters.')
    return description


class DatasetListApi(Resource):

    @setup_required
    @login_required
    @account_initialization_required
    def get(self):
        """
        处理GET请求，获取数据集信息。
        
        从请求参数中获取分页信息、指定数据集ID列表、供应商信息等，并根据这些信息查询相应的数据集。
        如果指定了数据集ID，则直接获取这些数据集的信息；否则，根据页码、每页数量、供应商等条件进行查询。
        还会检查相关的文本嵌入模型配置，以确定哪些数据集配备了可用的嵌入模型。
        
        返回值:
            - response: 包含数据集信息的响应字典，包括数据列表、是否有更多数据、每页数量、总数量和当前页码。
            - 200: HTTP状态码，表示请求成功。
        """
        
        # 从请求中获取页码、每页数量、数据集ID和供应商信息
        page = request.args.get('page', default=1, type=int)
        limit = request.args.get('limit', default=20, type=int)
        ids = request.args.getlist('ids')
        provider = request.args.get('provider', default="vendor")
        search = request.args.get('keyword', default=None, type=str)
        tag_ids = request.args.getlist('tag_ids')

        if ids:
            datasets, total = DatasetService.get_datasets_by_ids(ids, current_user.current_tenant_id)
        else:
            datasets, total = DatasetService.get_datasets(page, limit, provider,
                                                          current_user.current_tenant_id, current_user, search, tag_ids)

        # check embedding setting
        provider_manager = ProviderManager()
        configurations = provider_manager.get_configurations(
            tenant_id=current_user.current_tenant_id
        )

        # 筛选出文本嵌入模型，并收集其名称
        embedding_models = configurations.get_models(
            model_type=ModelType.TEXT_EMBEDDING,
            only_active=True
        )

        model_names = []
        for embedding_model in embedding_models:
            model_names.append(f"{embedding_model.model}:{embedding_model.provider.provider}")
        
        # 对查询到的数据集进行格式化，并根据嵌入模型的配置，标记哪些数据集的嵌入模型可用
        data = marshal(datasets, dataset_detail_fields)
        for item in data:
            if item['indexing_technique'] == 'high_quality':
                item_model = f"{item['embedding_model']}:{item['embedding_model_provider']}"
                if item_model in model_names:
                    item['embedding_available'] = True
                else:
                    item['embedding_available'] = False
            else:
                item['embedding_available'] = True

        # 构建并返回响应
        response = {
            'data': data,
            'has_more': len(datasets) == limit,
            'limit': limit,
            'total': total,
            'page': page
        }
        return response, 200

    @setup_required
    @login_required
    @account_initialization_required
    def post(self):
        """
        创建一个新的数据集。
        
        要求用户具有管理员或所有者角色。
        
        参数:
        - name: 数据集名称，必填，长度1到40个字符。
        - indexing_technique: 索引技术类型，可选，必须在预定义的索引技术列表中。

        返回值:
        - 创建成功的数据集详情，HTTP状态码201。
        
        抛出异常:
        - Forbidden: 当前用户不是管理员或所有者。
        - DatasetNameDuplicateError: 数据集名称重复。
        """

        # 初始化请求参数解析器
        parser = reqparse.RequestParser()
        # 添加数据集名称参数，必填，长度限制，类型验证
        parser.add_argument('name', nullable=False, required=True,
                            help='type is required. Name must be between 1 to 40 characters.',
                            type=_validate_name)
        # 添加索引技术参数，可选，类型限制，从请求JSON中获取
        parser.add_argument('indexing_technique', type=str, location='json',
                            choices=Dataset.INDEXING_TECHNIQUE_LIST,
                            nullable=True,
                            help='Invalid indexing technique.')
        args = parser.parse_args()

        # 检查用户角色是否为管理员或所有者
        if not current_user.is_admin_or_owner:
            raise Forbidden()

        try:
            # 尝试创建空数据集
            dataset = DatasetService.create_empty_dataset(
                tenant_id=current_user.current_tenant_id,
                name=args['name'],
                indexing_technique=args['indexing_technique'],
                account=current_user
            )
        except services.errors.dataset.DatasetNameDuplicateError:
            # 数据集名称重复时抛出异常
            raise DatasetNameDuplicateError()

        # 返回创建成功的数据集信息
        return marshal(dataset, dataset_detail_fields), 201


class DatasetApi(Resource):
    @setup_required
    @login_required
    @account_initialization_required
    def get(self, dataset_id):
        """
        根据数据集ID获取数据集详情。
        
        参数:
        - dataset_id: 数据集的唯一标识符。
        
        返回值:
        - 一个元组，包含数据集的详细信息（经过格式化）和HTTP状态码200。
        - 如果数据集不存在或用户无权限访问，则抛出相应的异常。
        """
        dataset_id_str = str(dataset_id)  # 将数据集ID转换为字符串
        dataset = DatasetService.get_dataset(dataset_id_str)  # 根据ID获取数据集
        if dataset is None:  # 如果数据集不存在，则抛出未找到异常
            raise NotFound("Dataset not found.")
        try:
            # 检查当前用户是否有访问数据集的权限
            DatasetService.check_dataset_permission(
                dataset, current_user)
        except services.errors.account.NoPermissionError as e:  # 如果无权限，则抛出禁止访问异常
            raise Forbidden(str(e))
        data = marshal(dataset, dataset_detail_fields)  # 将数据集对象格式化为指定字段的字典

        # 检查嵌入设置
        provider_manager = ProviderManager()
        configurations = provider_manager.get_configurations(
            tenant_id=current_user.current_tenant_id
        )

        # 获取当前租户的所有文本嵌入模型配置
        embedding_models = configurations.get_models(
            model_type=ModelType.TEXT_EMBEDDING,
            only_active=True
        )

        model_names = []
        for embedding_model in embedding_models:
            model_names.append(f"{embedding_model.model}:{embedding_model.provider.provider}")  # 构建模型名称列表

        # 根据索引技术类型检查嵌入是否可用
        if data['indexing_technique'] == 'high_quality':
            item_model = f"{data['embedding_model']}:{data['embedding_model_provider']}"
            if item_model in model_names:  # 如果数据集使用的嵌入模型在可用模型列表中，则嵌入可用
                data['embedding_available'] = True
            else:  # 否则，嵌入不可用
                data['embedding_available'] = False
        else:  # 如果索引技术不是高质索引，则默认嵌入可用
            data['embedding_available'] = True
        return data, 200  # 返回格式化后的数据集信息和状态码200

    @setup_required
    @login_required
    @account_initialization_required
    def patch(self, dataset_id):
        """
        更新数据集的信息。
        
        参数:
        - dataset_id: 数据集的唯一标识符，可以是整数或字符串。
        
        返回值:
        - 一个包含更新后数据集信息的JSON对象，以及HTTP状态码200。
        
        抛出的异常:
        - NotFound: 如果指定的数据集不存在。
        - Forbidden: 如果当前用户没有权限更新数据集。
        """

        dataset_id_str = str(dataset_id)  # 将dataset_id转换为字符串
        dataset = DatasetService.get_dataset(dataset_id_str)  # 根据ID获取数据集
        if dataset is None:
            raise NotFound("Dataset not found.")
        # 检查数据集的模型设置是否正确
        DatasetService.check_dataset_model_setting(dataset)

        parser = reqparse.RequestParser()  # 初始化请求参数解析器
        # 添加必要的参数解析规则
        parser.add_argument('name', nullable=False,
                            help='type is required. Name must be between 1 to 40 characters.',
                            type=_validate_name)
        parser.add_argument('description',
                            location='json', store_missing=False,
                            type=_validate_description_length)
        parser.add_argument('indexing_technique', type=str, location='json',
                            choices=Dataset.INDEXING_TECHNIQUE_LIST,
                            nullable=True,
                            help='Invalid indexing technique.')
        parser.add_argument('permission', type=str, location='json', choices=(
            'only_me', 'all_team_members'), help='Invalid permission.')
        parser.add_argument('embedding_model', type=str,
                            location='json', help='Invalid embedding model.')
        parser.add_argument('embedding_model_provider', type=str,
                            location='json', help='Invalid embedding model provider.')
        parser.add_argument('retrieval_model', type=dict, location='json', help='Invalid retrieval model.')
        args = parser.parse_args()  # 解析传入的参数

        # 检查当前用户是否有权限更新数据集
        if not current_user.is_admin_or_owner:
            raise Forbidden()

        dataset = DatasetService.update_dataset(
            dataset_id_str, args, current_user)  # 更新数据集

        if dataset is None:
            raise NotFound("Dataset not found.")

        return marshal(dataset, dataset_detail_fields), 200  # 返回更新后的数据集信息

    @setup_required
    @login_required
    @account_initialization_required
    def delete(self, dataset_id):
        """
        删除指定的数据集。

        参数:
        - dataset_id: 数据集的ID，可以是整数或字符串。

        返回值:
        - 当数据集成功被删除时，返回一个包含结果信息的字典和HTTP状态码204；
        - 当删除操作失败或数据集不存在时，抛出相应的异常。

        异常:
        - Forbidden: 当前用户没有权限删除数据集（不是管理员或所有者）。
        - NotFound: 数据集不存在。
        """
        dataset_id_str = str(dataset_id)

        # 检查当前用户是否有权限删除数据集
        if not current_user.is_admin_or_owner:
            raise Forbidden()

        # 尝试删除数据集，并根据结果进行处理
        if DatasetService.delete_dataset(dataset_id_str, current_user):
            return {'result': 'success'}, 204
        else:
            raise NotFound("Dataset not found.")


class DatasetQueryApi(Resource):
    """
    数据集查询接口API类，提供获取特定数据集的查询历史的功能。
    
    继承自Resource，用以定义API资源。
    """

    @setup_required
    @login_required
    @account_initialization_required
    def get(self, dataset_id):
        """
        获取指定数据集的查询历史。
        
        参数:
        - dataset_id: 数据集的唯一标识符。
        
        返回值:
        - 一个包含查询历史信息的字典，以及HTTP状态码200。
        
        异常:
        - NotFound: 如果数据集不存在。
        - Forbidden: 如果当前用户没有权限访问该数据集。
        """
        # 将传入的dataset_id转换为字符串类型
        dataset_id_str = str(dataset_id)
        # 尝试根据dataset_id获取数据集信息
        dataset = DatasetService.get_dataset(dataset_id_str)
        if dataset is None:
            # 如果数据集不存在，抛出异常
            raise NotFound("Dataset not found.")

        try:
            # 检查当前用户是否有访问该数据集的权限
            DatasetService.check_dataset_permission(dataset, current_user)
        except services.errors.account.NoPermissionError as e:
            # 如果无权限，抛出异常
            raise Forbidden(str(e))

        # 从请求参数中获取页码和每页数量，默认值分别为1和20
        page = request.args.get('page', default=1, type=int)
        limit = request.args.get('limit', default=20, type=int)

        # 获取指定数据集的查询历史，以及总查询次数
        dataset_queries, total = DatasetService.get_dataset_queries(
            dataset_id=dataset.id,
            page=page,
            per_page=limit
        )

        # 构建并返回查询历史的响应信息
        response = {
            'data': marshal(dataset_queries, dataset_query_detail_fields),  # 使用字段映射序列化查询结果
            'has_more': len(dataset_queries) == limit,  # 标记是否还有更多查询历史
            'limit': limit,  # 返回每页数量
            'total': total,  # 返回总查询次数
            'page': page  # 返回当前页码
        }
        return response, 200


class DatasetIndexingEstimateApi(Resource):
    """
    提供对数据集索引估计的API接口。
    
    要求用户登录且账户已初始化，需要提供包括信息列表、处理规则、索引技术等参数。
    根据提供的信息类型（如上传文件或Notion导入），计算索引预估信息。
    """

    @setup_required
    @login_required
    @account_initialization_required
    def post(self):
        """
        处理POST请求，进行索引估计。
        
        参数:
        - info_list: 信息列表，包括数据源类型和相应的详细信息。
        - process_rule: 处理规则，定义如何处理文档。
        - indexing_technique: 索引技术，选择用于索引的特定技术。
        - doc_form: 文档形式，默认为"text_model"。
        - dataset_id: 数据集ID，可选。
        - doc_language: 文档语言，默认为"English"。
        
        返回:
        - response: 索引估计的响应信息。
        - 200: HTTP状态码，表示成功。
        """
        parser = reqparse.RequestParser()
        # 解析请求参数
        parser.add_argument('info_list', type=dict, required=True, nullable=True, location='json')
        parser.add_argument('process_rule', type=dict, required=True, nullable=True, location='json')
        parser.add_argument('indexing_technique', type=str, required=True,
                            choices=Dataset.INDEXING_TECHNIQUE_LIST,
                            nullable=True, location='json')
        parser.add_argument('doc_form', type=str, default='text_model', required=False, nullable=False, location='json')
        parser.add_argument('dataset_id', type=str, required=False, nullable=False, location='json')
        parser.add_argument('doc_language', type=str, default='English', required=False, nullable=False,
                            location='json')
        args = parser.parse_args()
        # 验证参数
        DocumentService.estimate_args_validate(args)
        
        extract_settings = []
        # 根据数据源类型处理提取设置
        if args['info_list']['data_source_type'] == 'upload_file':
            # 处理上传文件类型的数据源
            file_ids = args['info_list']['file_info_list']['file_ids']
            file_details = db.session.query(UploadFile).filter(
                UploadFile.tenant_id == current_user.current_tenant_id,
                UploadFile.id.in_(file_ids)
            ).all()
            
            if file_details is None:
                raise NotFound("File not found.")
            
            for file_detail in file_details:
                extract_setting = ExtractSetting(
                    datasource_type="upload_file",
                    upload_file=file_detail,
                    document_model=args['doc_form']
                )
                extract_settings.append(extract_setting)
        elif args['info_list']['data_source_type'] == 'notion_import':
            # 处理Notion导入类型的数据源
            notion_info_list = args['info_list']['notion_info_list']
            for notion_info in notion_info_list:
                workspace_id = notion_info['workspace_id']
                for page in notion_info['pages']:
                    extract_setting = ExtractSetting(
                        datasource_type="notion_import",
                        notion_info={
                            "notion_workspace_id": workspace_id,
                            "notion_obj_id": page['page_id'],
                            "notion_page_type": page['type'],
                            "tenant_id": current_user.current_tenant_id
                        },
                        document_model=args['doc_form']
                    )
                    extract_settings.append(extract_setting)
        else:
            raise ValueError('Data source type not support')
        
        indexing_runner = IndexingRunner()
        try:
            # 执行索引估计
            response = indexing_runner.indexing_estimate(current_user.current_tenant_id, extract_settings,
                                                         args['process_rule'], args['doc_form'],
                                                         args['doc_language'], args['dataset_id'],
                                                         args['indexing_technique'])
        except LLMBadRequestError:
            # 处理无效请求错误
            raise ProviderNotInitializeError(
                "No Embedding Model available. Please configure a valid provider "
                "in the Settings -> Model Provider.")
        except ProviderTokenNotInitError as ex:
            # 处理提供商令牌未初始化错误
            raise ProviderNotInitializeError(ex.description)

        return response, 200


class DatasetRelatedAppListApi(Resource):
    """
    与数据集相关的应用列表API
    此类提供了一个接口，用于获取指定数据集关联的应用列表
    """

    @setup_required
    @login_required
    @account_initialization_required
    @marshal_with(related_app_list)
    def get(self, dataset_id):
        """
        获取指定数据集关联的应用列表
        
        参数:
        - dataset_id: 数据集的ID，整数
        
        返回值:
        - 一个包含关联应用信息的字典，以及HTTP状态码200
        字典格式如下:
        {
            'data': related_apps,  # 关联的应用列表
            'total': len(related_apps)  # 关联应用的总数
        }
        
        异常:
        - NotFound: 数据集不存在时抛出
        - Forbidden: 用户没有数据集的访问权限时抛出
        """
        dataset_id_str = str(dataset_id)  # 将数据集ID转换为字符串
        dataset = DatasetService.get_dataset(dataset_id_str)  # 根据ID获取数据集
        if dataset is None:
            raise NotFound("Dataset not found.")  # 如果数据集不存在，抛出异常

        # 检查当前用户是否有访问该数据集的权限
        try:
            DatasetService.check_dataset_permission(dataset, current_user)
        except services.errors.account.NoPermissionError as e:
            raise Forbidden(str(e))  # 如果无权限，抛出异常

        app_dataset_joins = DatasetService.get_related_apps(dataset.id)  # 获取数据集关联的应用关系

        related_apps = []  # 初始化关联应用列表
        for app_dataset_join in app_dataset_joins:
            app_model = app_dataset_join.app
            if app_model:
                related_apps.append(app_model)  # 将有效的应用模型添加到列表

        return {
            'data': related_apps,
            'total': len(related_apps)
        }, 200  # 返回关联应用列表及总数

class DatasetIndexingStatusApi(Resource):
    """
    数据集索引状态API，用于获取特定数据集的索引状态。

    Attributes:
        Resource: Flask-RESTful提供的资源类，用于处理RESTful API请求。
    """

    @setup_required
    @login_required
    @account_initialization_required
    def get(self, dataset_id):
        """
        获取指定数据集的索引状态。

        Args:
            dataset_id (int): 数据集的唯一标识符。

        Returns:
            dict: 包含数据集文档状态信息的字典。
        """
        dataset_id = str(dataset_id)  # 将传入的dataset_id转换为字符串格式
        # 从数据库中查询与当前用户和指定数据集相关的文档
        documents = db.session.query(Document).filter(
            Document.dataset_id == dataset_id,
            Document.tenant_id == current_user.current_tenant_id
        ).all()
        
        documents_status = []  # 用于存储文档状态信息的列表
        
        # 遍历查询到的文档，计算每个文档完成和总共的片段数
        for document in documents:
            # 计算已完成的片段数
            completed_segments = DocumentSegment.query.filter(DocumentSegment.completed_at.isnot(None),
                                                              DocumentSegment.document_id == str(document.id),
                                                              DocumentSegment.status != 're_segment').count()
            # 计算总共的片段数
            total_segments = DocumentSegment.query.filter(DocumentSegment.document_id == str(document.id),
                                                          DocumentSegment.status != 're_segment').count()
            document.completed_segments = completed_segments  # 将已完成片段数赋值给文档对象
            document.total_segments = total_segments  # 将总片段数赋值给文档对象
            # 将文档状态信息进行封装，并添加到documents_status列表中
            documents_status.append(marshal(document, document_status_fields))
        
        # 将文档状态信息列表封装到data字典中，并返回
        data = {
            'data': documents_status
        }
        return data


class DatasetApiKeyApi(Resource):
    # DatasetApiKeyApi类：处理数据集API密钥的请求
    
    max_keys = 10  # 允许的最大API密钥数量
    token_prefix = 'dataset-'  # API密钥的前缀
    resource_type = 'dataset'  # 资源类型标识为数据集

    @setup_required
    @login_required
    @account_initialization_required
    @marshal_with(api_key_list)
    def get(self):
        """
        获取当前用户数据集资源类型的API密钥列表
        
        返回值:
            包含API密钥信息的列表: {"items": [密钥信息1, 密钥信息2, ...]}
        """
        # 从数据库查询当前用户数据集类型的API密钥
        keys = db.session.query(ApiToken). \
            filter(ApiToken.type == self.resource_type, ApiToken.tenant_id == current_user.current_tenant_id). \
            all()
        return {"items": keys}

    @setup_required
    @login_required
    @account_initialization_required
    @marshal_with(api_key_fields)
    def post(self):
        """
        为当前用户创建一个数据集API密钥
        
        返回值:
            新创建的API密钥信息: api_token, 200（HTTP状态码为200表示成功）
            
        异常:
            如果当前用户角色不是管理员或所有者，抛出Forbidden异常
            如果已达到最大API密钥数量限制，返回400错误码和相关消息
        """
        # 检查用户是否有权限创建API密钥
        if not current_user.is_admin_or_owner:
            raise Forbidden()

        # 统计当前用户数据集类型的API密钥数量
        current_key_count = db.session.query(ApiToken). \
            filter(ApiToken.type == self.resource_type, ApiToken.tenant_id == current_user.current_tenant_id). \
            count()

        # 检查是否超过允许的最大API密钥数量
        if current_key_count >= self.max_keys:
            flask_restful.abort(
                400,
                message=f"Cannot create more than {self.max_keys} API keys for this resource type.",
                code='max_keys_exceeded'
            )

        # 生成新的API密钥
        key = ApiToken.generate_api_key(self.token_prefix, 24)
        api_token = ApiToken()
        api_token.tenant_id = current_user.current_tenant_id
        api_token.token = key
        api_token.type = self.resource_type
        db.session.add(api_token)
        db.session.commit()
        return api_token, 200


class DatasetApiDeleteApi(Resource):
    # 类 DatasetApiDeleteApi 用于处理数据集 API 的删除请求
    resource_type = 'dataset'  # 指定资源类型为数据集

    @setup_required
    @login_required
    @account_initialization_required
    def delete(self, api_key_id):
        """
        删除指定的 API 密钥
        :param api_key_id: 需要被删除的 API 密钥的ID，必须是整数或字符串
        :return: 删除成功则返回一个包含结果信息的字典和 HTTP 状态码 204，若删除失败则抛出异常
        """
        api_key_id = str(api_key_id)  # 确保 api_key_id 为字符串格式

        # 检查当前用户是否有权限删除 API 密钥（必须是管理员或所有者）
        if not current_user.is_admin_or_owner:
            raise Forbidden()

        # 查询指定的 API 密钥是否存在
        key = db.session.query(ApiToken). \
            filter(ApiToken.tenant_id == current_user.current_tenant_id, ApiToken.type == self.resource_type,
                   ApiToken.id == api_key_id). \
            first()

        if key is None:
            # 如果指定的 API 密钥不存在，则返回 404 错误
            flask_restful.abort(404, message='API key not found')

        # 删除指定的 API 密钥并提交数据库事务
        db.session.query(ApiToken).filter(ApiToken.id == api_key_id).delete()
        db.session.commit()

        # 返回删除成功的消息
        return {'result': 'success'}, 204


class DatasetApiBaseUrlApi(Resource):
    """
    提供数据集API基础URL的类。
    
    该类继承自Resource，用于通过GET请求获取当前应用的服务API基础URL。
    不接受任何参数。
    
    返回值:
        dict: 包含一个键'api_base_url'，其值为服务API的基础URL。
    """
    
    @setup_required
    @login_required
    @account_initialization_required
    def get(self):
        """
        处理GET请求，返回数据集API的基础URL。
        
        需要设置、登录和账户初始化才能访问。
        
        返回:
            dict: 包含服务API基础URL的字典。
        """
        # 根据应用配置获取服务API的URL，如果未配置，则使用当前请求的主机URL
        return {
            'api_base_url': (current_app.config['SERVICE_API_URL'] if current_app.config['SERVICE_API_URL']
                             else request.host_url.rstrip('/')) + '/v1'
        }


class DatasetRetrievalSettingApi(Resource):
    """
    数据集检索设置API接口类，用于获取当前配置的检索方法。
    
    该接口需要用户登录、账户初始化且设置了检索相关的配置。
    """
    
    @setup_required
    @login_required
    @account_initialization_required
    def get(self):
        """
        获取支持的检索方法。
        
        根据当前应用配置的向量存储类型（VECTOR_STORE），返回相应的检索方法列表。
        
        返回:
            dict: 包含一个名为'retrieval_method'的列表键，列表中包含支持的检索方法。
        """
        vector_type = current_app.config['VECTOR_STORE']
<<<<<<< HEAD
        # 根据不同的向量存储类型，返回不同的检索方法配置
        if vector_type == 'milvus':
=======
        if vector_type == 'milvus' or vector_type == 'relyt':
>>>>>>> 9ad489d1
            return {
                'retrieval_method': [
                    'semantic_search'
                ]
            }
        elif vector_type == 'qdrant' or vector_type == 'weaviate':
            return {
                'retrieval_method': [
                    'semantic_search', 'full_text_search', 'hybrid_search'
                ]
            }
        else:
            # 如果配置的向量数据库类型不受支持，则抛出异常
            raise ValueError("Unsupported vector db type.")


class DatasetRetrievalSettingMockApi(Resource):
    """
    数据集检索设置模拟API类，用于提供检索方法的配置信息。
    
    方法:
    - get: 根据向量数据库类型获取相应的检索方法配置。
    
    参数:
    - vector_type: 字符串，指定使用的向量数据库类型。
    
    返回值:
    - 一个字典，包含支持的检索方法列表。
    """
    
    @setup_required
    @login_required
    @account_initialization_required
    def get(self, vector_type):
<<<<<<< HEAD
        """
        根据提供的向量数据库类型，返回相应的检索方法配置。
        
        参数:
        - vector_type: 字符串，指定的向量数据库类型。
        
        返回值:
        - 一个字典，包含支持的检索方法列表。
        - 如果提供的向量数据库类型不支持，则抛出ValueError异常。
        """
        
        # 根据不同的向量数据库类型返回不同的检索方法配置
        if vector_type == 'milvus':
=======

        if vector_type == 'milvus' or vector_type == 'relyt':
>>>>>>> 9ad489d1
            return {
                'retrieval_method': [
                    'semantic_search'
                ]
            }
        elif vector_type == 'qdrant' or vector_type == 'weaviate':
            return {
                'retrieval_method': [
                    'semantic_search', 'full_text_search', 'hybrid_search'
                ]
            }
        else:
            # 如果提供的向量数据库类型不在支持范围内，则抛出异常
            raise ValueError("Unsupported vector db type.")

class DatasetErrorDocs(Resource):
    @setup_required
    @login_required
    @account_initialization_required
    def get(self, dataset_id):
        dataset_id_str = str(dataset_id)
        dataset = DatasetService.get_dataset(dataset_id_str)
        if dataset is None:
            raise NotFound("Dataset not found.")
        results = DocumentService.get_error_documents_by_dataset_id(dataset_id_str)

        return {
            'data': [marshal(item, document_status_fields) for item in results],
            'total': len(results)
        }, 200


api.add_resource(DatasetListApi, '/datasets')
api.add_resource(DatasetApi, '/datasets/<uuid:dataset_id>')
api.add_resource(DatasetQueryApi, '/datasets/<uuid:dataset_id>/queries')
api.add_resource(DatasetErrorDocs, '/datasets/<uuid:dataset_id>/error-docs')
api.add_resource(DatasetIndexingEstimateApi, '/datasets/indexing-estimate')
api.add_resource(DatasetRelatedAppListApi, '/datasets/<uuid:dataset_id>/related-apps')
api.add_resource(DatasetIndexingStatusApi, '/datasets/<uuid:dataset_id>/indexing-status')
api.add_resource(DatasetApiKeyApi, '/datasets/api-keys')
api.add_resource(DatasetApiDeleteApi, '/datasets/api-keys/<uuid:api_key_id>')
api.add_resource(DatasetApiBaseUrlApi, '/datasets/api-base-info')
api.add_resource(DatasetRetrievalSettingApi, '/datasets/retrieval-setting')
api.add_resource(DatasetRetrievalSettingMockApi, '/datasets/retrieval-setting/<string:vector_type>')<|MERGE_RESOLUTION|>--- conflicted
+++ resolved
@@ -749,12 +749,7 @@
             dict: 包含一个名为'retrieval_method'的列表键，列表中包含支持的检索方法。
         """
         vector_type = current_app.config['VECTOR_STORE']
-<<<<<<< HEAD
-        # 根据不同的向量存储类型，返回不同的检索方法配置
-        if vector_type == 'milvus':
-=======
         if vector_type == 'milvus' or vector_type == 'relyt':
->>>>>>> 9ad489d1
             return {
                 'retrieval_method': [
                     'semantic_search'
@@ -789,24 +784,8 @@
     @login_required
     @account_initialization_required
     def get(self, vector_type):
-<<<<<<< HEAD
-        """
-        根据提供的向量数据库类型，返回相应的检索方法配置。
-        
-        参数:
-        - vector_type: 字符串，指定的向量数据库类型。
-        
-        返回值:
-        - 一个字典，包含支持的检索方法列表。
-        - 如果提供的向量数据库类型不支持，则抛出ValueError异常。
-        """
-        
-        # 根据不同的向量数据库类型返回不同的检索方法配置
-        if vector_type == 'milvus':
-=======
 
         if vector_type == 'milvus' or vector_type == 'relyt':
->>>>>>> 9ad489d1
             return {
                 'retrieval_method': [
                     'semantic_search'
