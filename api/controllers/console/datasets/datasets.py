--- conflicted
+++ resolved
@@ -278,11 +278,6 @@
         dataset = DatasetService.get_dataset(dataset_id_str)  # 根据ID获取数据集
         if dataset is None:
             raise NotFound("Dataset not found.")
-<<<<<<< HEAD
-        # 检查数据集的模型设置是否正确
-        DatasetService.check_dataset_model_setting(dataset)
-=======
->>>>>>> 5b32f2e0
 
         parser = reqparse.RequestParser()  # 初始化请求参数解析器
         # 添加必要的参数解析规则
@@ -814,19 +809,7 @@
     @login_required
     @account_initialization_required
     def get(self):
-<<<<<<< HEAD
-        """
-        获取支持的检索方法。
-        
-        根据当前应用配置的向量存储类型（VECTOR_STORE），返回相应的检索方法列表。
-        
-        返回:
-            dict: 包含一个名为'retrieval_method'的列表键，列表中包含支持的检索方法。
-        """
-        vector_type = current_app.config['VECTOR_STORE']
-=======
         vector_type = dify_config.VECTOR_STORE
->>>>>>> 5b32f2e0
         match vector_type:
             case VectorType.MILVUS | VectorType.RELYT | VectorType.PGVECTOR | VectorType.TIDB_VECTOR | VectorType.CHROMA | VectorType.TENCENT:
                 return {
