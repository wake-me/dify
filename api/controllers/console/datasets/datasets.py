import flask_restful
from flask import request
from flask_login import current_user
from flask_restful import Resource, marshal, marshal_with, reqparse
from werkzeug.exceptions import Forbidden, NotFound

import services
from configs import dify_config
from controllers.console import api
from controllers.console.apikey import api_key_fields, api_key_list
from controllers.console.app.error import ProviderNotInitializeError
from controllers.console.datasets.error import DatasetInUseError, DatasetNameDuplicateError, IndexingEstimateError
from controllers.console.setup import setup_required
from controllers.console.wraps import account_initialization_required
from core.errors.error import LLMBadRequestError, ProviderTokenNotInitError
from core.indexing_runner import IndexingRunner
from core.model_runtime.entities.model_entities import ModelType
from core.provider_manager import ProviderManager
from core.rag.datasource.vdb.vector_type import VectorType
from core.rag.extractor.entity.extract_setting import ExtractSetting
from core.rag.retrieval.retrival_methods import RetrievalMethod
from extensions.ext_database import db
from fields.app_fields import related_app_list
from fields.dataset_fields import dataset_detail_fields, dataset_query_detail_fields
from fields.document_fields import document_status_fields
from libs.login import login_required
from models.dataset import Dataset, DatasetPermissionEnum, Document, DocumentSegment
from models.model import ApiToken, UploadFile
from services.dataset_service import DatasetPermissionService, DatasetService, DocumentService


def _validate_name(name):
    """
    验证给定的名字是否符合要求。

    参数:
    name: 字符串，要验证的名字。

    返回值:
    验证通过后返回原始名字。

    异常:
    ValueError: 如果名字为空、长度小于1或大于40个字符，则抛出此异常。
    """
    if not name or len(name) < 1 or len(name) > 40:
        raise ValueError("Name must be between 1 to 40 characters.")
    return name


def _validate_description_length(description):
    """
    验证给定描述的长度是否符合要求。

    参数:
    description: 字符串，要验证的描述信息。

    返回值:
    验证通过后返回原始描述信息。

    异常:
    ValueError: 如果描述信息长度超过400个字符，则抛出此异常。
    """
    if len(description) > 400:
        raise ValueError("Description cannot exceed 400 characters.")
    return description


class DatasetListApi(Resource):
    @setup_required
    @login_required
    @account_initialization_required
    def get(self):
<<<<<<< HEAD
        """
        处理GET请求，获取数据集信息。
        
        从请求参数中获取分页信息、指定数据集ID列表、供应商信息等，并根据这些信息查询相应的数据集。
        如果指定了数据集ID，则直接获取这些数据集的信息；否则，根据页码、每页数量、供应商等条件进行查询。
        还会检查相关的文本嵌入模型配置，以确定哪些数据集配备了可用的嵌入模型。
        
        返回值:
            - response: 包含数据集信息的响应字典，包括数据列表、是否有更多数据、每页数量、总数量和当前页码。
            - 200: HTTP状态码，表示请求成功。
        """
        
        # 从请求中获取页码、每页数量、数据集ID和供应商信息
        page = request.args.get('page', default=1, type=int)
        limit = request.args.get('limit', default=20, type=int)
        ids = request.args.getlist('ids')
        provider = request.args.get('provider', default="vendor")
        search = request.args.get('keyword', default=None, type=str)
        tag_ids = request.args.getlist('tag_ids')
=======
        page = request.args.get("page", default=1, type=int)
        limit = request.args.get("limit", default=20, type=int)
        ids = request.args.getlist("ids")
        provider = request.args.get("provider", default="vendor")
        search = request.args.get("keyword", default=None, type=str)
        tag_ids = request.args.getlist("tag_ids")
>>>>>>> 7b7576ad

        if ids:
            datasets, total = DatasetService.get_datasets_by_ids(ids, current_user.current_tenant_id)
        else:
            datasets, total = DatasetService.get_datasets(
                page, limit, provider, current_user.current_tenant_id, current_user, search, tag_ids
            )

        # check embedding setting
        provider_manager = ProviderManager()
        configurations = provider_manager.get_configurations(tenant_id=current_user.current_tenant_id)

<<<<<<< HEAD
        # 筛选出文本嵌入模型，并收集其名称
        embedding_models = configurations.get_models(
            model_type=ModelType.TEXT_EMBEDDING,
            only_active=True
        )
=======
        embedding_models = configurations.get_models(model_type=ModelType.TEXT_EMBEDDING, only_active=True)
>>>>>>> 7b7576ad

        model_names = []
        for embedding_model in embedding_models:
            model_names.append(f"{embedding_model.model}:{embedding_model.provider.provider}")
        
        # 对查询到的数据集进行格式化，并根据嵌入模型的配置，标记哪些数据集的嵌入模型可用
        data = marshal(datasets, dataset_detail_fields)
        for item in data:
            if item["indexing_technique"] == "high_quality":
                item_model = f"{item['embedding_model']}:{item['embedding_model_provider']}"
                if item_model in model_names:
                    item["embedding_available"] = True
                else:
                    item["embedding_available"] = False
            else:
                item["embedding_available"] = True

            if item.get("permission") == "partial_members":
                part_users_list = DatasetPermissionService.get_dataset_partial_member_list(item["id"])
                item.update({"partial_member_list": part_users_list})
            else:
                item.update({"partial_member_list": []})

        response = {"data": data, "has_more": len(datasets) == limit, "limit": limit, "total": total, "page": page}
        return response, 200

    @setup_required
    @login_required
    @account_initialization_required
    def post(self):
        """
        创建一个新的数据集。
        
        要求用户具有管理员或所有者角色。
        
        参数:
        - name: 数据集名称，必填，长度1到40个字符。
        - indexing_technique: 索引技术类型，可选，必须在预定义的索引技术列表中。

        返回值:
        - 创建成功的数据集详情，HTTP状态码201。
        
        抛出异常:
        - Forbidden: 当前用户不是管理员或所有者。
        - DatasetNameDuplicateError: 数据集名称重复。
        """

        # 初始化请求参数解析器
        parser = reqparse.RequestParser()
<<<<<<< HEAD
        # 添加数据集名称参数，必填，长度限制，类型验证
        parser.add_argument('name', nullable=False, required=True,
                            help='type is required. Name must be between 1 to 40 characters.',
                            type=_validate_name)
        # 添加索引技术参数，可选，类型限制，从请求JSON中获取
        parser.add_argument('indexing_technique', type=str, location='json',
                            choices=Dataset.INDEXING_TECHNIQUE_LIST,
                            nullable=True,
                            help='Invalid indexing technique.')
=======
        parser.add_argument(
            "name",
            nullable=False,
            required=True,
            help="type is required. Name must be between 1 to 40 characters.",
            type=_validate_name,
        )
        parser.add_argument(
            "indexing_technique",
            type=str,
            location="json",
            choices=Dataset.INDEXING_TECHNIQUE_LIST,
            nullable=True,
            help="Invalid indexing technique.",
        )
>>>>>>> 7b7576ad
        args = parser.parse_args()

        # The role of the current user in the ta table must be admin, owner, or editor, or dataset_operator
        if not current_user.is_dataset_editor:
            raise Forbidden()

        try:
            # 尝试创建空数据集
            dataset = DatasetService.create_empty_dataset(
                tenant_id=current_user.current_tenant_id,
                name=args["name"],
                indexing_technique=args["indexing_technique"],
                account=current_user,
            )
        except services.errors.dataset.DatasetNameDuplicateError:
            # 数据集名称重复时抛出异常
            raise DatasetNameDuplicateError()

        # 返回创建成功的数据集信息
        return marshal(dataset, dataset_detail_fields), 201


class DatasetApi(Resource):
    @setup_required
    @login_required
    @account_initialization_required
    def get(self, dataset_id):
        """
        根据数据集ID获取数据集详情。
        
        参数:
        - dataset_id: 数据集的唯一标识符。
        
        返回值:
        - 一个元组，包含数据集的详细信息（经过格式化）和HTTP状态码200。
        - 如果数据集不存在或用户无权限访问，则抛出相应的异常。
        """
        dataset_id_str = str(dataset_id)  # 将数据集ID转换为字符串
        dataset = DatasetService.get_dataset(dataset_id_str)  # 根据ID获取数据集
        if dataset is None:  # 如果数据集不存在，则抛出未找到异常
            raise NotFound("Dataset not found.")
        try:
<<<<<<< HEAD
            # 检查当前用户是否有访问数据集的权限
            DatasetService.check_dataset_permission(
                dataset, current_user)
        except services.errors.account.NoPermissionError as e:  # 如果无权限，则抛出禁止访问异常
=======
            DatasetService.check_dataset_permission(dataset, current_user)
        except services.errors.account.NoPermissionError as e:
>>>>>>> 7b7576ad
            raise Forbidden(str(e))
        data = marshal(dataset, dataset_detail_fields)
        if data.get("permission") == "partial_members":
            part_users_list = DatasetPermissionService.get_dataset_partial_member_list(dataset_id_str)
            data.update({"partial_member_list": part_users_list})

        # check embedding setting
        provider_manager = ProviderManager()
        configurations = provider_manager.get_configurations(tenant_id=current_user.current_tenant_id)

<<<<<<< HEAD
        # 获取当前租户的所有文本嵌入模型配置
        embedding_models = configurations.get_models(
            model_type=ModelType.TEXT_EMBEDDING,
            only_active=True
        )
=======
        embedding_models = configurations.get_models(model_type=ModelType.TEXT_EMBEDDING, only_active=True)
>>>>>>> 7b7576ad

        model_names = []
        for embedding_model in embedding_models:
            model_names.append(f"{embedding_model.model}:{embedding_model.provider.provider}")  # 构建模型名称列表

<<<<<<< HEAD
        # 根据索引技术类型检查嵌入是否可用
        if data['indexing_technique'] == 'high_quality':
            item_model = f"{data['embedding_model']}:{data['embedding_model_provider']}"
            if item_model in model_names:  # 如果数据集使用的嵌入模型在可用模型列表中，则嵌入可用
                data['embedding_available'] = True
            else:  # 否则，嵌入不可用
                data['embedding_available'] = False
        else:  # 如果索引技术不是高质索引，则默认嵌入可用
            data['embedding_available'] = True
=======
        if data["indexing_technique"] == "high_quality":
            item_model = f"{data['embedding_model']}:{data['embedding_model_provider']}"
            if item_model in model_names:
                data["embedding_available"] = True
            else:
                data["embedding_available"] = False
        else:
            data["embedding_available"] = True
>>>>>>> 7b7576ad

        if data.get("permission") == "partial_members":
            part_users_list = DatasetPermissionService.get_dataset_partial_member_list(dataset_id_str)
            data.update({"partial_member_list": part_users_list})

        return data, 200

    @setup_required
    @login_required
    @account_initialization_required
    def patch(self, dataset_id):
        """
        更新数据集的信息。
        
        参数:
        - dataset_id: 数据集的唯一标识符，可以是整数或字符串。
        
        返回值:
        - 一个包含更新后数据集信息的JSON对象，以及HTTP状态码200。
        
        抛出的异常:
        - NotFound: 如果指定的数据集不存在。
        - Forbidden: 如果当前用户没有权限更新数据集。
        """

        dataset_id_str = str(dataset_id)  # 将dataset_id转换为字符串
        dataset = DatasetService.get_dataset(dataset_id_str)  # 根据ID获取数据集
        if dataset is None:
            raise NotFound("Dataset not found.")

<<<<<<< HEAD
        parser = reqparse.RequestParser()  # 初始化请求参数解析器
        # 添加必要的参数解析规则
        parser.add_argument('name', nullable=False,
                            help='type is required. Name must be between 1 to 40 characters.',
                            type=_validate_name)
        parser.add_argument('description',
                            location='json', store_missing=False,
                            type=_validate_description_length)
        parser.add_argument('indexing_technique', type=str, location='json',
                            choices=Dataset.INDEXING_TECHNIQUE_LIST,
                            nullable=True,
                            help='Invalid indexing technique.')
        parser.add_argument('permission', type=str, location='json', choices=(
            DatasetPermissionEnum.ONLY_ME, DatasetPermissionEnum.ALL_TEAM, DatasetPermissionEnum.PARTIAL_TEAM), help='Invalid permission.'
                            )
        parser.add_argument('embedding_model', type=str,
                            location='json', help='Invalid embedding model.')
        parser.add_argument('embedding_model_provider', type=str,
                            location='json', help='Invalid embedding model provider.')
        parser.add_argument('retrieval_model', type=dict, location='json', help='Invalid retrieval model.')
        parser.add_argument('partial_member_list', type=list, location='json', help='Invalid parent user list.')
=======
        parser = reqparse.RequestParser()
        parser.add_argument(
            "name",
            nullable=False,
            help="type is required. Name must be between 1 to 40 characters.",
            type=_validate_name,
        )
        parser.add_argument("description", location="json", store_missing=False, type=_validate_description_length)
        parser.add_argument(
            "indexing_technique",
            type=str,
            location="json",
            choices=Dataset.INDEXING_TECHNIQUE_LIST,
            nullable=True,
            help="Invalid indexing technique.",
        )
        parser.add_argument(
            "permission",
            type=str,
            location="json",
            choices=(DatasetPermissionEnum.ONLY_ME, DatasetPermissionEnum.ALL_TEAM, DatasetPermissionEnum.PARTIAL_TEAM),
            help="Invalid permission.",
        )
        parser.add_argument("embedding_model", type=str, location="json", help="Invalid embedding model.")
        parser.add_argument(
            "embedding_model_provider", type=str, location="json", help="Invalid embedding model provider."
        )
        parser.add_argument("retrieval_model", type=dict, location="json", help="Invalid retrieval model.")
        parser.add_argument("partial_member_list", type=list, location="json", help="Invalid parent user list.")
>>>>>>> 7b7576ad
        args = parser.parse_args()
        data = request.get_json()

        # check embedding model setting
        if data.get("indexing_technique") == "high_quality":
            DatasetService.check_embedding_model_setting(
                dataset.tenant_id, data.get("embedding_model_provider"), data.get("embedding_model")
            )

        # The role of the current user in the ta table must be admin, owner, editor, or dataset_operator
        DatasetPermissionService.check_permission(
            current_user, dataset, data.get("permission"), data.get("partial_member_list")
        )

<<<<<<< HEAD
        dataset = DatasetService.update_dataset(
            dataset_id_str, args, current_user)  # 更新数据集
=======
        dataset = DatasetService.update_dataset(dataset_id_str, args, current_user)
>>>>>>> 7b7576ad

        if dataset is None:
            raise NotFound("Dataset not found.")

        result_data = marshal(dataset, dataset_detail_fields)
        tenant_id = current_user.current_tenant_id

        if data.get("partial_member_list") and data.get("permission") == "partial_members":
            DatasetPermissionService.update_partial_member_list(
                tenant_id, dataset_id_str, data.get("partial_member_list")
            )
        # clear partial member list when permission is only_me or all_team_members
        elif (
            data.get("permission") == DatasetPermissionEnum.ONLY_ME
            or data.get("permission") == DatasetPermissionEnum.ALL_TEAM
        ):
            DatasetPermissionService.clear_partial_member_list(dataset_id_str)

        partial_member_list = DatasetPermissionService.get_dataset_partial_member_list(dataset_id_str)
        result_data.update({"partial_member_list": partial_member_list})

        return result_data, 200

    @setup_required
    @login_required
    @account_initialization_required
    def delete(self, dataset_id):
        """
        删除指定的数据集。

        参数:
        - dataset_id: 数据集的ID，可以是整数或字符串。

        返回值:
        - 当数据集成功被删除时，返回一个包含结果信息的字典和HTTP状态码204；
        - 当删除操作失败或数据集不存在时，抛出相应的异常。

        异常:
        - Forbidden: 当前用户没有权限删除数据集（不是管理员或所有者）。
        - NotFound: 数据集不存在。
        """
        dataset_id_str = str(dataset_id)

        # The role of the current user in the ta table must be admin, owner, or editor
        if not current_user.is_editor or current_user.is_dataset_operator:
            raise Forbidden()

        try:
            if DatasetService.delete_dataset(dataset_id_str, current_user):
                DatasetPermissionService.clear_partial_member_list(dataset_id_str)
                return {"result": "success"}, 204
            else:
                raise NotFound("Dataset not found.")
        except services.errors.dataset.DatasetInUseError:
            raise DatasetInUseError()


class DatasetUseCheckApi(Resource):
    @setup_required
    @login_required
    @account_initialization_required
    def get(self, dataset_id):
        dataset_id_str = str(dataset_id)

        dataset_is_using = DatasetService.dataset_use_check(dataset_id_str)
        return {"is_using": dataset_is_using}, 200

<<<<<<< HEAD
class DatasetQueryApi(Resource):
    """
    数据集查询接口API类，提供获取特定数据集的查询历史的功能。
    
    继承自Resource，用以定义API资源。
    """
=======
>>>>>>> 7b7576ad

class DatasetQueryApi(Resource):
    @setup_required
    @login_required
    @account_initialization_required
    def get(self, dataset_id):
        """
        获取指定数据集的查询历史。
        
        参数:
        - dataset_id: 数据集的唯一标识符。
        
        返回值:
        - 一个包含查询历史信息的字典，以及HTTP状态码200。
        
        异常:
        - NotFound: 如果数据集不存在。
        - Forbidden: 如果当前用户没有权限访问该数据集。
        """
        # 将传入的dataset_id转换为字符串类型
        dataset_id_str = str(dataset_id)
        # 尝试根据dataset_id获取数据集信息
        dataset = DatasetService.get_dataset(dataset_id_str)
        if dataset is None:
            # 如果数据集不存在，抛出异常
            raise NotFound("Dataset not found.")

        try:
            # 检查当前用户是否有访问该数据集的权限
            DatasetService.check_dataset_permission(dataset, current_user)
        except services.errors.account.NoPermissionError as e:
            # 如果无权限，抛出异常
            raise Forbidden(str(e))

<<<<<<< HEAD
        # 从请求参数中获取页码和每页数量，默认值分别为1和20
        page = request.args.get('page', default=1, type=int)
        limit = request.args.get('limit', default=20, type=int)

        # 获取指定数据集的查询历史，以及总查询次数
        dataset_queries, total = DatasetService.get_dataset_queries(
            dataset_id=dataset.id,
            page=page,
            per_page=limit
        )
=======
        page = request.args.get("page", default=1, type=int)
        limit = request.args.get("limit", default=20, type=int)

        dataset_queries, total = DatasetService.get_dataset_queries(dataset_id=dataset.id, page=page, per_page=limit)
>>>>>>> 7b7576ad

        # 构建并返回查询历史的响应信息
        response = {
<<<<<<< HEAD
            'data': marshal(dataset_queries, dataset_query_detail_fields),  # 使用字段映射序列化查询结果
            'has_more': len(dataset_queries) == limit,  # 标记是否还有更多查询历史
            'limit': limit,  # 返回每页数量
            'total': total,  # 返回总查询次数
            'page': page  # 返回当前页码
=======
            "data": marshal(dataset_queries, dataset_query_detail_fields),
            "has_more": len(dataset_queries) == limit,
            "limit": limit,
            "total": total,
            "page": page,
>>>>>>> 7b7576ad
        }
        return response, 200


class DatasetIndexingEstimateApi(Resource):
<<<<<<< HEAD
    """
    提供对数据集索引估计的API接口。
    
    要求用户登录且账户已初始化，需要提供包括信息列表、处理规则、索引技术等参数。
    根据提供的信息类型（如上传文件或Notion导入），计算索引预估信息。
    """

=======
>>>>>>> 7b7576ad
    @setup_required
    @login_required
    @account_initialization_required
    def post(self):
        """
        处理POST请求，进行索引估计。
        
        参数:
        - info_list: 信息列表，包括数据源类型和相应的详细信息。
        - process_rule: 处理规则，定义如何处理文档。
        - indexing_technique: 索引技术，选择用于索引的特定技术。
        - doc_form: 文档形式，默认为"text_model"。
        - dataset_id: 数据集ID，可选。
        - doc_language: 文档语言，默认为"English"。
        
        返回:
        - response: 索引估计的响应信息。
        - 200: HTTP状态码，表示成功。
        """
        parser = reqparse.RequestParser()
<<<<<<< HEAD
        # 解析请求参数
        parser.add_argument('info_list', type=dict, required=True, nullable=True, location='json')
        parser.add_argument('process_rule', type=dict, required=True, nullable=True, location='json')
        parser.add_argument('indexing_technique', type=str, required=True,
                            choices=Dataset.INDEXING_TECHNIQUE_LIST,
                            nullable=True, location='json')
        parser.add_argument('doc_form', type=str, default='text_model', required=False, nullable=False, location='json')
        parser.add_argument('dataset_id', type=str, required=False, nullable=False, location='json')
        parser.add_argument('doc_language', type=str, default='English', required=False, nullable=False,
                            location='json')
=======
        parser.add_argument("info_list", type=dict, required=True, nullable=True, location="json")
        parser.add_argument("process_rule", type=dict, required=True, nullable=True, location="json")
        parser.add_argument(
            "indexing_technique",
            type=str,
            required=True,
            choices=Dataset.INDEXING_TECHNIQUE_LIST,
            nullable=True,
            location="json",
        )
        parser.add_argument("doc_form", type=str, default="text_model", required=False, nullable=False, location="json")
        parser.add_argument("dataset_id", type=str, required=False, nullable=False, location="json")
        parser.add_argument(
            "doc_language", type=str, default="English", required=False, nullable=False, location="json"
        )
>>>>>>> 7b7576ad
        args = parser.parse_args()
        # 验证参数
        DocumentService.estimate_args_validate(args)
        
        extract_settings = []
<<<<<<< HEAD
        # 根据数据源类型处理提取设置
        if args['info_list']['data_source_type'] == 'upload_file':
            # 处理上传文件类型的数据源
            file_ids = args['info_list']['file_info_list']['file_ids']
            file_details = db.session.query(UploadFile).filter(
                UploadFile.tenant_id == current_user.current_tenant_id,
                UploadFile.id.in_(file_ids)
            ).all()
            
            if file_details is None:
                raise NotFound("File not found.")
            
            for file_detail in file_details:
                extract_setting = ExtractSetting(
                    datasource_type="upload_file",
                    upload_file=file_detail,
                    document_model=args['doc_form']
                )
                extract_settings.append(extract_setting)
        elif args['info_list']['data_source_type'] == 'notion_import':
            # 处理Notion导入类型的数据源
            notion_info_list = args['info_list']['notion_info_list']
=======
        if args["info_list"]["data_source_type"] == "upload_file":
            file_ids = args["info_list"]["file_info_list"]["file_ids"]
            file_details = (
                db.session.query(UploadFile)
                .filter(UploadFile.tenant_id == current_user.current_tenant_id, UploadFile.id.in_(file_ids))
                .all()
            )

            if file_details is None:
                raise NotFound("File not found.")

            if file_details:
                for file_detail in file_details:
                    extract_setting = ExtractSetting(
                        datasource_type="upload_file", upload_file=file_detail, document_model=args["doc_form"]
                    )
                    extract_settings.append(extract_setting)
        elif args["info_list"]["data_source_type"] == "notion_import":
            notion_info_list = args["info_list"]["notion_info_list"]
>>>>>>> 7b7576ad
            for notion_info in notion_info_list:
                workspace_id = notion_info["workspace_id"]
                for page in notion_info["pages"]:
                    extract_setting = ExtractSetting(
                        datasource_type="notion_import",
                        notion_info={
                            "notion_workspace_id": workspace_id,
                            "notion_obj_id": page["page_id"],
                            "notion_page_type": page["type"],
                            "tenant_id": current_user.current_tenant_id,
                        },
                        document_model=args["doc_form"],
                    )
                    extract_settings.append(extract_setting)
        elif args["info_list"]["data_source_type"] == "website_crawl":
            website_info_list = args["info_list"]["website_info_list"]
            for url in website_info_list["urls"]:
                extract_setting = ExtractSetting(
                    datasource_type="website_crawl",
                    website_info={
                        "provider": website_info_list["provider"],
                        "job_id": website_info_list["job_id"],
                        "url": url,
                        "tenant_id": current_user.current_tenant_id,
                        "mode": "crawl",
                        "only_main_content": website_info_list["only_main_content"],
                    },
                    document_model=args["doc_form"],
                )
                extract_settings.append(extract_setting)
        else:
<<<<<<< HEAD
            raise ValueError('Data source type not support')
        
        indexing_runner = IndexingRunner()
        try:
            # 执行索引估计
            response = indexing_runner.indexing_estimate(current_user.current_tenant_id, extract_settings,
                                                         args['process_rule'], args['doc_form'],
                                                         args['doc_language'], args['dataset_id'],
                                                         args['indexing_technique'])
=======
            raise ValueError("Data source type not support")
        indexing_runner = IndexingRunner()
        try:
            response = indexing_runner.indexing_estimate(
                current_user.current_tenant_id,
                extract_settings,
                args["process_rule"],
                args["doc_form"],
                args["doc_language"],
                args["dataset_id"],
                args["indexing_technique"],
            )
>>>>>>> 7b7576ad
        except LLMBadRequestError:
            # 处理无效请求错误
            raise ProviderNotInitializeError(
                "No Embedding Model available. Please configure a valid provider " "in the Settings -> Model Provider."
            )
        except ProviderTokenNotInitError as ex:
            # 处理提供商令牌未初始化错误
            raise ProviderNotInitializeError(ex.description)
        except Exception as e:
            raise IndexingEstimateError(str(e))

        return response, 200


class DatasetRelatedAppListApi(Resource):
<<<<<<< HEAD
    """
    与数据集相关的应用列表API
    此类提供了一个接口，用于获取指定数据集关联的应用列表
    """

=======
>>>>>>> 7b7576ad
    @setup_required
    @login_required
    @account_initialization_required
    @marshal_with(related_app_list)
    def get(self, dataset_id):
        """
        获取指定数据集关联的应用列表
        
        参数:
        - dataset_id: 数据集的ID，整数
        
        返回值:
        - 一个包含关联应用信息的字典，以及HTTP状态码200
        字典格式如下:
        {
            'data': related_apps,  # 关联的应用列表
            'total': len(related_apps)  # 关联应用的总数
        }
        
        异常:
        - NotFound: 数据集不存在时抛出
        - Forbidden: 用户没有数据集的访问权限时抛出
        """
        dataset_id_str = str(dataset_id)  # 将数据集ID转换为字符串
        dataset = DatasetService.get_dataset(dataset_id_str)  # 根据ID获取数据集
        if dataset is None:
            raise NotFound("Dataset not found.")  # 如果数据集不存在，抛出异常

        # 检查当前用户是否有访问该数据集的权限
        try:
            DatasetService.check_dataset_permission(dataset, current_user)
        except services.errors.account.NoPermissionError as e:
            raise Forbidden(str(e))  # 如果无权限，抛出异常

        app_dataset_joins = DatasetService.get_related_apps(dataset.id)  # 获取数据集关联的应用关系

        related_apps = []  # 初始化关联应用列表
        for app_dataset_join in app_dataset_joins:
            app_model = app_dataset_join.app
            if app_model:
                related_apps.append(app_model)  # 将有效的应用模型添加到列表

<<<<<<< HEAD
        return {
            'data': related_apps,
            'total': len(related_apps)
        }, 200  # 返回关联应用列表及总数

class DatasetIndexingStatusApi(Resource):
    """
    数据集索引状态API，用于获取特定数据集的索引状态。

    Attributes:
        Resource: Flask-RESTful提供的资源类，用于处理RESTful API请求。
    """

=======
        return {"data": related_apps, "total": len(related_apps)}, 200


class DatasetIndexingStatusApi(Resource):
>>>>>>> 7b7576ad
    @setup_required
    @login_required
    @account_initialization_required
    def get(self, dataset_id):
<<<<<<< HEAD
        """
        获取指定数据集的索引状态。

        Args:
            dataset_id (int): 数据集的唯一标识符。

        Returns:
            dict: 包含数据集文档状态信息的字典。
        """
        dataset_id = str(dataset_id)  # 将传入的dataset_id转换为字符串格式
        # 从数据库中查询与当前用户和指定数据集相关的文档
        documents = db.session.query(Document).filter(
            Document.dataset_id == dataset_id,
            Document.tenant_id == current_user.current_tenant_id
        ).all()
        
        documents_status = []  # 用于存储文档状态信息的列表
        
        # 遍历查询到的文档，计算每个文档完成和总共的片段数
        for document in documents:
            # 计算已完成的片段数
            completed_segments = DocumentSegment.query.filter(DocumentSegment.completed_at.isnot(None),
                                                              DocumentSegment.document_id == str(document.id),
                                                              DocumentSegment.status != 're_segment').count()
            # 计算总共的片段数
            total_segments = DocumentSegment.query.filter(DocumentSegment.document_id == str(document.id),
                                                          DocumentSegment.status != 're_segment').count()
            document.completed_segments = completed_segments  # 将已完成片段数赋值给文档对象
            document.total_segments = total_segments  # 将总片段数赋值给文档对象
            # 将文档状态信息进行封装，并添加到documents_status列表中
            documents_status.append(marshal(document, document_status_fields))
        
        # 将文档状态信息列表封装到data字典中，并返回
        data = {
            'data': documents_status
        }
=======
        dataset_id = str(dataset_id)
        documents = (
            db.session.query(Document)
            .filter(Document.dataset_id == dataset_id, Document.tenant_id == current_user.current_tenant_id)
            .all()
        )
        documents_status = []
        for document in documents:
            completed_segments = DocumentSegment.query.filter(
                DocumentSegment.completed_at.isnot(None),
                DocumentSegment.document_id == str(document.id),
                DocumentSegment.status != "re_segment",
            ).count()
            total_segments = DocumentSegment.query.filter(
                DocumentSegment.document_id == str(document.id), DocumentSegment.status != "re_segment"
            ).count()
            document.completed_segments = completed_segments
            document.total_segments = total_segments
            documents_status.append(marshal(document, document_status_fields))
        data = {"data": documents_status}
>>>>>>> 7b7576ad
        return data


class DatasetApiKeyApi(Resource):
<<<<<<< HEAD
    # DatasetApiKeyApi类：处理数据集API密钥的请求
    
    max_keys = 10  # 允许的最大API密钥数量
    token_prefix = 'dataset-'  # API密钥的前缀
    resource_type = 'dataset'  # 资源类型标识为数据集
=======
    max_keys = 10
    token_prefix = "dataset-"
    resource_type = "dataset"
>>>>>>> 7b7576ad

    @setup_required
    @login_required
    @account_initialization_required
    @marshal_with(api_key_list)
    def get(self):
<<<<<<< HEAD
        """
        获取当前用户数据集资源类型的API密钥列表
        
        返回值:
            包含API密钥信息的列表: {"items": [密钥信息1, 密钥信息2, ...]}
        """
        # 从数据库查询当前用户数据集类型的API密钥
        keys = db.session.query(ApiToken). \
            filter(ApiToken.type == self.resource_type, ApiToken.tenant_id == current_user.current_tenant_id). \
            all()
=======
        keys = (
            db.session.query(ApiToken)
            .filter(ApiToken.type == self.resource_type, ApiToken.tenant_id == current_user.current_tenant_id)
            .all()
        )
>>>>>>> 7b7576ad
        return {"items": keys}

    @setup_required
    @login_required
    @account_initialization_required
    @marshal_with(api_key_fields)
    def post(self):
        """
        为当前用户创建一个数据集API密钥
        
        返回值:
            新创建的API密钥信息: api_token, 200（HTTP状态码为200表示成功）
            
        异常:
            如果当前用户角色不是管理员或所有者，抛出Forbidden异常
            如果已达到最大API密钥数量限制，返回400错误码和相关消息
        """
        # 检查用户是否有权限创建API密钥
        if not current_user.is_admin_or_owner:
            raise Forbidden()

<<<<<<< HEAD
        # 统计当前用户数据集类型的API密钥数量
        current_key_count = db.session.query(ApiToken). \
            filter(ApiToken.type == self.resource_type, ApiToken.tenant_id == current_user.current_tenant_id). \
            count()
=======
        current_key_count = (
            db.session.query(ApiToken)
            .filter(ApiToken.type == self.resource_type, ApiToken.tenant_id == current_user.current_tenant_id)
            .count()
        )
>>>>>>> 7b7576ad

        # 检查是否超过允许的最大API密钥数量
        if current_key_count >= self.max_keys:
            flask_restful.abort(
                400,
                message=f"Cannot create more than {self.max_keys} API keys for this resource type.",
                code="max_keys_exceeded",
            )

        # 生成新的API密钥
        key = ApiToken.generate_api_key(self.token_prefix, 24)
        api_token = ApiToken()
        api_token.tenant_id = current_user.current_tenant_id
        api_token.token = key
        api_token.type = self.resource_type
        db.session.add(api_token)
        db.session.commit()
        return api_token, 200


class DatasetApiDeleteApi(Resource):
<<<<<<< HEAD
    # 类 DatasetApiDeleteApi 用于处理数据集 API 的删除请求
    resource_type = 'dataset'  # 指定资源类型为数据集
=======
    resource_type = "dataset"
>>>>>>> 7b7576ad

    @setup_required
    @login_required
    @account_initialization_required
    def delete(self, api_key_id):
        """
        删除指定的 API 密钥
        :param api_key_id: 需要被删除的 API 密钥的ID，必须是整数或字符串
        :return: 删除成功则返回一个包含结果信息的字典和 HTTP 状态码 204，若删除失败则抛出异常
        """
        api_key_id = str(api_key_id)  # 确保 api_key_id 为字符串格式

        # 检查当前用户是否有权限删除 API 密钥（必须是管理员或所有者）
        if not current_user.is_admin_or_owner:
            raise Forbidden()

<<<<<<< HEAD
        # 查询指定的 API 密钥是否存在
        key = db.session.query(ApiToken). \
            filter(ApiToken.tenant_id == current_user.current_tenant_id, ApiToken.type == self.resource_type,
                   ApiToken.id == api_key_id). \
            first()

        if key is None:
            # 如果指定的 API 密钥不存在，则返回 404 错误
            flask_restful.abort(404, message='API key not found')
=======
        key = (
            db.session.query(ApiToken)
            .filter(
                ApiToken.tenant_id == current_user.current_tenant_id,
                ApiToken.type == self.resource_type,
                ApiToken.id == api_key_id,
            )
            .first()
        )

        if key is None:
            flask_restful.abort(404, message="API key not found")
>>>>>>> 7b7576ad

        # 删除指定的 API 密钥并提交数据库事务
        db.session.query(ApiToken).filter(ApiToken.id == api_key_id).delete()
        db.session.commit()

<<<<<<< HEAD
        # 返回删除成功的消息
        return {'result': 'success'}, 204
=======
        return {"result": "success"}, 204
>>>>>>> 7b7576ad


class DatasetApiBaseUrlApi(Resource):
    """
    提供数据集API基础URL的类。
    
    该类继承自Resource，用于通过GET请求获取当前应用的服务API基础URL。
    不接受任何参数。
    
    返回值:
        dict: 包含一个键'api_base_url'，其值为服务API的基础URL。
    """
    
    @setup_required
    @login_required
    @account_initialization_required
    def get(self):
        """
        处理GET请求，返回数据集API的基础URL。
        
        需要设置、登录和账户初始化才能访问。
        
        返回:
            dict: 包含服务API基础URL的字典。
        """
        # 根据应用配置获取服务API的URL，如果未配置，则使用当前请求的主机URL
        return {
            "api_base_url": (
                dify_config.SERVICE_API_URL if dify_config.SERVICE_API_URL else request.host_url.rstrip("/")
            )
            + "/v1"
        }


class DatasetRetrievalSettingApi(Resource):
    """
    数据集检索设置API接口类，用于获取当前配置的检索方法。
    
    该接口需要用户登录、账户初始化且设置了检索相关的配置。
    """
    
    @setup_required
    @login_required
    @account_initialization_required
    def get(self):
        vector_type = dify_config.VECTOR_STORE
        match vector_type:
            case (
                VectorType.MILVUS
                | VectorType.RELYT
                | VectorType.PGVECTOR
                | VectorType.TIDB_VECTOR
                | VectorType.CHROMA
                | VectorType.TENCENT
            ):
                return {"retrieval_method": [RetrievalMethod.SEMANTIC_SEARCH.value]}
            case (
                VectorType.QDRANT
                | VectorType.WEAVIATE
                | VectorType.OPENSEARCH
                | VectorType.ANALYTICDB
                | VectorType.MYSCALE
                | VectorType.ORACLE
                | VectorType.ELASTICSEARCH
            ):
                return {
                    "retrieval_method": [
                        RetrievalMethod.SEMANTIC_SEARCH.value,
                        RetrievalMethod.FULL_TEXT_SEARCH.value,
                        RetrievalMethod.HYBRID_SEARCH.value,
                    ]
                }
            case _:
                raise ValueError(f"Unsupported vector db type {vector_type}.")


class DatasetRetrievalSettingMockApi(Resource):
    """
    数据集检索设置模拟API类，用于提供检索方法的配置信息。
    
    方法:
    - get: 根据向量数据库类型获取相应的检索方法配置。
    
    参数:
    - vector_type: 字符串，指定使用的向量数据库类型。
    
    返回值:
    - 一个字典，包含支持的检索方法列表。
    """
    
    @setup_required
    @login_required
    @account_initialization_required
    def get(self, vector_type):
        match vector_type:
            case (
                VectorType.MILVUS
                | VectorType.RELYT
                | VectorType.TIDB_VECTOR
                | VectorType.CHROMA
                | VectorType.TENCENT
                | VectorType.PGVECTO_RS
            ):
                return {"retrieval_method": [RetrievalMethod.SEMANTIC_SEARCH.value]}
            case (
                VectorType.QDRANT
                | VectorType.WEAVIATE
                | VectorType.OPENSEARCH
                | VectorType.ANALYTICDB
                | VectorType.MYSCALE
                | VectorType.ORACLE
                | VectorType.ELASTICSEARCH
                | VectorType.PGVECTOR
            ):
                return {
                    "retrieval_method": [
                        RetrievalMethod.SEMANTIC_SEARCH.value,
                        RetrievalMethod.FULL_TEXT_SEARCH.value,
                        RetrievalMethod.HYBRID_SEARCH.value,
                    ]
                }
            case _:
                raise ValueError(f"Unsupported vector db type {vector_type}.")


class DatasetErrorDocs(Resource):
    @setup_required
    @login_required
    @account_initialization_required
    def get(self, dataset_id):
        dataset_id_str = str(dataset_id)
        dataset = DatasetService.get_dataset(dataset_id_str)
        if dataset is None:
            raise NotFound("Dataset not found.")
        results = DocumentService.get_error_documents_by_dataset_id(dataset_id_str)

        return {"data": [marshal(item, document_status_fields) for item in results], "total": len(results)}, 200


class DatasetPermissionUserListApi(Resource):
    @setup_required
    @login_required
    @account_initialization_required
    def get(self, dataset_id):
        dataset_id_str = str(dataset_id)
        dataset = DatasetService.get_dataset(dataset_id_str)
        if dataset is None:
            raise NotFound("Dataset not found.")
        try:
            DatasetService.check_dataset_permission(dataset, current_user)
        except services.errors.account.NoPermissionError as e:
            raise Forbidden(str(e))

        partial_members_list = DatasetPermissionService.get_dataset_partial_member_list(dataset_id_str)

        return {
            "data": partial_members_list,
        }, 200


api.add_resource(DatasetListApi, "/datasets")
api.add_resource(DatasetApi, "/datasets/<uuid:dataset_id>")
api.add_resource(DatasetUseCheckApi, "/datasets/<uuid:dataset_id>/use-check")
api.add_resource(DatasetQueryApi, "/datasets/<uuid:dataset_id>/queries")
api.add_resource(DatasetErrorDocs, "/datasets/<uuid:dataset_id>/error-docs")
api.add_resource(DatasetIndexingEstimateApi, "/datasets/indexing-estimate")
api.add_resource(DatasetRelatedAppListApi, "/datasets/<uuid:dataset_id>/related-apps")
api.add_resource(DatasetIndexingStatusApi, "/datasets/<uuid:dataset_id>/indexing-status")
api.add_resource(DatasetApiKeyApi, "/datasets/api-keys")
api.add_resource(DatasetApiDeleteApi, "/datasets/api-keys/<uuid:api_key_id>")
api.add_resource(DatasetApiBaseUrlApi, "/datasets/api-base-info")
api.add_resource(DatasetRetrievalSettingApi, "/datasets/retrieval-setting")
api.add_resource(DatasetRetrievalSettingMockApi, "/datasets/retrieval-setting/<string:vector_type>")
api.add_resource(DatasetPermissionUserListApi, "/datasets/<uuid:dataset_id>/permission-part-users")<|MERGE_RESOLUTION|>--- conflicted
+++ resolved
@@ -70,34 +70,12 @@
     @login_required
     @account_initialization_required
     def get(self):
-<<<<<<< HEAD
-        """
-        处理GET请求，获取数据集信息。
-        
-        从请求参数中获取分页信息、指定数据集ID列表、供应商信息等，并根据这些信息查询相应的数据集。
-        如果指定了数据集ID，则直接获取这些数据集的信息；否则，根据页码、每页数量、供应商等条件进行查询。
-        还会检查相关的文本嵌入模型配置，以确定哪些数据集配备了可用的嵌入模型。
-        
-        返回值:
-            - response: 包含数据集信息的响应字典，包括数据列表、是否有更多数据、每页数量、总数量和当前页码。
-            - 200: HTTP状态码，表示请求成功。
-        """
-        
-        # 从请求中获取页码、每页数量、数据集ID和供应商信息
-        page = request.args.get('page', default=1, type=int)
-        limit = request.args.get('limit', default=20, type=int)
-        ids = request.args.getlist('ids')
-        provider = request.args.get('provider', default="vendor")
-        search = request.args.get('keyword', default=None, type=str)
-        tag_ids = request.args.getlist('tag_ids')
-=======
         page = request.args.get("page", default=1, type=int)
         limit = request.args.get("limit", default=20, type=int)
         ids = request.args.getlist("ids")
         provider = request.args.get("provider", default="vendor")
         search = request.args.get("keyword", default=None, type=str)
         tag_ids = request.args.getlist("tag_ids")
->>>>>>> 7b7576ad
 
         if ids:
             datasets, total = DatasetService.get_datasets_by_ids(ids, current_user.current_tenant_id)
@@ -110,15 +88,7 @@
         provider_manager = ProviderManager()
         configurations = provider_manager.get_configurations(tenant_id=current_user.current_tenant_id)
 
-<<<<<<< HEAD
-        # 筛选出文本嵌入模型，并收集其名称
-        embedding_models = configurations.get_models(
-            model_type=ModelType.TEXT_EMBEDDING,
-            only_active=True
-        )
-=======
         embedding_models = configurations.get_models(model_type=ModelType.TEXT_EMBEDDING, only_active=True)
->>>>>>> 7b7576ad
 
         model_names = []
         for embedding_model in embedding_models:
@@ -168,17 +138,6 @@
 
         # 初始化请求参数解析器
         parser = reqparse.RequestParser()
-<<<<<<< HEAD
-        # 添加数据集名称参数，必填，长度限制，类型验证
-        parser.add_argument('name', nullable=False, required=True,
-                            help='type is required. Name must be between 1 to 40 characters.',
-                            type=_validate_name)
-        # 添加索引技术参数，可选，类型限制，从请求JSON中获取
-        parser.add_argument('indexing_technique', type=str, location='json',
-                            choices=Dataset.INDEXING_TECHNIQUE_LIST,
-                            nullable=True,
-                            help='Invalid indexing technique.')
-=======
         parser.add_argument(
             "name",
             nullable=False,
@@ -194,7 +153,6 @@
             nullable=True,
             help="Invalid indexing technique.",
         )
->>>>>>> 7b7576ad
         args = parser.parse_args()
 
         # The role of the current user in the ta table must be admin, owner, or editor, or dataset_operator
@@ -237,15 +195,8 @@
         if dataset is None:  # 如果数据集不存在，则抛出未找到异常
             raise NotFound("Dataset not found.")
         try:
-<<<<<<< HEAD
-            # 检查当前用户是否有访问数据集的权限
-            DatasetService.check_dataset_permission(
-                dataset, current_user)
-        except services.errors.account.NoPermissionError as e:  # 如果无权限，则抛出禁止访问异常
-=======
             DatasetService.check_dataset_permission(dataset, current_user)
         except services.errors.account.NoPermissionError as e:
->>>>>>> 7b7576ad
             raise Forbidden(str(e))
         data = marshal(dataset, dataset_detail_fields)
         if data.get("permission") == "partial_members":
@@ -256,31 +207,12 @@
         provider_manager = ProviderManager()
         configurations = provider_manager.get_configurations(tenant_id=current_user.current_tenant_id)
 
-<<<<<<< HEAD
-        # 获取当前租户的所有文本嵌入模型配置
-        embedding_models = configurations.get_models(
-            model_type=ModelType.TEXT_EMBEDDING,
-            only_active=True
-        )
-=======
         embedding_models = configurations.get_models(model_type=ModelType.TEXT_EMBEDDING, only_active=True)
->>>>>>> 7b7576ad
 
         model_names = []
         for embedding_model in embedding_models:
             model_names.append(f"{embedding_model.model}:{embedding_model.provider.provider}")  # 构建模型名称列表
 
-<<<<<<< HEAD
-        # 根据索引技术类型检查嵌入是否可用
-        if data['indexing_technique'] == 'high_quality':
-            item_model = f"{data['embedding_model']}:{data['embedding_model_provider']}"
-            if item_model in model_names:  # 如果数据集使用的嵌入模型在可用模型列表中，则嵌入可用
-                data['embedding_available'] = True
-            else:  # 否则，嵌入不可用
-                data['embedding_available'] = False
-        else:  # 如果索引技术不是高质索引，则默认嵌入可用
-            data['embedding_available'] = True
-=======
         if data["indexing_technique"] == "high_quality":
             item_model = f"{data['embedding_model']}:{data['embedding_model_provider']}"
             if item_model in model_names:
@@ -289,7 +221,6 @@
                 data["embedding_available"] = False
         else:
             data["embedding_available"] = True
->>>>>>> 7b7576ad
 
         if data.get("permission") == "partial_members":
             part_users_list = DatasetPermissionService.get_dataset_partial_member_list(dataset_id_str)
@@ -320,29 +251,6 @@
         if dataset is None:
             raise NotFound("Dataset not found.")
 
-<<<<<<< HEAD
-        parser = reqparse.RequestParser()  # 初始化请求参数解析器
-        # 添加必要的参数解析规则
-        parser.add_argument('name', nullable=False,
-                            help='type is required. Name must be between 1 to 40 characters.',
-                            type=_validate_name)
-        parser.add_argument('description',
-                            location='json', store_missing=False,
-                            type=_validate_description_length)
-        parser.add_argument('indexing_technique', type=str, location='json',
-                            choices=Dataset.INDEXING_TECHNIQUE_LIST,
-                            nullable=True,
-                            help='Invalid indexing technique.')
-        parser.add_argument('permission', type=str, location='json', choices=(
-            DatasetPermissionEnum.ONLY_ME, DatasetPermissionEnum.ALL_TEAM, DatasetPermissionEnum.PARTIAL_TEAM), help='Invalid permission.'
-                            )
-        parser.add_argument('embedding_model', type=str,
-                            location='json', help='Invalid embedding model.')
-        parser.add_argument('embedding_model_provider', type=str,
-                            location='json', help='Invalid embedding model provider.')
-        parser.add_argument('retrieval_model', type=dict, location='json', help='Invalid retrieval model.')
-        parser.add_argument('partial_member_list', type=list, location='json', help='Invalid parent user list.')
-=======
         parser = reqparse.RequestParser()
         parser.add_argument(
             "name",
@@ -372,7 +280,6 @@
         )
         parser.add_argument("retrieval_model", type=dict, location="json", help="Invalid retrieval model.")
         parser.add_argument("partial_member_list", type=list, location="json", help="Invalid parent user list.")
->>>>>>> 7b7576ad
         args = parser.parse_args()
         data = request.get_json()
 
@@ -387,12 +294,7 @@
             current_user, dataset, data.get("permission"), data.get("partial_member_list")
         )
 
-<<<<<<< HEAD
-        dataset = DatasetService.update_dataset(
-            dataset_id_str, args, current_user)  # 更新数据集
-=======
         dataset = DatasetService.update_dataset(dataset_id_str, args, current_user)
->>>>>>> 7b7576ad
 
         if dataset is None:
             raise NotFound("Dataset not found.")
@@ -460,15 +362,6 @@
         dataset_is_using = DatasetService.dataset_use_check(dataset_id_str)
         return {"is_using": dataset_is_using}, 200
 
-<<<<<<< HEAD
-class DatasetQueryApi(Resource):
-    """
-    数据集查询接口API类，提供获取特定数据集的查询历史的功能。
-    
-    继承自Resource，用以定义API资源。
-    """
-=======
->>>>>>> 7b7576ad
 
 class DatasetQueryApi(Resource):
     @setup_required
@@ -503,54 +396,23 @@
             # 如果无权限，抛出异常
             raise Forbidden(str(e))
 
-<<<<<<< HEAD
-        # 从请求参数中获取页码和每页数量，默认值分别为1和20
-        page = request.args.get('page', default=1, type=int)
-        limit = request.args.get('limit', default=20, type=int)
-
-        # 获取指定数据集的查询历史，以及总查询次数
-        dataset_queries, total = DatasetService.get_dataset_queries(
-            dataset_id=dataset.id,
-            page=page,
-            per_page=limit
-        )
-=======
         page = request.args.get("page", default=1, type=int)
         limit = request.args.get("limit", default=20, type=int)
 
         dataset_queries, total = DatasetService.get_dataset_queries(dataset_id=dataset.id, page=page, per_page=limit)
->>>>>>> 7b7576ad
 
         # 构建并返回查询历史的响应信息
         response = {
-<<<<<<< HEAD
-            'data': marshal(dataset_queries, dataset_query_detail_fields),  # 使用字段映射序列化查询结果
-            'has_more': len(dataset_queries) == limit,  # 标记是否还有更多查询历史
-            'limit': limit,  # 返回每页数量
-            'total': total,  # 返回总查询次数
-            'page': page  # 返回当前页码
-=======
             "data": marshal(dataset_queries, dataset_query_detail_fields),
             "has_more": len(dataset_queries) == limit,
             "limit": limit,
             "total": total,
             "page": page,
->>>>>>> 7b7576ad
         }
         return response, 200
 
 
 class DatasetIndexingEstimateApi(Resource):
-<<<<<<< HEAD
-    """
-    提供对数据集索引估计的API接口。
-    
-    要求用户登录且账户已初始化，需要提供包括信息列表、处理规则、索引技术等参数。
-    根据提供的信息类型（如上传文件或Notion导入），计算索引预估信息。
-    """
-
-=======
->>>>>>> 7b7576ad
     @setup_required
     @login_required
     @account_initialization_required
@@ -571,18 +433,6 @@
         - 200: HTTP状态码，表示成功。
         """
         parser = reqparse.RequestParser()
-<<<<<<< HEAD
-        # 解析请求参数
-        parser.add_argument('info_list', type=dict, required=True, nullable=True, location='json')
-        parser.add_argument('process_rule', type=dict, required=True, nullable=True, location='json')
-        parser.add_argument('indexing_technique', type=str, required=True,
-                            choices=Dataset.INDEXING_TECHNIQUE_LIST,
-                            nullable=True, location='json')
-        parser.add_argument('doc_form', type=str, default='text_model', required=False, nullable=False, location='json')
-        parser.add_argument('dataset_id', type=str, required=False, nullable=False, location='json')
-        parser.add_argument('doc_language', type=str, default='English', required=False, nullable=False,
-                            location='json')
-=======
         parser.add_argument("info_list", type=dict, required=True, nullable=True, location="json")
         parser.add_argument("process_rule", type=dict, required=True, nullable=True, location="json")
         parser.add_argument(
@@ -598,36 +448,11 @@
         parser.add_argument(
             "doc_language", type=str, default="English", required=False, nullable=False, location="json"
         )
->>>>>>> 7b7576ad
         args = parser.parse_args()
         # 验证参数
         DocumentService.estimate_args_validate(args)
         
         extract_settings = []
-<<<<<<< HEAD
-        # 根据数据源类型处理提取设置
-        if args['info_list']['data_source_type'] == 'upload_file':
-            # 处理上传文件类型的数据源
-            file_ids = args['info_list']['file_info_list']['file_ids']
-            file_details = db.session.query(UploadFile).filter(
-                UploadFile.tenant_id == current_user.current_tenant_id,
-                UploadFile.id.in_(file_ids)
-            ).all()
-            
-            if file_details is None:
-                raise NotFound("File not found.")
-            
-            for file_detail in file_details:
-                extract_setting = ExtractSetting(
-                    datasource_type="upload_file",
-                    upload_file=file_detail,
-                    document_model=args['doc_form']
-                )
-                extract_settings.append(extract_setting)
-        elif args['info_list']['data_source_type'] == 'notion_import':
-            # 处理Notion导入类型的数据源
-            notion_info_list = args['info_list']['notion_info_list']
-=======
         if args["info_list"]["data_source_type"] == "upload_file":
             file_ids = args["info_list"]["file_info_list"]["file_ids"]
             file_details = (
@@ -647,7 +472,6 @@
                     extract_settings.append(extract_setting)
         elif args["info_list"]["data_source_type"] == "notion_import":
             notion_info_list = args["info_list"]["notion_info_list"]
->>>>>>> 7b7576ad
             for notion_info in notion_info_list:
                 workspace_id = notion_info["workspace_id"]
                 for page in notion_info["pages"]:
@@ -679,17 +503,6 @@
                 )
                 extract_settings.append(extract_setting)
         else:
-<<<<<<< HEAD
-            raise ValueError('Data source type not support')
-        
-        indexing_runner = IndexingRunner()
-        try:
-            # 执行索引估计
-            response = indexing_runner.indexing_estimate(current_user.current_tenant_id, extract_settings,
-                                                         args['process_rule'], args['doc_form'],
-                                                         args['doc_language'], args['dataset_id'],
-                                                         args['indexing_technique'])
-=======
             raise ValueError("Data source type not support")
         indexing_runner = IndexingRunner()
         try:
@@ -702,7 +515,6 @@
                 args["dataset_id"],
                 args["indexing_technique"],
             )
->>>>>>> 7b7576ad
         except LLMBadRequestError:
             # 处理无效请求错误
             raise ProviderNotInitializeError(
@@ -718,14 +530,6 @@
 
 
 class DatasetRelatedAppListApi(Resource):
-<<<<<<< HEAD
-    """
-    与数据集相关的应用列表API
-    此类提供了一个接口，用于获取指定数据集关联的应用列表
-    """
-
-=======
->>>>>>> 7b7576ad
     @setup_required
     @login_required
     @account_initialization_required
@@ -768,68 +572,14 @@
             if app_model:
                 related_apps.append(app_model)  # 将有效的应用模型添加到列表
 
-<<<<<<< HEAD
-        return {
-            'data': related_apps,
-            'total': len(related_apps)
-        }, 200  # 返回关联应用列表及总数
+        return {"data": related_apps, "total": len(related_apps)}, 200
+
 
 class DatasetIndexingStatusApi(Resource):
-    """
-    数据集索引状态API，用于获取特定数据集的索引状态。
-
-    Attributes:
-        Resource: Flask-RESTful提供的资源类，用于处理RESTful API请求。
-    """
-
-=======
-        return {"data": related_apps, "total": len(related_apps)}, 200
-
-
-class DatasetIndexingStatusApi(Resource):
->>>>>>> 7b7576ad
     @setup_required
     @login_required
     @account_initialization_required
     def get(self, dataset_id):
-<<<<<<< HEAD
-        """
-        获取指定数据集的索引状态。
-
-        Args:
-            dataset_id (int): 数据集的唯一标识符。
-
-        Returns:
-            dict: 包含数据集文档状态信息的字典。
-        """
-        dataset_id = str(dataset_id)  # 将传入的dataset_id转换为字符串格式
-        # 从数据库中查询与当前用户和指定数据集相关的文档
-        documents = db.session.query(Document).filter(
-            Document.dataset_id == dataset_id,
-            Document.tenant_id == current_user.current_tenant_id
-        ).all()
-        
-        documents_status = []  # 用于存储文档状态信息的列表
-        
-        # 遍历查询到的文档，计算每个文档完成和总共的片段数
-        for document in documents:
-            # 计算已完成的片段数
-            completed_segments = DocumentSegment.query.filter(DocumentSegment.completed_at.isnot(None),
-                                                              DocumentSegment.document_id == str(document.id),
-                                                              DocumentSegment.status != 're_segment').count()
-            # 计算总共的片段数
-            total_segments = DocumentSegment.query.filter(DocumentSegment.document_id == str(document.id),
-                                                          DocumentSegment.status != 're_segment').count()
-            document.completed_segments = completed_segments  # 将已完成片段数赋值给文档对象
-            document.total_segments = total_segments  # 将总片段数赋值给文档对象
-            # 将文档状态信息进行封装，并添加到documents_status列表中
-            documents_status.append(marshal(document, document_status_fields))
-        
-        # 将文档状态信息列表封装到data字典中，并返回
-        data = {
-            'data': documents_status
-        }
-=======
         dataset_id = str(dataset_id)
         documents = (
             db.session.query(Document)
@@ -850,46 +600,24 @@
             document.total_segments = total_segments
             documents_status.append(marshal(document, document_status_fields))
         data = {"data": documents_status}
->>>>>>> 7b7576ad
         return data
 
 
 class DatasetApiKeyApi(Resource):
-<<<<<<< HEAD
-    # DatasetApiKeyApi类：处理数据集API密钥的请求
-    
-    max_keys = 10  # 允许的最大API密钥数量
-    token_prefix = 'dataset-'  # API密钥的前缀
-    resource_type = 'dataset'  # 资源类型标识为数据集
-=======
     max_keys = 10
     token_prefix = "dataset-"
     resource_type = "dataset"
->>>>>>> 7b7576ad
 
     @setup_required
     @login_required
     @account_initialization_required
     @marshal_with(api_key_list)
     def get(self):
-<<<<<<< HEAD
-        """
-        获取当前用户数据集资源类型的API密钥列表
-        
-        返回值:
-            包含API密钥信息的列表: {"items": [密钥信息1, 密钥信息2, ...]}
-        """
-        # 从数据库查询当前用户数据集类型的API密钥
-        keys = db.session.query(ApiToken). \
-            filter(ApiToken.type == self.resource_type, ApiToken.tenant_id == current_user.current_tenant_id). \
-            all()
-=======
         keys = (
             db.session.query(ApiToken)
             .filter(ApiToken.type == self.resource_type, ApiToken.tenant_id == current_user.current_tenant_id)
             .all()
         )
->>>>>>> 7b7576ad
         return {"items": keys}
 
     @setup_required
@@ -911,18 +639,11 @@
         if not current_user.is_admin_or_owner:
             raise Forbidden()
 
-<<<<<<< HEAD
-        # 统计当前用户数据集类型的API密钥数量
-        current_key_count = db.session.query(ApiToken). \
-            filter(ApiToken.type == self.resource_type, ApiToken.tenant_id == current_user.current_tenant_id). \
-            count()
-=======
         current_key_count = (
             db.session.query(ApiToken)
             .filter(ApiToken.type == self.resource_type, ApiToken.tenant_id == current_user.current_tenant_id)
             .count()
         )
->>>>>>> 7b7576ad
 
         # 检查是否超过允许的最大API密钥数量
         if current_key_count >= self.max_keys:
@@ -944,12 +665,7 @@
 
 
 class DatasetApiDeleteApi(Resource):
-<<<<<<< HEAD
-    # 类 DatasetApiDeleteApi 用于处理数据集 API 的删除请求
-    resource_type = 'dataset'  # 指定资源类型为数据集
-=======
     resource_type = "dataset"
->>>>>>> 7b7576ad
 
     @setup_required
     @login_required
@@ -966,17 +682,6 @@
         if not current_user.is_admin_or_owner:
             raise Forbidden()
 
-<<<<<<< HEAD
-        # 查询指定的 API 密钥是否存在
-        key = db.session.query(ApiToken). \
-            filter(ApiToken.tenant_id == current_user.current_tenant_id, ApiToken.type == self.resource_type,
-                   ApiToken.id == api_key_id). \
-            first()
-
-        if key is None:
-            # 如果指定的 API 密钥不存在，则返回 404 错误
-            flask_restful.abort(404, message='API key not found')
-=======
         key = (
             db.session.query(ApiToken)
             .filter(
@@ -989,18 +694,12 @@
 
         if key is None:
             flask_restful.abort(404, message="API key not found")
->>>>>>> 7b7576ad
 
         # 删除指定的 API 密钥并提交数据库事务
         db.session.query(ApiToken).filter(ApiToken.id == api_key_id).delete()
         db.session.commit()
 
-<<<<<<< HEAD
-        # 返回删除成功的消息
-        return {'result': 'success'}, 204
-=======
         return {"result": "success"}, 204
->>>>>>> 7b7576ad
 
 
 class DatasetApiBaseUrlApi(Resource):
