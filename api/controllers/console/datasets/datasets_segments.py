import uuid
from datetime import datetime, timezone

import pandas as pd
from flask import request
from flask_login import current_user
from flask_restful import Resource, marshal, reqparse
from werkzeug.exceptions import Forbidden, NotFound

import services
from controllers.console import api
from controllers.console.app.error import ProviderNotInitializeError
from controllers.console.datasets.error import InvalidActionError, NoFileUploadedError, TooManyFilesError
from controllers.console.setup import setup_required
from controllers.console.wraps import (
    account_initialization_required,
    cloud_edition_billing_knowledge_limit_check,
    cloud_edition_billing_resource_check,
)
from core.errors.error import LLMBadRequestError, ProviderTokenNotInitError
from core.model_manager import ModelManager
from core.model_runtime.entities.model_entities import ModelType
from extensions.ext_database import db
from extensions.ext_redis import redis_client
from fields.segment_fields import segment_fields
from libs.login import login_required
from models.dataset import DocumentSegment
from services.dataset_service import DatasetService, DocumentService, SegmentService
from tasks.batch_create_segment_to_index_task import batch_create_segment_to_index_task
from tasks.disable_segment_from_index_task import disable_segment_from_index_task
from tasks.enable_segment_to_index_task import enable_segment_to_index_task


class DatasetDocumentSegmentListApi(Resource):
    """
    数据集文档段落列表API接口类，用于获取指定文档中的段落列表。
    
    参数:
    - dataset_id: 数据集的唯一标识符。
    - document_id: 文档的唯一标识符。
    
    返回值:
    - 一个包含段落数据、是否有更多数据、限制数、总数据数的字典，以及HTTP状态码200。
    - 如果指定的数据集或文档不存在，抛出相应的异常。
    """

    @setup_required
    @login_required
    @account_initialization_required
    def get(self, dataset_id, document_id):
        # 将传入的ID转换为字符串格式
        dataset_id = str(dataset_id)
        document_id = str(document_id)

        # 根据ID获取数据集对象
        dataset = DatasetService.get_dataset(dataset_id)
        if not dataset:
            raise NotFound("Dataset not found.")

        # 检查用户是否有权限访问该数据集
        try:
            DatasetService.check_dataset_permission(dataset, current_user)
        except services.errors.account.NoPermissionError as e:
            raise Forbidden(str(e))

        # 根据ID获取文档对象
        document = DocumentService.get_document(dataset_id, document_id)
        if not document:
            raise NotFound("Document not found.")

        # 解析请求参数
        parser = reqparse.RequestParser()
        parser.add_argument("last_id", type=str, default=None, location="args")
        parser.add_argument("limit", type=int, default=20, location="args")
        parser.add_argument("status", type=str, action="append", default=[], location="args")
        parser.add_argument("hit_count_gte", type=int, default=None, location="args")
        parser.add_argument("enabled", type=str, default="all", location="args")
        parser.add_argument("keyword", type=str, default=None, location="args")
        args = parser.parse_args()

<<<<<<< HEAD
        # 获取解析后的参数值
        last_id = args['last_id']
        limit = min(args['limit'], 100)
        status_list = args['status']
        hit_count_gte = args['hit_count_gte']
        keyword = args['keyword']
=======
        last_id = args["last_id"]
        limit = min(args["limit"], 100)
        status_list = args["status"]
        hit_count_gte = args["hit_count_gte"]
        keyword = args["keyword"]
>>>>>>> 7b7576ad

        # 构建初始查询
        query = DocumentSegment.query.filter(
            DocumentSegment.document_id == str(document_id), DocumentSegment.tenant_id == current_user.current_tenant_id
        )

        # 如果提供了last_id，筛选出位置大于该段落的位置的段落
        if last_id is not None:
            last_segment = db.session.get(DocumentSegment, str(last_id))
            if last_segment:
                query = query.filter(DocumentSegment.position > last_segment.position)
            else:
                return {"data": [], "has_more": False, "limit": limit}, 200

        # 根据状态筛选
        if status_list:
            query = query.filter(DocumentSegment.status.in_(status_list))

        # 根据命中数大于等于筛选
        if hit_count_gte is not None:
            query = query.filter(DocumentSegment.hit_count >= hit_count_gte)

        # 根据关键字搜索
        if keyword:
            query = query.where(DocumentSegment.content.ilike(f"%{keyword}%"))

<<<<<<< HEAD
        # 根据启用状态筛选
        if args['enabled'].lower() != 'all':
            if args['enabled'].lower() == 'true':
=======
        if args["enabled"].lower() != "all":
            if args["enabled"].lower() == "true":
>>>>>>> 7b7576ad
                query = query.filter(DocumentSegment.enabled == True)
            elif args["enabled"].lower() == "false":
                query = query.filter(DocumentSegment.enabled == False)

        # 计算总记录数并获取数据
        total = query.count()
        segments = query.order_by(DocumentSegment.position).limit(limit + 1).all()

        # 检查是否有更多数据
        has_more = False
        if len(segments) > limit:
            has_more = True
            segments = segments[:-1]

        # 返回查询结果
        return {
            "data": marshal(segments, segment_fields),
            "doc_form": document.doc_form,
            "has_more": has_more,
            "limit": limit,
            "total": total,
        }, 200


class DatasetDocumentSegmentApi(Resource):
    """
    处理数据集文档段的API请求。

    方法:
    - patch: 根据提供的动作参数，启用或禁用指定的数据集文档段。

    参数:
    - dataset_id: 数据集的唯一标识符。
    - segment_id: 文档段的唯一标识符。
    - action: 操作类型，可为"enable"或"disable"。

    返回值:
    - 对于成功操作，返回一个包含结果信息的JSON对象和HTTP状态码200。
    - 对于错误操作，抛出相应的异常，返回对应的错误信息和HTTP状态码。
    """

    @setup_required
    @login_required
    @account_initialization_required
    @cloud_edition_billing_resource_check("vector_space")
    def patch(self, dataset_id, segment_id, action):
        dataset_id = str(dataset_id)
        dataset = DatasetService.get_dataset(dataset_id)
        if not dataset:
<<<<<<< HEAD
            raise NotFound('Dataset not found.')

        # 检查用户的数据集模型设置
=======
            raise NotFound("Dataset not found.")
        # check user's model setting
>>>>>>> 7b7576ad
        DatasetService.check_dataset_model_setting(dataset)
        # The role of the current user in the ta table must be admin, owner, or editor
        if not current_user.is_editor:
            raise Forbidden()

        try:
            DatasetService.check_dataset_permission(dataset, current_user)
        except services.errors.account.NoPermissionError as e:
            raise Forbidden(str(e))
<<<<<<< HEAD

        # 高质量索引技术检查
        if dataset.indexing_technique == 'high_quality':
            # 检查嵌入模型设置
=======
        if dataset.indexing_technique == "high_quality":
            # check embedding model setting
>>>>>>> 7b7576ad
            try:
                model_manager = ModelManager()
                model_manager.get_model_instance(
                    tenant_id=current_user.current_tenant_id,
                    provider=dataset.embedding_model_provider,
                    model_type=ModelType.TEXT_EMBEDDING,
                    model=dataset.embedding_model,
                )
            except LLMBadRequestError:
                raise ProviderNotInitializeError(
                    "No Embedding Model available. Please configure a valid provider "
                    "in the Settings -> Model Provider."
                )
            except ProviderTokenNotInitError as ex:
                raise ProviderNotInitializeError(ex.description)

        # 查询指定的文档段
        segment = DocumentSegment.query.filter(
            DocumentSegment.id == str(segment_id), DocumentSegment.tenant_id == current_user.current_tenant_id
        ).first()

        if not segment:
            raise NotFound("Segment not found.")

<<<<<<< HEAD
        # 确保文档段的状态为"completed"
        if segment.status != 'completed':
            raise NotFound('Segment is not completed, enable or disable function is not allowed')

        # 检查文档是否正在被索引
        document_indexing_cache_key = 'document_{}_indexing'.format(segment.document_id)
=======
        if segment.status != "completed":
            raise NotFound("Segment is not completed, enable or disable function is not allowed")

        document_indexing_cache_key = "document_{}_indexing".format(segment.document_id)
>>>>>>> 7b7576ad
        cache_result = redis_client.get(document_indexing_cache_key)
        if cache_result is not None:
            raise InvalidActionError("Document is being indexed, please try again later")

<<<<<<< HEAD
        # 检查段是否正在被索引
        indexing_cache_key = 'segment_{}_indexing'.format(segment.id)
=======
        indexing_cache_key = "segment_{}_indexing".format(segment.id)
>>>>>>> 7b7576ad
        cache_result = redis_client.get(indexing_cache_key)
        if cache_result is not None:
            raise InvalidActionError("Segment is being indexed, please try again later")

        # 根据动作参数，执行启用或禁用操作
        if action == "enable":
            if segment.enabled:
                raise InvalidActionError("Segment is already enabled.")

            segment.enabled = True
            segment.disabled_at = None
            segment.disabled_by = None
            db.session.commit()

            # 设置缓存以防止重复索引同一段
            redis_client.setex(indexing_cache_key, 600, 1)

            # 异步任务：启用段以进行索引
            enable_segment_to_index_task.delay(segment.id)

            return {"result": "success"}, 200
        elif action == "disable":
            if not segment.enabled:
                raise InvalidActionError("Segment is already disabled.")

            segment.enabled = False
            segment.disabled_at = datetime.now(timezone.utc).replace(tzinfo=None)
            segment.disabled_by = current_user.id
            db.session.commit()

            # 设置缓存以防止重复索引同一段
            redis_client.setex(indexing_cache_key, 600, 1)

            # 异步任务：从索引中禁用段
            disable_segment_from_index_task.delay(segment.id)

            return {"result": "success"}, 200
        else:
            raise InvalidActionError()


class DatasetDocumentSegmentAddApi(Resource):
    """
    添加文档段落到数据集的API接口
    
    参数:
    - dataset_id: 数据集的唯一标识符
    - document_id: 文档的唯一标识符
    
    返回值:
    - 一个包含新增段落信息的字典，以及文档表单信息
    - HTTP状态码200表示成功
    
    抛出异常:
    - NotFound: 如果指定的数据集或文档不存在
    - Forbidden: 如果当前用户没有权限添加段落
    - ProviderNotInitializeError: 如果嵌入模型未配置或无效
    """
    
    @setup_required
    @login_required
    @account_initialization_required
    @cloud_edition_billing_resource_check("vector_space")
    @cloud_edition_billing_knowledge_limit_check("add_segment")
    def post(self, dataset_id, document_id):
        # 检查数据集存在性
        dataset_id = str(dataset_id)
        dataset = DatasetService.get_dataset(dataset_id)
        if not dataset:
<<<<<<< HEAD
            raise NotFound('Dataset not found.')
        
        # 检查文档存在性
=======
            raise NotFound("Dataset not found.")
        # check document
>>>>>>> 7b7576ad
        document_id = str(document_id)
        document = DocumentService.get_document(dataset_id, document_id)
        if not document:
            raise NotFound("Document not found.")
        if not current_user.is_editor:
            raise Forbidden()
<<<<<<< HEAD
        
        # 检查高质索引技术对应的嵌入模型设置
        if dataset.indexing_technique == 'high_quality':
=======
        # check embedding model setting
        if dataset.indexing_technique == "high_quality":
>>>>>>> 7b7576ad
            try:
                model_manager = ModelManager()
                model_manager.get_model_instance(
                    tenant_id=current_user.current_tenant_id,
                    provider=dataset.embedding_model_provider,
                    model_type=ModelType.TEXT_EMBEDDING,
                    model=dataset.embedding_model,
                )
            except LLMBadRequestError:
                raise ProviderNotInitializeError(
                    "No Embedding Model available. Please configure a valid provider "
                    "in the Settings -> Model Provider."
                )
            except ProviderTokenNotInitError as ex:
                raise ProviderNotInitializeError(ex.description)
                
        # 检查用户对数据集的权限
        try:
            DatasetService.check_dataset_permission(dataset, current_user)
        except services.errors.account.NoPermissionError as e:
            raise Forbidden(str(e))
        
        # 解析请求参数
        parser = reqparse.RequestParser()
        parser.add_argument("content", type=str, required=True, nullable=False, location="json")
        parser.add_argument("answer", type=str, required=False, nullable=True, location="json")
        parser.add_argument("keywords", type=list, required=False, nullable=True, location="json")
        args = parser.parse_args()
        
        # 验证参数合法性
        SegmentService.segment_create_args_validate(args, document)
        
        # 创建新的段落
        segment = SegmentService.create_segment(args, document, dataset)
<<<<<<< HEAD
        
        # 返回创建的段落信息
        return {
            'data': marshal(segment, segment_fields),
            'doc_form': document.doc_form
        }, 200
=======
        return {"data": marshal(segment, segment_fields), "doc_form": document.doc_form}, 200
>>>>>>> 7b7576ad


class DatasetDocumentSegmentUpdateApi(Resource):
    @setup_required
    @login_required
    @account_initialization_required
    @cloud_edition_billing_resource_check("vector_space")
    def patch(self, dataset_id, document_id, segment_id):
        """
        更新文档段落的内容。
        
        参数:
        - dataset_id: 数据集的ID，字符串类型。
        - document_id: 文档的ID，字符串类型。
        - segment_id: 段落的ID，字符串类型。
        
        返回值:
        - 一个包含更新后的段落信息和文档表单的字典，以及HTTP状态码200。
        
        抛出的异常:
        - NotFound: 如果指定的数据集、文档或段落不存在。
        - ProviderNotInitializeError: 如果嵌入模型未配置或提供者未初始化。
        - Forbidden: 如果当前用户没有权限进行此操作。
        - LLMBadRequestError: 如果获取嵌入模型实例时发生错误。
        """
        # 检查数据集存在性
        dataset_id = str(dataset_id)
        dataset = DatasetService.get_dataset(dataset_id)
        if not dataset:
<<<<<<< HEAD
            raise NotFound('Dataset not found.')
        # 检查用户的数据集模型设置
=======
            raise NotFound("Dataset not found.")
        # check user's model setting
>>>>>>> 7b7576ad
        DatasetService.check_dataset_model_setting(dataset)
        # 检查文档存在性
        document_id = str(document_id)
        document = DocumentService.get_document(dataset_id, document_id)
        if not document:
<<<<<<< HEAD
            raise NotFound('Document not found.')
        if dataset.indexing_technique == 'high_quality':
            # 高质量索引技术下，额外检查嵌入模型设置
=======
            raise NotFound("Document not found.")
        if dataset.indexing_technique == "high_quality":
            # check embedding model setting
>>>>>>> 7b7576ad
            try:
                model_manager = ModelManager()
                model_manager.get_model_instance(
                    tenant_id=current_user.current_tenant_id,
                    provider=dataset.embedding_model_provider,
                    model_type=ModelType.TEXT_EMBEDDING,
                    model=dataset.embedding_model,
                )
            except LLMBadRequestError:
                raise ProviderNotInitializeError(
                    "No Embedding Model available. Please configure a valid provider "
                    "in the Settings -> Model Provider."
                )
            except ProviderTokenNotInitError as ex:
                raise ProviderNotInitializeError(ex.description)
            # 检查段落存在性
        segment_id = str(segment_id)
        segment = DocumentSegment.query.filter(
            DocumentSegment.id == str(segment_id), DocumentSegment.tenant_id == current_user.current_tenant_id
        ).first()
        if not segment:
            raise NotFound("Segment not found.")
        # The role of the current user in the ta table must be admin, owner, or editor
        if not current_user.is_editor:
            raise Forbidden()
        try:
            DatasetService.check_dataset_permission(dataset, current_user)
        except services.errors.account.NoPermissionError as e:
            raise Forbidden(str(e))
        # 验证请求参数
        parser = reqparse.RequestParser()
        parser.add_argument("content", type=str, required=True, nullable=False, location="json")
        parser.add_argument("answer", type=str, required=False, nullable=True, location="json")
        parser.add_argument("keywords", type=list, required=False, nullable=True, location="json")
        args = parser.parse_args()
        SegmentService.segment_create_args_validate(args, document)
        # 更新段落信息
        segment = SegmentService.update_segment(args, segment, document, dataset)
<<<<<<< HEAD
        # 返回更新后的段落信息
        return {
            'data': marshal(segment, segment_fields),
            'doc_form': document.doc_form
        }, 200
=======
        return {"data": marshal(segment, segment_fields), "doc_form": document.doc_form}, 200
>>>>>>> 7b7576ad

    @setup_required
    @login_required
    @account_initialization_required
    def delete(self, dataset_id, document_id, segment_id):
        """
        删除特定数据集中的文档段。
        
        参数:
        - dataset_id: 数据集的唯一标识符。
        - document_id: 文档的唯一标识符。
        - segment_id: 文档段的唯一标识符。
        
        返回值:
        - 一个包含结果信息的字典和HTTP状态码200，若成功删除文档段。
        
        抛出异常:
        - NotFound: 当指定的数据集、文档或文档段不存在时。
        - Forbidden: 当用户没有权限删除文档段时。
        """
        # 检查数据集存在性
        dataset_id = str(dataset_id)
        dataset = DatasetService.get_dataset(dataset_id)
        if not dataset:
<<<<<<< HEAD
            raise NotFound('Dataset not found.')
        
        # 检查用户的数据集模型设置
=======
            raise NotFound("Dataset not found.")
        # check user's model setting
>>>>>>> 7b7576ad
        DatasetService.check_dataset_model_setting(dataset)
        
        # 检查文档存在性
        document_id = str(document_id)
        document = DocumentService.get_document(dataset_id, document_id)
        if not document:
<<<<<<< HEAD
            raise NotFound('Document not found.')
        
        # 检查文档段存在性
=======
            raise NotFound("Document not found.")
        # check segment
>>>>>>> 7b7576ad
        segment_id = str(segment_id)
        segment = DocumentSegment.query.filter(
            DocumentSegment.id == str(segment_id), DocumentSegment.tenant_id == current_user.current_tenant_id
        ).first()
        if not segment:
            raise NotFound("Segment not found.")
        # The role of the current user in the ta table must be admin or owner
        if not current_user.is_editor:
            raise Forbidden()
        
        # 检查用户对数据集的权限
        try:
            DatasetService.check_dataset_permission(dataset, current_user)
        except services.errors.account.NoPermissionError as e:
            raise Forbidden(str(e))
        
        # 删除文档段
        SegmentService.delete_segment(segment, document, dataset)
        return {"result": "success"}, 200


class DatasetDocumentSegmentBatchImportApi(Resource):
    """
    处理文档分段批量导入的API请求。

    要求登录、账户初始化、云版本资源检查、云版本知识限制检查。
    """

    @setup_required
    @login_required
    @account_initialization_required
    @cloud_edition_billing_resource_check("vector_space")
    @cloud_edition_billing_knowledge_limit_check("add_segment")
    def post(self, dataset_id, document_id):
        """
        提交文档分段的批量导入任务。

        参数:
        - dataset_id: 数据集ID，字符串类型。
        - document_id: 文档ID，字符串类型。

        返回值:
        - 任务ID和任务状态，HTTP状态码200。
        - 如果任务不存在或出错，则返回错误信息和HTTP状态码500。
        """
        # 校验数据集存在性
        dataset_id = str(dataset_id)
        dataset = DatasetService.get_dataset(dataset_id)
        if not dataset:
<<<<<<< HEAD
            raise NotFound('Dataset not found.')
        
        # 校验文档存在性
        document_id = str(document_id)
        document = DocumentService.get_document(dataset_id, document_id)
        if not document:
            raise NotFound('Document not found.')
        
        # 从请求中获取文件
        file = request.files['file']
        
        # 校验文件是否上传
        if 'file' not in request.files:
=======
            raise NotFound("Dataset not found.")
        # check document
        document_id = str(document_id)
        document = DocumentService.get_document(dataset_id, document_id)
        if not document:
            raise NotFound("Document not found.")
        # get file from request
        file = request.files["file"]
        # check file
        if "file" not in request.files:
>>>>>>> 7b7576ad
            raise NoFileUploadedError()

        # 校验文件数量
        if len(request.files) > 1:
            raise TooManyFilesError()
<<<<<<< HEAD

        # 校验文件类型
        if not file.filename.endswith('.csv'):
=======
        # check file type
        if not file.filename.endswith(".csv"):
>>>>>>> 7b7576ad
            raise ValueError("Invalid file type. Only CSV files are allowed")

        try:
            # 读取并处理CSV文件
            df = pd.read_csv(file)
            result = []
            for index, row in df.iterrows():
                if document.doc_form == "qa_model":
                    data = {"content": row[0], "answer": row[1]}
                else:
                    data = {"content": row[0]}
                result.append(data)
            if len(result) == 0:
                raise ValueError("The CSV file is empty.")
            
            # 创建异步任务
            job_id = str(uuid.uuid4())
<<<<<<< HEAD
            indexing_cache_key = 'segment_batch_import_{}'.format(str(job_id))
            redis_client.setnx(indexing_cache_key, 'waiting')
            batch_create_segment_to_index_task.delay(str(job_id), result, dataset_id, document_id,
                                                     current_user.current_tenant_id, current_user.id)
=======
            indexing_cache_key = "segment_batch_import_{}".format(str(job_id))
            # send batch add segments task
            redis_client.setnx(indexing_cache_key, "waiting")
            batch_create_segment_to_index_task.delay(
                str(job_id), result, dataset_id, document_id, current_user.current_tenant_id, current_user.id
            )
>>>>>>> 7b7576ad
        except Exception as e:
            return {"error": str(e)}, 500
        return {"job_id": job_id, "job_status": "waiting"}, 200

    @setup_required
    @login_required
    @account_initialization_required
    def get(self, job_id):
        """
        查询文档分段批量导入任务的状态。

        参数:
        - job_id: 任务ID，字符串类型。

        返回值:
        - 任务ID和任务状态，HTTP状态码200。
        - 如果任务不存在，则返回错误信息和HTTP状态码400。
        """
        job_id = str(job_id)
        indexing_cache_key = "segment_batch_import_{}".format(job_id)
        cache_result = redis_client.get(indexing_cache_key)
        if cache_result is None:
            raise ValueError("The job is not exist.")

        return {"job_id": job_id, "job_status": cache_result.decode()}, 200

<<<<<<< HEAD
api.add_resource(DatasetDocumentSegmentListApi,
                 '/datasets/<uuid:dataset_id>/documents/<uuid:document_id>/segments')
api.add_resource(DatasetDocumentSegmentApi,
                 '/datasets/<uuid:dataset_id>/segments/<uuid:segment_id>/<string:action>')
api.add_resource(DatasetDocumentSegmentAddApi,
                 '/datasets/<uuid:dataset_id>/documents/<uuid:document_id>/segment')
api.add_resource(DatasetDocumentSegmentUpdateApi,
                 '/datasets/<uuid:dataset_id>/documents/<uuid:document_id>/segments/<uuid:segment_id>')
api.add_resource(DatasetDocumentSegmentBatchImportApi,
                 '/datasets/<uuid:dataset_id>/documents/<uuid:document_id>/segments/batch_import',
                 '/datasets/batch_import_status/<uuid:job_id>')
=======

api.add_resource(DatasetDocumentSegmentListApi, "/datasets/<uuid:dataset_id>/documents/<uuid:document_id>/segments")
api.add_resource(DatasetDocumentSegmentApi, "/datasets/<uuid:dataset_id>/segments/<uuid:segment_id>/<string:action>")
api.add_resource(DatasetDocumentSegmentAddApi, "/datasets/<uuid:dataset_id>/documents/<uuid:document_id>/segment")
api.add_resource(
    DatasetDocumentSegmentUpdateApi,
    "/datasets/<uuid:dataset_id>/documents/<uuid:document_id>/segments/<uuid:segment_id>",
)
api.add_resource(
    DatasetDocumentSegmentBatchImportApi,
    "/datasets/<uuid:dataset_id>/documents/<uuid:document_id>/segments/batch_import",
    "/datasets/batch_import_status/<uuid:job_id>",
)
>>>>>>> 7b7576ad
<|MERGE_RESOLUTION|>--- conflicted
+++ resolved
@@ -78,20 +78,11 @@
         parser.add_argument("keyword", type=str, default=None, location="args")
         args = parser.parse_args()
 
-<<<<<<< HEAD
-        # 获取解析后的参数值
-        last_id = args['last_id']
-        limit = min(args['limit'], 100)
-        status_list = args['status']
-        hit_count_gte = args['hit_count_gte']
-        keyword = args['keyword']
-=======
         last_id = args["last_id"]
         limit = min(args["limit"], 100)
         status_list = args["status"]
         hit_count_gte = args["hit_count_gte"]
         keyword = args["keyword"]
->>>>>>> 7b7576ad
 
         # 构建初始查询
         query = DocumentSegment.query.filter(
@@ -118,14 +109,8 @@
         if keyword:
             query = query.where(DocumentSegment.content.ilike(f"%{keyword}%"))
 
-<<<<<<< HEAD
-        # 根据启用状态筛选
-        if args['enabled'].lower() != 'all':
-            if args['enabled'].lower() == 'true':
-=======
         if args["enabled"].lower() != "all":
             if args["enabled"].lower() == "true":
->>>>>>> 7b7576ad
                 query = query.filter(DocumentSegment.enabled == True)
             elif args["enabled"].lower() == "false":
                 query = query.filter(DocumentSegment.enabled == False)
@@ -175,14 +160,8 @@
         dataset_id = str(dataset_id)
         dataset = DatasetService.get_dataset(dataset_id)
         if not dataset:
-<<<<<<< HEAD
-            raise NotFound('Dataset not found.')
-
-        # 检查用户的数据集模型设置
-=======
             raise NotFound("Dataset not found.")
         # check user's model setting
->>>>>>> 7b7576ad
         DatasetService.check_dataset_model_setting(dataset)
         # The role of the current user in the ta table must be admin, owner, or editor
         if not current_user.is_editor:
@@ -192,15 +171,8 @@
             DatasetService.check_dataset_permission(dataset, current_user)
         except services.errors.account.NoPermissionError as e:
             raise Forbidden(str(e))
-<<<<<<< HEAD
-
-        # 高质量索引技术检查
-        if dataset.indexing_technique == 'high_quality':
-            # 检查嵌入模型设置
-=======
         if dataset.indexing_technique == "high_quality":
             # check embedding model setting
->>>>>>> 7b7576ad
             try:
                 model_manager = ModelManager()
                 model_manager.get_model_instance(
@@ -225,29 +197,15 @@
         if not segment:
             raise NotFound("Segment not found.")
 
-<<<<<<< HEAD
-        # 确保文档段的状态为"completed"
-        if segment.status != 'completed':
-            raise NotFound('Segment is not completed, enable or disable function is not allowed')
-
-        # 检查文档是否正在被索引
-        document_indexing_cache_key = 'document_{}_indexing'.format(segment.document_id)
-=======
         if segment.status != "completed":
             raise NotFound("Segment is not completed, enable or disable function is not allowed")
 
         document_indexing_cache_key = "document_{}_indexing".format(segment.document_id)
->>>>>>> 7b7576ad
         cache_result = redis_client.get(document_indexing_cache_key)
         if cache_result is not None:
             raise InvalidActionError("Document is being indexed, please try again later")
 
-<<<<<<< HEAD
-        # 检查段是否正在被索引
-        indexing_cache_key = 'segment_{}_indexing'.format(segment.id)
-=======
         indexing_cache_key = "segment_{}_indexing".format(segment.id)
->>>>>>> 7b7576ad
         cache_result = redis_client.get(indexing_cache_key)
         if cache_result is not None:
             raise InvalidActionError("Segment is being indexed, please try again later")
@@ -317,28 +275,16 @@
         dataset_id = str(dataset_id)
         dataset = DatasetService.get_dataset(dataset_id)
         if not dataset:
-<<<<<<< HEAD
-            raise NotFound('Dataset not found.')
-        
-        # 检查文档存在性
-=======
             raise NotFound("Dataset not found.")
         # check document
->>>>>>> 7b7576ad
         document_id = str(document_id)
         document = DocumentService.get_document(dataset_id, document_id)
         if not document:
             raise NotFound("Document not found.")
         if not current_user.is_editor:
             raise Forbidden()
-<<<<<<< HEAD
-        
-        # 检查高质索引技术对应的嵌入模型设置
-        if dataset.indexing_technique == 'high_quality':
-=======
         # check embedding model setting
         if dataset.indexing_technique == "high_quality":
->>>>>>> 7b7576ad
             try:
                 model_manager = ModelManager()
                 model_manager.get_model_instance(
@@ -373,16 +319,7 @@
         
         # 创建新的段落
         segment = SegmentService.create_segment(args, document, dataset)
-<<<<<<< HEAD
-        
-        # 返回创建的段落信息
-        return {
-            'data': marshal(segment, segment_fields),
-            'doc_form': document.doc_form
-        }, 200
-=======
         return {"data": marshal(segment, segment_fields), "doc_form": document.doc_form}, 200
->>>>>>> 7b7576ad
 
 
 class DatasetDocumentSegmentUpdateApi(Resource):
@@ -412,27 +349,16 @@
         dataset_id = str(dataset_id)
         dataset = DatasetService.get_dataset(dataset_id)
         if not dataset:
-<<<<<<< HEAD
-            raise NotFound('Dataset not found.')
-        # 检查用户的数据集模型设置
-=======
             raise NotFound("Dataset not found.")
         # check user's model setting
->>>>>>> 7b7576ad
         DatasetService.check_dataset_model_setting(dataset)
         # 检查文档存在性
         document_id = str(document_id)
         document = DocumentService.get_document(dataset_id, document_id)
         if not document:
-<<<<<<< HEAD
-            raise NotFound('Document not found.')
-        if dataset.indexing_technique == 'high_quality':
-            # 高质量索引技术下，额外检查嵌入模型设置
-=======
             raise NotFound("Document not found.")
         if dataset.indexing_technique == "high_quality":
             # check embedding model setting
->>>>>>> 7b7576ad
             try:
                 model_manager = ModelManager()
                 model_manager.get_model_instance(
@@ -471,15 +397,7 @@
         SegmentService.segment_create_args_validate(args, document)
         # 更新段落信息
         segment = SegmentService.update_segment(args, segment, document, dataset)
-<<<<<<< HEAD
-        # 返回更新后的段落信息
-        return {
-            'data': marshal(segment, segment_fields),
-            'doc_form': document.doc_form
-        }, 200
-=======
         return {"data": marshal(segment, segment_fields), "doc_form": document.doc_form}, 200
->>>>>>> 7b7576ad
 
     @setup_required
     @login_required
@@ -504,28 +422,16 @@
         dataset_id = str(dataset_id)
         dataset = DatasetService.get_dataset(dataset_id)
         if not dataset:
-<<<<<<< HEAD
-            raise NotFound('Dataset not found.')
-        
-        # 检查用户的数据集模型设置
-=======
             raise NotFound("Dataset not found.")
         # check user's model setting
->>>>>>> 7b7576ad
         DatasetService.check_dataset_model_setting(dataset)
         
         # 检查文档存在性
         document_id = str(document_id)
         document = DocumentService.get_document(dataset_id, document_id)
         if not document:
-<<<<<<< HEAD
-            raise NotFound('Document not found.')
-        
-        # 检查文档段存在性
-=======
             raise NotFound("Document not found.")
         # check segment
->>>>>>> 7b7576ad
         segment_id = str(segment_id)
         segment = DocumentSegment.query.filter(
             DocumentSegment.id == str(segment_id), DocumentSegment.tenant_id == current_user.current_tenant_id
@@ -575,21 +481,6 @@
         dataset_id = str(dataset_id)
         dataset = DatasetService.get_dataset(dataset_id)
         if not dataset:
-<<<<<<< HEAD
-            raise NotFound('Dataset not found.')
-        
-        # 校验文档存在性
-        document_id = str(document_id)
-        document = DocumentService.get_document(dataset_id, document_id)
-        if not document:
-            raise NotFound('Document not found.')
-        
-        # 从请求中获取文件
-        file = request.files['file']
-        
-        # 校验文件是否上传
-        if 'file' not in request.files:
-=======
             raise NotFound("Dataset not found.")
         # check document
         document_id = str(document_id)
@@ -600,20 +491,13 @@
         file = request.files["file"]
         # check file
         if "file" not in request.files:
->>>>>>> 7b7576ad
             raise NoFileUploadedError()
 
         # 校验文件数量
         if len(request.files) > 1:
             raise TooManyFilesError()
-<<<<<<< HEAD
-
-        # 校验文件类型
-        if not file.filename.endswith('.csv'):
-=======
         # check file type
         if not file.filename.endswith(".csv"):
->>>>>>> 7b7576ad
             raise ValueError("Invalid file type. Only CSV files are allowed")
 
         try:
@@ -631,19 +515,12 @@
             
             # 创建异步任务
             job_id = str(uuid.uuid4())
-<<<<<<< HEAD
-            indexing_cache_key = 'segment_batch_import_{}'.format(str(job_id))
-            redis_client.setnx(indexing_cache_key, 'waiting')
-            batch_create_segment_to_index_task.delay(str(job_id), result, dataset_id, document_id,
-                                                     current_user.current_tenant_id, current_user.id)
-=======
             indexing_cache_key = "segment_batch_import_{}".format(str(job_id))
             # send batch add segments task
             redis_client.setnx(indexing_cache_key, "waiting")
             batch_create_segment_to_index_task.delay(
                 str(job_id), result, dataset_id, document_id, current_user.current_tenant_id, current_user.id
             )
->>>>>>> 7b7576ad
         except Exception as e:
             return {"error": str(e)}, 500
         return {"job_id": job_id, "job_status": "waiting"}, 200
@@ -670,19 +547,6 @@
 
         return {"job_id": job_id, "job_status": cache_result.decode()}, 200
 
-<<<<<<< HEAD
-api.add_resource(DatasetDocumentSegmentListApi,
-                 '/datasets/<uuid:dataset_id>/documents/<uuid:document_id>/segments')
-api.add_resource(DatasetDocumentSegmentApi,
-                 '/datasets/<uuid:dataset_id>/segments/<uuid:segment_id>/<string:action>')
-api.add_resource(DatasetDocumentSegmentAddApi,
-                 '/datasets/<uuid:dataset_id>/documents/<uuid:document_id>/segment')
-api.add_resource(DatasetDocumentSegmentUpdateApi,
-                 '/datasets/<uuid:dataset_id>/documents/<uuid:document_id>/segments/<uuid:segment_id>')
-api.add_resource(DatasetDocumentSegmentBatchImportApi,
-                 '/datasets/<uuid:dataset_id>/documents/<uuid:document_id>/segments/batch_import',
-                 '/datasets/batch_import_status/<uuid:job_id>')
-=======
 
 api.add_resource(DatasetDocumentSegmentListApi, "/datasets/<uuid:dataset_id>/documents/<uuid:document_id>/segments")
 api.add_resource(DatasetDocumentSegmentApi, "/datasets/<uuid:dataset_id>/segments/<uuid:segment_id>/<string:action>")
@@ -695,5 +559,4 @@
     DatasetDocumentSegmentBatchImportApi,
     "/datasets/<uuid:dataset_id>/documents/<uuid:document_id>/segments/batch_import",
     "/datasets/batch_import_status/<uuid:job_id>",
-)
->>>>>>> 7b7576ad
+)