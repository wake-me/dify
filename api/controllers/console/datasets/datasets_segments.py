--- conflicted
+++ resolved
@@ -170,14 +170,8 @@
 
         # 检查用户的数据集模型设置
         DatasetService.check_dataset_model_setting(dataset)
-<<<<<<< HEAD
-
-        # 当前用户在ta表中的角色必须是admin或owner
-        if not current_user.is_admin_or_owner:
-=======
         # The role of the current user in the ta table must be admin, owner, or editor
         if not current_user.is_editor:
->>>>>>> bdf3ea43
             raise Forbidden()
 
         try:
@@ -407,13 +401,8 @@
         ).first()
         if not segment:
             raise NotFound('Segment not found.')
-<<<<<<< HEAD
-        # 验证当前用户是否有足够的权限
-        if not current_user.is_admin_or_owner:
-=======
         # The role of the current user in the ta table must be admin, owner, or editor
         if not current_user.is_editor:
->>>>>>> bdf3ea43
             raise Forbidden()
         try:
             DatasetService.check_dataset_permission(dataset, current_user)
