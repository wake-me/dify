--- conflicted
+++ resolved
@@ -588,14 +588,6 @@
         # 校验请求所需的设置和用户登录状态
         dataset_id = str(dataset_id)
         batch = str(batch)
-<<<<<<< HEAD
-        # 获取指定ID的数据集
-        dataset = DatasetService.get_dataset(dataset_id)
-        if dataset is None:
-            raise NotFound("Dataset not found.")
-        # 获取批次的文档信息
-=======
->>>>>>> 51a9e678
         documents = self.get_batch_documents(dataset_id, batch)
         # 初始化响应信息
         response = {
