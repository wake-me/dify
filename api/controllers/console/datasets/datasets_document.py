from datetime import datetime, timezone

from flask import request
from flask_login import current_user
from flask_restful import Resource, fields, marshal, marshal_with, reqparse
from sqlalchemy import asc, desc
from werkzeug.exceptions import Forbidden, NotFound

import services
from controllers.console import api
from controllers.console.app.error import (
    ProviderModelCurrentlyNotSupportError,
    ProviderNotInitializeError,
    ProviderQuotaExceededError,
)
from controllers.console.datasets.error import (
    ArchivedDocumentImmutableError,
    DocumentAlreadyFinishedError,
    DocumentIndexingError,
    InvalidActionError,
    InvalidMetadataError,
)
from controllers.console.setup import setup_required
from controllers.console.wraps import account_initialization_required, cloud_edition_billing_resource_check
from core.errors.error import (
    LLMBadRequestError,
    ModelCurrentlyNotSupportError,
    ProviderTokenNotInitError,
    QuotaExceededError,
)
from core.indexing_runner import IndexingRunner
from core.model_manager import ModelManager
from core.model_runtime.entities.model_entities import ModelType
from core.model_runtime.errors.invoke import InvokeAuthorizationError
from core.rag.extractor.entity.extract_setting import ExtractSetting
from extensions.ext_database import db
from extensions.ext_redis import redis_client
from fields.document_fields import (
    dataset_and_document_fields,
    document_fields,
    document_status_fields,
    document_with_segments_fields,
)
from libs.login import login_required
from models.dataset import Dataset, DatasetProcessRule, Document, DocumentSegment
from models.model import UploadFile
from services.dataset_service import DatasetService, DocumentService
from tasks.add_document_to_index_task import add_document_to_index_task
from tasks.remove_document_from_index_task import remove_document_from_index_task


class DocumentResource(Resource):
    """
    文档资源类，提供文档的检索服务。
    """
    
    def get_document(self, dataset_id: str, document_id: str) -> Document:
        """
        获取指定数据集中的文档。
        
        参数:
        - dataset_id: 数据集的唯一标识符。
        - document_id: 文档的唯一标识符。
        
        返回值:
        - Document: 找到的文档对象。
        
        异常:
        - NotFound: 当指定的数据集或文档不存在时抛出。
        - Forbidden: 当用户没有权限访问数据集或文档时抛出。
        """
        # 根据dataset_id获取数据集
        dataset = DatasetService.get_dataset(dataset_id)
        if not dataset:
            raise NotFound('Dataset not found.')

        # 检查用户是否有权限访问该数据集
        try:
            DatasetService.check_dataset_permission(dataset, current_user)
        except services.errors.account.NoPermissionError as e:
            raise Forbidden(str(e))

        # 根据dataset_id和document_id获取文档
        document = DocumentService.get_document(dataset_id, document_id)

        if not document:
            raise NotFound('Document not found.')

        # 检查用户是否有权限访问该文档
        if document.tenant_id != current_user.current_tenant_id:
            raise Forbidden('No permission.')

        return document

    def get_batch_documents(self, dataset_id: str, batch: str) -> list[Document]:
        """
        批量获取文档。
        
        参数:
        - dataset_id: 数据集的唯一标识符。
        - batch: 文档批次标识。
        
        返回值:
        - list[Document]: 找到的文档对象列表。
        
        异常:
        - NotFound: 当指定的数据集或文档批次不存在时抛出。
        """
        # 根据dataset_id获取数据集
        dataset = DatasetService.get_dataset(dataset_id)
        if not dataset:
            raise NotFound('Dataset not found.')

        # 检查用户是否有权限访问该数据集
        try:
            DatasetService.check_dataset_permission(dataset, current_user)
        except services.errors.account.NoPermissionError as e:
            raise Forbidden(str(e))

        # 根据dataset_id和batch获取文档批次
        documents = DocumentService.get_batch_documents(dataset_id, batch)

        if not documents:
            raise NotFound('Documents not found.')

        return documents

class GetProcessRuleApi(Resource):
    """
    获取处理规则的API接口类。
    
    该类提供了一个GET方法，用于根据文档ID获取处理规则，包括默认规则和特定文档数据集的最新处理规则。
    """
    
    @setup_required
    @login_required
    @account_initialization_required
    def get(self):
        """
        获取处理规则的GET方法。
        
        需要用户登录、账号初始化和设置完成后才能访问。
        
        参数:
        - 无
        
        返回值:
        - 一个包含模式(mode)和规则(rules)的字典。
        
        错误:
        - 如果文档ID不存在，返回404错误。
        - 如果数据集未找到，返回404错误。
        - 如果用户对数据集没有权限，返回403错误。
        """
        req_data = request.args  # 获取请求参数

        document_id = req_data.get('document_id')  # 尝试从请求参数中获取文档ID

        # 获取默认规则
        mode = DocumentService.DEFAULT_RULES['mode']
        rules = DocumentService.DEFAULT_RULES['rules']
        if document_id:
            # 根据文档ID获取最新的处理规则
            document = Document.query.get_or_404(document_id)  # 根据文档ID查询文档，如果不存在则返回404错误

            dataset = DatasetService.get_dataset(document.dataset_id)  # 根据文档获取对应的数据集

            if not dataset:
                raise NotFound('Dataset not found.')  # 如果数据集未找到，抛出404错误

            try:
                DatasetService.check_dataset_permission(dataset, current_user)  # 检查当前用户是否有该数据集的权限
            except services.errors.account.NoPermissionError as e:
                raise Forbidden(str(e))  # 如果无权限，抛出403错误

            # 查询数据集的最新处理规则
            dataset_process_rule = db.session.query(DatasetProcessRule). \
                filter(DatasetProcessRule.dataset_id == document.dataset_id). \
                order_by(DatasetProcessRule.created_at.desc()). \
                limit(1). \
                one_or_none()  # 查询并获取最新的处理规则
            if dataset_process_rule:
                # 如果找到处理规则，则使用该规则的模式和规则
                mode = dataset_process_rule.mode
                rules = dataset_process_rule.rules_dict

        return {
            'mode': mode,
            'rules': rules
        }  # 返回模式和规则的字典


class DatasetDocumentListApi(Resource):
    @setup_required
    @login_required
    @account_initialization_required
    def get(self, dataset_id):
        """
        根据数据集ID获取文档列表。

        参数:
        - dataset_id: 数据集的唯一标识符，整数或字符串。

        返回值:
        - 一个包含文档信息的字典，包括文档数据、是否有更多页、每页限制、总条数和当前页码。
        """

        # 将dataset_id转换为字符串类型，确保一致性
        dataset_id = str(dataset_id)
        # 从请求参数中获取页码和每页限制，默认值分别为1和20
        page = request.args.get('page', default=1, type=int)
        limit = request.args.get('limit', default=20, type=int)
        # 获取搜索关键字、排序方式和是否获取详细信息的参数
        search = request.args.get('keyword', default=None, type=str)
        sort = request.args.get('sort', default='-created_at', type=str)
        fetch = request.args.get('fetch', default=False, type=bool)
        # 根据dataset_id获取数据集信息
        dataset = DatasetService.get_dataset(dataset_id)
        # 如果数据集不存在，则抛出未找到的异常
        if not dataset:
            raise NotFound('Dataset not found.')

        try:
            # 检查当前用户是否有访问该数据集的权限
            DatasetService.check_dataset_permission(dataset, current_user)
        except services.errors.account.NoPermissionError as e:
            # 如果无权限，则抛出禁止访问的异常
            raise Forbidden(str(e))

        # 构建初始的文档查询
        query = Document.query.filter_by(
            dataset_id=str(dataset_id), tenant_id=current_user.current_tenant_id)

        # 如果存在搜索关键字，则对文档名称进行模糊搜索
        if search:
            search = f'%{search}%'
            query = query.filter(Document.name.like(search))

        # 处理排序逻辑
        if sort.startswith('-'):
            sort_logic = desc
            sort = sort[1:]
        else:
            sort_logic = asc

        # 根据不同的排序字段进行查询调整
        if sort == 'hit_count':
            # 对于点击量排序，需要进行子查询以计算总点击量
            sub_query = db.select(DocumentSegment.document_id,
                                db.func.sum(DocumentSegment.hit_count).label("total_hit_count")) \
                .group_by(DocumentSegment.document_id) \
                .subquery()

            query = query.outerjoin(sub_query, sub_query.c.document_id == Document.id) \
                .order_by(sort_logic(db.func.coalesce(sub_query.c.total_hit_count, 0)))
        elif sort == 'created_at':
            # 对于创建时间排序，直接按照时间排序
            query = query.order_by(sort_logic(Document.created_at))
        else:
            # 默认按照创建时间降序排序
            query = query.order_by(desc(Document.created_at))

        # 进行分页查询，并获取当前页的文档列表
        paginated_documents = query.paginate(
            page=page, per_page=limit, max_per_page=100, error_out=False)
        documents = paginated_documents.items

        # 如果需要获取详细信息，则计算每个文档的完成段数和总段数
        if fetch:
            for document in documents:
                completed_segments = DocumentSegment.query.filter(DocumentSegment.completed_at.isnot(None),
                                                                DocumentSegment.document_id == str(document.id),
                                                                DocumentSegment.status != 're_segment').count()
                total_segments = DocumentSegment.query.filter(DocumentSegment.document_id == str(document.id),
                                                            DocumentSegment.status != 're_segment').count()
                document.completed_segments = completed_segments
                document.total_segments = total_segments
            # 使用指定的字段列表对文档列表进行序列化
            data = marshal(documents, document_with_segments_fields)
        else:
            # 如果不需要详细信息，则使用简化的字段列表进行序列化
            data = marshal(documents, document_fields)
        response = {
            'data': data,
            'has_more': len(documents) == limit,
            'limit': limit,
            'total': paginated_documents.total,
            'page': page
        }

        return response

    documents_and_batch_fields = {
        'documents': fields.List(fields.Nested(document_fields)),
        'batch': fields.String
    }

    @setup_required
    @login_required
    @account_initialization_required
    @marshal_with(documents_and_batch_fields)
    @cloud_edition_billing_resource_check('vector_space')
    def post(self, dataset_id):
        """
        根据提供的数据集ID，创建一个新的文档。
        
        参数:
        - dataset_id: 数据集的唯一标识符，将被转换为字符串格式。
        
        返回值:
        - 一个包含创建的文档信息和批处理信息的字典。
        
        抛出:
        - NotFound: 如果指定的数据集未找到。
        - Forbidden: 如果当前用户没有权限创建文档。
        - ValueError: 如果缺少必需的参数。
        - ProviderNotInitializeError: 如果数据提供者未初始化。
        - ProviderQuotaExceededError: 如果达到了数据提供者的配额限制。
        - ProviderModelCurrentlyNotSupportError: 如果当前不支持指定的模型。
        """

        dataset_id = str(dataset_id)

        dataset = DatasetService.get_dataset(dataset_id)

        if not dataset:
            raise NotFound('Dataset not found.')

        # 检查当前用户是否具有在ta表中为管理员或所有者的角色
        if not current_user.is_admin_or_owner:
            raise Forbidden()

        try:
            DatasetService.check_dataset_permission(dataset, current_user)
        except services.errors.account.NoPermissionError as e:
            raise Forbidden(str(e))

        parser = reqparse.RequestParser()
        # 定义请求参数
        parser.add_argument('indexing_technique', type=str, choices=Dataset.INDEXING_TECHNIQUE_LIST, nullable=False,
                            location='json')
        parser.add_argument('data_source', type=dict, required=False, location='json')
        parser.add_argument('process_rule', type=dict, required=False, location='json')
        parser.add_argument('duplicate', type=bool, nullable=False, location='json')
        parser.add_argument('original_document_id', type=str, required=False, location='json')
        parser.add_argument('doc_form', type=str, default='text_model', required=False, nullable=False, location='json')
        parser.add_argument('doc_language', type=str, default='English', required=False, nullable=False,
                            location='json')
        parser.add_argument('retrieval_model', type=dict, required=False, nullable=False,
                            location='json')
        args = parser.parse_args()

        # 确保如果数据集没有指定索引技术，请求参数中必须包含索引技术
        if not dataset.indexing_technique and not args['indexing_technique']:
            raise ValueError('indexing_technique is required.')

        # 验证请求参数
        DocumentService.document_create_args_validate(args)

        try:
            # 保存文档并返回创建的文档信息和批处理信息
            documents, batch = DocumentService.save_document_with_dataset_id(dataset, args, current_user)
        except ProviderTokenNotInitError as ex:
            raise ProviderNotInitializeError(ex.description)
        except QuotaExceededError:
            raise ProviderQuotaExceededError()
        except ModelCurrentlyNotSupportError:
            raise ProviderModelCurrentlyNotSupportError()

        return {
            'documents': documents,
            'batch': batch
        }


class DatasetInitApi(Resource):
    """
    数据集初始化API接口类
    """

    @setup_required
    @login_required
    @account_initialization_required
    @marshal_with(dataset_and_document_fields)
    @cloud_edition_billing_resource_check('vector_space')
    def post(self):
        """
        创建一个新的数据集并上传文档。
        
        要求用户已登录、账号已初始化，且满足云版本的资源检查条件。用户必须是管理员或所有者。
        
        参数:
        - indexing_technique: 索引技术类型，必须是预定义列表中的值。
        - data_source: 数据源信息，为一个字典。
        - process_rule: 处理规则，为一个字典。
        - doc_form: 文档形式，默认为'text_model'。
        - doc_language: 文档语言，默认为'English'。
        - retrieval_model: 检索模型配置，为一个字典。
        
        返回:
        - 'dataset': 创建的数据集信息。
        - 'documents': 上传的文档信息。
        - 'batch': 批处理信息。
        
        抛出:
        - Forbidden: 如果当前用户不是管理员或所有者。
        - ProviderNotInitializeError: 如果提供者未初始化。
        - ProviderQuotaExceededError: 如果达到提供者的配额限制。
        - ProviderModelCurrentlyNotSupportError: 如果当前模型不被支持。
        """
        # 检查当前用户是否具有管理员或所有者角色
        if not current_user.is_admin_or_owner:
            raise Forbidden()

        # 解析请求参数
        parser = reqparse.RequestParser()
        parser.add_argument('indexing_technique', type=str, choices=Dataset.INDEXING_TECHNIQUE_LIST, required=True,
                            nullable=False, location='json')
        parser.add_argument('data_source', type=dict, required=True, nullable=True, location='json')
        parser.add_argument('process_rule', type=dict, required=True, nullable=True, location='json')
        parser.add_argument('doc_form', type=str, default='text_model', required=False, nullable=False, location='json')
        parser.add_argument('doc_language', type=str, default='English', required=False, nullable=False,
                            location='json')
        parser.add_argument('retrieval_model', type=dict, required=False, nullable=False,
                            location='json')
        args = parser.parse_args()

        # 针对高质索引技术，检查模型是否已配置
        if args['indexing_technique'] == 'high_quality':
            try:
                model_manager = ModelManager()
                model_manager.get_default_model_instance(
                    tenant_id=current_user.current_tenant_id,
                    model_type=ModelType.TEXT_EMBEDDING
                )
            except InvokeAuthorizationError:
                raise ProviderNotInitializeError(
                    "No Embedding Model available. Please configure a valid provider "
                    "in the Settings -> Model Provider.")
            except ProviderTokenNotInitError as ex:
                raise ProviderNotInitializeError(ex.description)

        # 验证解析后的参数
        DocumentService.document_create_args_validate(args)

        try:
            # 保存文档，不基于数据集ID
            dataset, documents, batch = DocumentService.save_document_without_dataset_id(
                tenant_id=current_user.current_tenant_id,
                document_data=args,
                account=current_user
            )
        except ProviderTokenNotInitError as ex:
            raise ProviderNotInitializeError(ex.description)
        except QuotaExceededError:
            raise ProviderQuotaExceededError()
        except ModelCurrentlyNotSupportError:
            raise ProviderModelCurrentlyNotSupportError()

        # 构建并返回响应
        response = {
            'dataset': dataset,
            'documents': documents,
            'batch': batch
        }

        return response


class DocumentIndexingEstimateApi(DocumentResource):
    """
    文档索引估计API，提供文档索引费用估计功能。
    
    Attributes:
        Inherits attributes from DocumentResource
    """

    @setup_required
    @login_required
    @account_initialization_required
    def get(self, dataset_id, document_id):
        """
        获取文档索引估计信息。
        
        Args:
            dataset_id (int): 数据集ID，将被转换为字符串格式。
            document_id (int): 文档ID，将被转换为字符串格式。
        
        Returns:
            dict: 包含索引估计信息的字典，如令牌数量、总价格、货币单位、总段数和预览信息等。
        
        Raises:
            DocumentAlreadyFinishedError: 如果文档的索引状态已经是"completed"或"error"。
            NotFound: 如果找不到对应的文件。
            ProviderNotInitializeError: 如果没有配置有效的嵌入模型提供者。
        """
        dataset_id = str(dataset_id)
        document_id = str(document_id)
        document = self.get_document(dataset_id, document_id)

        # 检查文档索引状态，若已完成或出错，则抛出异常
        if document.indexing_status in ['completed', 'error']:
            raise DocumentAlreadyFinishedError()

        data_process_rule = document.dataset_process_rule
        data_process_rule_dict = data_process_rule.to_dict()

        # 初始化响应信息
        response = {
            "tokens": 0,
            "total_price": 0,
            "currency": "USD",
            "total_segments": 0,
            "preview": []
        }

        # 如果文档数据源类型为上传文件
        if document.data_source_type == 'upload_file':
            data_source_info = document.data_source_info_dict
            # 检查并获取上传文件ID
            if data_source_info and 'upload_file_id' in data_source_info:
                file_id = data_source_info['upload_file_id']

                # 根据文件ID查询文件信息
                file = db.session.query(UploadFile).filter(
                    UploadFile.tenant_id == document.tenant_id,
                    UploadFile.id == file_id
                ).first()

                # 如果找不到文件，抛出异常
                if not file:
                    raise NotFound('File not found.')

                # 配置数据提取设置和索引运行器
                extract_setting = ExtractSetting(
                    datasource_type="upload_file",
                    upload_file=file,
                    document_model=document.doc_form
                )

                indexing_runner = IndexingRunner()

                try:
                    # 执行索引估计，并更新响应信息
                    response = indexing_runner.indexing_estimate(current_user.current_tenant_id, [extract_setting],
                                                                 data_process_rule_dict, document.doc_form,
                                                                 'English', dataset_id)
                except LLMBadRequestError:
                    # 如果没有可用的嵌入模型，抛出异常
                    raise ProviderNotInitializeError(
                        "No Embedding Model available. Please configure a valid provider "
                        "in the Settings -> Model Provider.")
                except ProviderTokenNotInitError as ex:
                    # 如果提供者令牌未初始化，抛出异常
                    raise ProviderNotInitializeError(ex.description)

        return response

class DocumentBatchIndexingEstimateApi(DocumentResource):
    """
    处理文档批量索引估计的API请求。

    Attributes:
        - 继承自DocumentResource，包含与文档相关的资源操作。
    """

    @setup_required
    @login_required
    @account_initialization_required
    def get(self, dataset_id, batch):
        """
        获取给定数据集和批次的索引估计信息。

        Args:
            - dataset_id (int): 数据集的ID，将被转换为字符串。
            - batch (int): 批次的ID，将被转换为字符串。

        Returns:
            - dict: 包含索引估计的响应信息，如token数量、总价格、货币单位、总段数和预览信息等。

        Raises:
            - NotFound: 如果指定的数据集不存在。
            - DocumentAlreadyFinishedError: 如果文档的索引状态已经是完成或错误。
            - ProviderNotInitializeError: 如果没有配置有效的嵌入模型提供者。
            - ValueError: 如果数据源类型不支持。
        """
        # 校验请求所需的设置和用户登录状态
        dataset_id = str(dataset_id)
        batch = str(batch)
        # 获取指定ID的数据集
        dataset = DatasetService.get_dataset(dataset_id)
        if dataset is None:
            raise NotFound("Dataset not found.")
        # 获取批次的文档信息
        documents = self.get_batch_documents(dataset_id, batch)
        # 初始化响应信息
        response = {
            "tokens": 0,
            "total_price": 0,
            "currency": "USD",
            "total_segments": 0,
            "preview": []
        }
        if not documents:
            return response
        # 获取第一个文档的数据处理规则，并转换为字典格式
        data_process_rule = documents[0].dataset_process_rule
        data_process_rule_dict = data_process_rule.to_dict()
        info_list = []
        extract_settings = []
        for document in documents:
            # 如果文档的索引状态已经是完成或错误，抛出异常
            if document.indexing_status in ['completed', 'error']:
                raise DocumentAlreadyFinishedError()
            # 格式化文档文件信息
            data_source_info = document.data_source_info_dict
            if data_source_info and 'upload_file_id' in data_source_info:
                file_id = data_source_info['upload_file_id']
                info_list.append(file_id)
            # 格式化文档Notion信息
            elif data_source_info and 'notion_workspace_id' in data_source_info and 'notion_page_id' in data_source_info:
                pages = []
                page = {
                    'page_id': data_source_info['notion_page_id'],
                    'type': data_source_info['type']
                }
                pages.append(page)
                notion_info = {
                    'workspace_id': data_source_info['notion_workspace_id'],
                    'pages': pages
                }
                info_list.append(notion_info)
            
            # 根据文档的数据源类型，准备提取设置
            if document.data_source_type == 'upload_file':
                file_id = data_source_info['upload_file_id']
                # 查询对应的上传文件信息
                file_detail = db.session.query(UploadFile).filter(
                    UploadFile.tenant_id == current_user.current_tenant_id,
                    UploadFile.id == file_id
                ).first()
                if file_detail is None:
                    raise NotFound("File not found.")
                # 为上传文件类型的文档创建提取设置
                extract_setting = ExtractSetting(
                    datasource_type="upload_file",
                    upload_file=file_detail,
                    document_model=document.doc_form
                )
                extract_settings.append(extract_setting)

            elif document.data_source_type == 'notion_import':
                # 为Notion导入类型的文档创建提取设置
                extract_setting = ExtractSetting(
                    datasource_type="notion_import",
                    notion_info={
                        "notion_workspace_id": data_source_info['notion_workspace_id'],
                        "notion_obj_id": data_source_info['notion_page_id'],
                        "notion_page_type": data_source_info['type'],
                        "tenant_id": current_user.current_tenant_id
                    },
                    document_model=document.doc_form
                )
                extract_settings.append(extract_setting)

            else:
                raise ValueError('Data source type not support')
            
            # 如果数据源类型不受支持，则抛出异常
            indexing_runner = IndexingRunner()
            try:
                response = indexing_runner.indexing_estimate(current_user.current_tenant_id, extract_settings,
                                                             data_process_rule_dict, document.doc_form,
                                                             'English', dataset_id)
            except LLMBadRequestError:
                # 如果请求被LLM拒绝，则抛出提供者未初始化异常
                raise ProviderNotInitializeError(
                    "No Embedding Model available. Please configure a valid provider "
                    "in the Settings -> Model Provider.")
            except ProviderTokenNotInitError as ex:
                # 如果提供者令牌未初始化，则抛出提供者未初始化异常，并附带错误描述
                raise ProviderNotInitializeError(ex.description)
        return response


class DocumentBatchIndexingStatusApi(DocumentResource):
    """
    文档批量索引状态API类，用于获取特定数据集和批次的文档索引状态。

    Attributes:
        requires setup, login, and account initialization decorators for authentication and authorization.
    """

    @setup_required
    @login_required
    @account_initialization_required
    def get(self, dataset_id, batch):
        """
        获取指定数据集和批次的文档索引状态。

        Args:
            dataset_id (int): 数据集的ID，将被转换为字符串格式。
            batch (int): 批次的ID，将被转换为字符串格式。

        Returns:
            dict: 包含文档状态信息的字典列表。每个文档的状态包括完成的片段数、总片段数和索引状态。
        """
        dataset_id = str(dataset_id)  # 将数据集ID转换为字符串
        batch = str(batch)  # 将批次ID转换为字符串
        documents = self.get_batch_documents(dataset_id, batch)  # 获取指定批次的文档列表
        
        documents_status = []  # 初始化存储文档状态的列表
        for document in documents:  # 遍历文档
            # 计算已完成和总片段数
            completed_segments = DocumentSegment.query.filter(DocumentSegment.completed_at.isnot(None),
                                                              DocumentSegment.document_id == str(document.id),
                                                              DocumentSegment.status != 're_segment').count()
            total_segments = DocumentSegment.query.filter(DocumentSegment.document_id == str(document.id),
                                                          DocumentSegment.status != 're_segment').count()
            document.completed_segments = completed_segments  # 设置文档的已完成片段数
            document.total_segments = total_segments  # 设置文档的总片段数
            if document.is_paused:  # 如果文档暂停，则设置索引状态为'paused'
                document.indexing_status = 'paused'
            documents_status.append(marshal(document, document_status_fields))  # 将文档状态添加到列表
        
        data = {  # 准备返回的数据
            'data': documents_status
        }
        return data  # 返回文档状态数据


class DocumentIndexingStatusApi(DocumentResource):
    """
    文档索引状态API，用于获取特定文档的索引状态信息。
    
    Attributes:
        Inherits attributes from DocumentResource
    """

    @setup_required
    @login_required
    @account_initialization_required
    def get(self, dataset_id, document_id):
        """
        获取指定数据集和文档的索引状态。
        
        Args:
            dataset_id (int): 数据集的ID。
            document_id (int): 文档的ID。
        
        Returns:
            dict: 包含文档索引状态信息的字典，如完成的段落数、总段落数和索引状态。
        """
        # 将传入的ID转换为字符串格式
        dataset_id = str(dataset_id)
        document_id = str(document_id)
        # 获取指定文档对象
        document = self.get_document(dataset_id, document_id)

        # 计算已完成的段落数量
        completed_segments = DocumentSegment.query \
            .filter(DocumentSegment.completed_at.isnot(None),
                    DocumentSegment.document_id == str(document_id),
                    DocumentSegment.status != 're_segment') \
            .count()
        # 计算总共的段落数量
        total_segments = DocumentSegment.query \
            .filter(DocumentSegment.document_id == str(document_id),
                    DocumentSegment.status != 're_segment') \
            .count()

        # 更新文档对象的完成段落数和总段落数
        document.completed_segments = completed_segments
        document.total_segments = total_segments
        # 如果文档暂停，则更新索引状态为'paused'
        if document.is_paused:
            document.indexing_status = 'paused'
        # 返回处理后的文档状态信息
        return marshal(document, document_status_fields)


class DocumentIndexingStatusApi(DocumentResource):
    """
    文档索引状态API，用于获取特定文档的索引状态信息。
    
    Attributes:
        Inherits attributes from DocumentResource
    """

    @setup_required
    @login_required
    @account_initialization_required
    def get(self, dataset_id, document_id):
        """
        获取指定数据集和文档的索引状态。
        
        Args:
            dataset_id (int): 数据集的ID。
            document_id (int): 文档的ID。
        
        Returns:
            dict: 包含文档索引状态信息的字典，如完成的段落数、总段落数和索引状态。
        """
        # 将传入的ID转换为字符串格式
        dataset_id = str(dataset_id)
        document_id = str(document_id)
        # 获取指定文档对象
        document = self.get_document(dataset_id, document_id)

        # 计算已完成的段落数量
        completed_segments = DocumentSegment.query \
            .filter(DocumentSegment.completed_at.isnot(None),
                    DocumentSegment.document_id == str(document_id),
                    DocumentSegment.status != 're_segment') \
            .count()
        # 计算总共的段落数量
        total_segments = DocumentSegment.query \
            .filter(DocumentSegment.document_id == str(document_id),
                    DocumentSegment.status != 're_segment') \
            .count()

        # 更新文档对象的完成段落数和总段落数
        document.completed_segments = completed_segments
        document.total_segments = total_segments
        # 如果文档暂停，则更新索引状态为'paused'
        if document.is_paused:
            document.indexing_status = 'paused'
        # 返回处理后的文档状态信息
        return marshal(document, document_status_fields)

class DocumentDetailApi(DocumentResource):
    # 定义文档元数据的选择选项
    METADATA_CHOICES = {'all', 'only', 'without'}

    @setup_required
    @login_required
    @account_initialization_required
    def get(self, dataset_id, document_id):
        """
        获取指定数据集和文档的详细信息。

        参数:
        - dataset_id: 数据集的唯一标识符。
        - document_id: 文档的唯一标识符。

        返回值:
        - 一个包含文档信息的字典以及HTTP状态码200。
        
        可通过查询参数metadata来选择返回的文档信息详细程度。
        'all'返回所有信息（默认）；
        'only'返回文档的元数据；
        'without'返回除元数据外的所有信息。
        """

        # 将传入的ID转换为字符串类型
        dataset_id = str(dataset_id)
        document_id = str(document_id)
        # 获取文档对象
        document = self.get_document(dataset_id, document_id)

        # 获取metadata选项，若无效则抛出异常
        metadata = request.args.get('metadata', 'all')
        if metadata not in self.METADATA_CHOICES:
            raise InvalidMetadataError(f'Invalid metadata value: {metadata}')

        # 根据metadata选项构造返回的文档信息
        if metadata == 'only':
            # 仅返回文档的元数据
            response = {
                'id': document.id,
                'doc_type': document.doc_type,
                'doc_metadata': document.doc_metadata
            }
        elif metadata == 'without':
            # 返回除元数据外的所有信息
            process_rules = DatasetService.get_process_rules(dataset_id)  # 获取数据集处理规则
            data_source_info = document.data_source_detail_dict  # 获取数据源信息
            response = {
                # 包含文档的详细信息
                'id': document.id,
                'position': document.position,
                'data_source_type': document.data_source_type,
                'data_source_info': data_source_info,
                'dataset_process_rule_id': document.dataset_process_rule_id,
                'dataset_process_rule': process_rules,
                'name': document.name,
                'created_from': document.created_from,
                'created_by': document.created_by,
                'created_at': document.created_at.timestamp(),
                'tokens': document.tokens,
                'indexing_status': document.indexing_status,
                'completed_at': int(document.completed_at.timestamp()) if document.completed_at else None,
                'updated_at': int(document.updated_at.timestamp()) if document.updated_at else None,
                'indexing_latency': document.indexing_latency,
                'error': document.error,
                'enabled': document.enabled,
                'disabled_at': int(document.disabled_at.timestamp()) if document.disabled_at else None,
                'disabled_by': document.disabled_by,
                'archived': document.archived,
                'segment_count': document.segment_count,
                'average_segment_length': document.average_segment_length,
                'hit_count': document.hit_count,
                'display_status': document.display_status,
                'doc_form': document.doc_form
            }
        else:
            # 返回所有信息
            process_rules = DatasetService.get_process_rules(dataset_id)  # 获取数据集处理规则
            data_source_info = document.data_source_detail_dict  # 获取数据源信息
            response = {
                # 包含文档的所有信息
                'id': document.id,
                'position': document.position,
                'data_source_type': document.data_source_type,
                'data_source_info': data_source_info,
                'dataset_process_rule_id': document.dataset_process_rule_id,
                'dataset_process_rule': process_rules,
                'name': document.name,
                'created_from': document.created_from,
                'created_by': document.created_by,
                'created_at': document.created_at.timestamp(),
                'tokens': document.tokens,
                'indexing_status': document.indexing_status,
                'completed_at': int(document.completed_at.timestamp()) if document.completed_at else None,
                'updated_at': int(document.updated_at.timestamp()) if document.updated_at else None,
                'indexing_latency': document.indexing_latency,
                'error': document.error,
                'enabled': document.enabled,
                'disabled_at': int(document.disabled_at.timestamp()) if document.disabled_at else None,
                'disabled_by': document.disabled_by,
                'archived': document.archived,
                'doc_type': document.doc_type,
                'doc_metadata': document.doc_metadata,
                'segment_count': document.segment_count,
                'average_segment_length': document.average_segment_length,
                'hit_count': document.hit_count,
                'display_status': document.display_status,
                'doc_form': document.doc_form
            }

        return response, 200


class DocumentProcessingApi(DocumentResource):
    @setup_required
    @login_required
    @account_initialization_required
    def patch(self, dataset_id, document_id, action):
        """
        对指定文档进行操作（暂停或恢复）。

        参数:
        - dataset_id: 数据集的ID，将被转换为字符串格式。
        - document_id: 文档的ID，将被转换为字符串格式。
        - action: 操作类型，支持"pause"（暂停）或"resume"（恢复）。

        返回值:
        - 一个包含操作结果的消息字典，以及HTTP状态码200。

        异常:
        - 如果用户没有权限，则抛出Forbidden异常。
        - 如果文档不在可操作状态（对于"pause"，不在索引中；对于"resume"，不在暂停或错误状态），则抛出InvalidActionError异常。
        - 如果action值不是"pause"或"resume"，则抛出InvalidActionError异常。
        """

        dataset_id = str(dataset_id)
        document_id = str(document_id)
        document = self.get_document(dataset_id, document_id)

        # 检查当前用户是否有权限（必须是管理员或所有者）
        if not current_user.is_admin_or_owner:
            raise Forbidden()

        # 根据传入的action执行相应的操作
        if action == "pause":
            # 暂停操作仅在文档处于索引状态时有效
            if document.indexing_status != "indexing":
                raise InvalidActionError('Document not in indexing state.')

            # 更新文档状态为暂停
            document.paused_by = current_user.id
            document.paused_at = datetime.now(timezone.utc).replace(tzinfo=None)
            document.is_paused = True
            db.session.commit()

        elif action == "resume":
            # 恢复操作仅在文档处于暂停或错误状态时有效
            if document.indexing_status not in ["paused", "error"]:
                raise InvalidActionError('Document not in paused or error state.')

            # 更新文档状态为恢复
            document.paused_by = None
            document.paused_at = None
            document.is_paused = False
            db.session.commit()
        else:
            # 不支持的操作类型
            raise InvalidActionError()

        return {'result': 'success'}, 200


class DocumentDeleteApi(DocumentResource):
    """
    文档删除API，继承自DocumentResource。
    要求先设置好环境，用户需登录且账号初始化完成。
    
    方法:
    delete: 根据给定的文档ID和数据集ID删除文档。
    
    参数:
    - dataset_id: 数据集的唯一标识符。
    - document_id: 文档的唯一标识符。
    
    返回值:
    - 当文档成功删除时，返回一个包含结果信息的字典和HTTP状态码204。
    """
    
    @setup_required
    @login_required
    @account_initialization_required
    def delete(self, dataset_id, document_id):
        # 将传入的ID转换为字符串类型
        dataset_id = str(dataset_id)
        document_id = str(document_id)
        
        # 尝试获取指定ID的数据集
        dataset = DatasetService.get_dataset(dataset_id)
        if dataset is None:
            raise NotFound("Dataset not found.")
        
        # 检查用户的数据集模型设置
        DatasetService.check_dataset_model_setting(dataset)

        # 获取文档
        document = self.get_document(dataset_id, document_id)

        try:
            # 尝试删除文档，若文档正在被索引则会抛出异常
            DocumentService.delete_document(document)
        except services.errors.document.DocumentIndexingError:
            raise DocumentIndexingError('Cannot delete document during indexing.')

        # 删除成功，返回成功信息和HTTP状态码204
        return {'result': 'success'}, 204


class DocumentMetadataApi(DocumentResource):
    """
    处理文档元数据API的请求。
    
    方法:
    - put: 更新指定文档的元数据。
    
    参数:
    - dataset_id: 数据集的唯一标识符。
    - document_id: 文档的唯一标识符。
    
    返回值:
    - 成功更新时返回包含成功消息的JSON响应。
    """
    
    @setup_required
    @login_required
    @account_initialization_required
    def put(self, dataset_id, document_id):
        # 将传入的ID转换为字符串格式
        dataset_id = str(dataset_id)
        document_id = str(document_id)
        # 获取指定的文档对象
        document = self.get_document(dataset_id, document_id)

        # 从请求中获取数据
        req_data = request.get_json()

        # 提取文档类型和元数据信息
        doc_type = req_data.get('doc_type')
        doc_metadata = req_data.get('doc_metadata')

        # 检查当前用户是否有权限进行操作
        if not current_user.is_admin_or_owner:
            raise Forbidden()

        # 确保文档类型和元数据都已提供
        if doc_type is None or doc_metadata is None:
            raise ValueError('Both doc_type and doc_metadata must be provided.')

        # 检查文档类型是否有效
        if doc_type not in DocumentService.DOCUMENT_METADATA_SCHEMA:
            raise ValueError('Invalid doc_type.')

        # 确保元数据是字典类型
        if not isinstance(doc_metadata, dict):
            raise ValueError('doc_metadata must be a dictionary.')

        # 获取文档类型的元数据架构
        metadata_schema = DocumentService.DOCUMENT_METADATA_SCHEMA[doc_type]

        # 更新文档的元数据
        document.doc_metadata = {}
        if doc_type == 'others':
            document.doc_metadata = doc_metadata
        else:
            for key, value_type in metadata_schema.items():
                value = doc_metadata.get(key)
                # 仅保留符合类型要求的元数据字段
                if value is not None and isinstance(value, value_type):
                    document.doc_metadata[key] = value

        # 更新文档类型和更新时间
        document.doc_type = doc_type
<<<<<<< HEAD
        document.updated_at = datetime.utcnow()
        # 提交数据库事务
=======
        document.updated_at = datetime.now(timezone.utc).replace(tzinfo=None)
>>>>>>> c2acb2be
        db.session.commit()

        # 返回成功消息
        return {'result': 'success', 'message': 'Document metadata updated.'}, 200


class DocumentStatusApi(DocumentResource):
    """
    文档状态API接口类，用于处理文档的启用、禁用、归档和取消归档操作。

    方法:
    - patch: 根据提供的动作参数，更新文档的状态。
    """

    @setup_required
    @login_required
    @account_initialization_required
    @cloud_edition_billing_resource_check('vector_space')
    def patch(self, dataset_id, document_id, action):
        """
        根据提供的动作参数，更新文档的状态。

        参数:
        - dataset_id: 数据集ID，用于标识文档所属的数据集。
        - document_id: 文档ID，用于标识需要操作的文档。
        - action: 动作字符串，可选值为"enable"、"disable"、"archive"和"un_archive"，分别表示启用、禁用、归档和取消归档文档。

        返回值:
        - 一个包含结果信息的字典和HTTP状态码。成功时返回{'result': 'success'}和状态码200，错误时抛出异常。

        异常:
        - NotFound: 当指定的数据集不存在时抛出。
        - Forbidden: 当当前用户没有权限操作文档时抛出。
        - InvalidActionError: 当指定的操作无效或文档处于不允许执行该操作的状态时抛出。
        """

        # 将传入的ID转换为字符串类型
        dataset_id = str(dataset_id)
        document_id = str(document_id)

        # 获取指定ID的数据集
        dataset = DatasetService.get_dataset(dataset_id)
        if dataset is None:
            raise NotFound("Dataset not found.")

        # 检查用户的数据集模型设置
        DatasetService.check_dataset_model_setting(dataset)

        # 获取文档对象
        document = self.get_document(dataset_id, document_id)

        # 检查当前用户是否有权限操作文档
        if not current_user.is_admin_or_owner:
            raise Forbidden()

        # 检查文档是否正在被索引
        indexing_cache_key = 'document_{}_indexing'.format(document.id)
        cache_result = redis_client.get(indexing_cache_key)
        if cache_result is not None:
            raise InvalidActionError("Document is being indexed, please try again later")

        # 根据动作参数更新文档状态
        if action == "enable":
            if document.enabled:
                raise InvalidActionError('Document already enabled.')

            # 启用文档
            document.enabled = True
            document.disabled_at = None
            document.disabled_by = None
            document.updated_at = datetime.now(timezone.utc).replace(tzinfo=None)
            db.session.commit()

            # 设置缓存以防止重复索引同一文档
            redis_client.setex(indexing_cache_key, 600, 1)

            # 添加文档到索引队列
            add_document_to_index_task.delay(document_id)

            return {'result': 'success'}, 200

        elif action == "disable":
            # 禁用文档
            if not document.completed_at or document.indexing_status != 'completed':
                raise InvalidActionError('Document is not completed.')
            if not document.enabled:
                raise InvalidActionError('Document already disabled.')

            document.enabled = False
            document.disabled_at = datetime.now(timezone.utc).replace(tzinfo=None)
            document.disabled_by = current_user.id
            document.updated_at = datetime.now(timezone.utc).replace(tzinfo=None)
            db.session.commit()

            # 设置缓存以防止重复索引同一文档
            redis_client.setex(indexing_cache_key, 600, 1)

            # 从索引中移除文档
            remove_document_from_index_task.delay(document_id)

            return {'result': 'success'}, 200

        elif action == "archive":
            # 归档文档
            if document.archived:
                raise InvalidActionError('Document already archived.')

            document.archived = True
            document.archived_at = datetime.now(timezone.utc).replace(tzinfo=None)
            document.archived_by = current_user.id
            document.updated_at = datetime.now(timezone.utc).replace(tzinfo=None)
            db.session.commit()

            if document.enabled:
                # 设置缓存以防止重复索引同一文档
                redis_client.setex(indexing_cache_key, 600, 1)

                # 从索引中移除文档
                remove_document_from_index_task.delay(document_id)

            return {'result': 'success'}, 200
        elif action == "un_archive":
            # 取消归档文档
            if not document.archived:
                raise InvalidActionError('Document is not archived.')

            document.archived = False
            document.archived_at = None
            document.archived_by = None
            document.updated_at = datetime.now(timezone.utc).replace(tzinfo=None)
            db.session.commit()

            # 设置缓存以防止重复索引同一文档
            redis_client.setex(indexing_cache_key, 600, 1)

            # 添加文档到索引队列
            add_document_to_index_task.delay(document_id)

            return {'result': 'success'}, 200
        else:
            raise InvalidActionError()


class DocumentPauseApi(DocumentResource):
    # 此类继承自DocumentResource，用于处理文档暂停的API请求

    @setup_required
    @login_required
    @account_initialization_required
    def patch(self, dataset_id, document_id):
        """
        暂停文档。

        参数:
        - dataset_id: 数据集的ID，类型为int或str。
        - document_id: 文档的ID，类型为int或str。

        返回值:
        - 返回一个包含结果信息的字典和HTTP状态码204。
        
        异常:
        - 如果数据集或文档不存在，抛出NotFound异常。
        - 如果文档已归档，抛出ArchivedDocumentImmutableError异常。
        - 如果文档暂停失败（已完成的文档无法暂停），抛出DocumentIndexingError异常。
        """

        # 将传入的ID转换为字符串类型
        dataset_id = str(dataset_id)
        document_id = str(document_id)

        # 根据ID获取数据集
        dataset = DatasetService.get_dataset(dataset_id)
        if not dataset:
            raise NotFound('Dataset not found.')

        # 在指定的数据集中获取文档
        document = DocumentService.get_document(dataset.id, document_id)

        # 如果文档不存在，抛出404错误
        if document is None:
            raise NotFound("Document Not Exists.")

        # 如果文档已归档，抛出403错误
        if DocumentService.check_archived(document):
            raise ArchivedDocumentImmutableError()

        try:
            # 尝试暂停文档
            DocumentService.pause_document(document)
        except services.errors.document.DocumentIndexingError:
            # 如果文档已完成索引，无法暂停，抛出错误
            raise DocumentIndexingError('Cannot pause completed document.')

        # 操作成功，返回成功信息和状态码
        return {'result': 'success'}, 204


class DocumentRecoverApi(DocumentResource):
    @setup_required
    @login_required
    @account_initialization_required
    def patch(self, dataset_id, document_id):
        """
        恢复文档。

        参数:
        - dataset_id: 数据集的ID，将被转换为字符串格式。
        - document_id: 文档的ID，将被转换为字符串格式。

        返回值:
        - 成功恢复文档时返回一个包含结果信息的字典和HTTP状态码204。

        异常:
        - NotFound: 如果数据集或文档不存在时抛出。
        - ArchivedDocumentImmutableError: 如果文档被归档时抛出。
        - DocumentIndexingError: 如果文档不在暂停状态时抛出。
        """

        dataset_id = str(dataset_id)
        document_id = str(document_id)
        dataset = DatasetService.get_dataset(dataset_id)
        if not dataset:
            raise NotFound('Dataset not found.')
        document = DocumentService.get_document(dataset.id, document_id)

        # 检查文档是否存在，不存在则抛出404异常
        if document is None:
            raise NotFound("Document Not Exists.")

        # 检查文档是否被归档，若已归档则抛出403异常
        if DocumentService.check_archived(document):
            raise ArchivedDocumentImmutableError()
        try:
            # 尝试恢复文档
            DocumentService.recover_document(document)
        except services.errors.document.DocumentIndexingError:
            # 如果文档不在暂停状态，抛出异常
            raise DocumentIndexingError('Document is not in paused status.')

        return {'result': 'success'}, 204


api.add_resource(GetProcessRuleApi, '/datasets/process-rule')
api.add_resource(DatasetDocumentListApi,
                 '/datasets/<uuid:dataset_id>/documents')
api.add_resource(DatasetInitApi,
                 '/datasets/init')
api.add_resource(DocumentIndexingEstimateApi,
                 '/datasets/<uuid:dataset_id>/documents/<uuid:document_id>/indexing-estimate')
api.add_resource(DocumentBatchIndexingEstimateApi,
                 '/datasets/<uuid:dataset_id>/batch/<string:batch>/indexing-estimate')
api.add_resource(DocumentBatchIndexingStatusApi,
                 '/datasets/<uuid:dataset_id>/batch/<string:batch>/indexing-status')
api.add_resource(DocumentIndexingStatusApi,
                 '/datasets/<uuid:dataset_id>/documents/<uuid:document_id>/indexing-status')
api.add_resource(DocumentDetailApi,
                 '/datasets/<uuid:dataset_id>/documents/<uuid:document_id>')
api.add_resource(DocumentProcessingApi,
                 '/datasets/<uuid:dataset_id>/documents/<uuid:document_id>/processing/<string:action>')
api.add_resource(DocumentDeleteApi,
                 '/datasets/<uuid:dataset_id>/documents/<uuid:document_id>')
api.add_resource(DocumentMetadataApi,
                 '/datasets/<uuid:dataset_id>/documents/<uuid:document_id>/metadata')
api.add_resource(DocumentStatusApi,
                 '/datasets/<uuid:dataset_id>/documents/<uuid:document_id>/status/<string:action>')
api.add_resource(DocumentPauseApi, '/datasets/<uuid:dataset_id>/documents/<uuid:document_id>/processing/pause')
api.add_resource(DocumentRecoverApi, '/datasets/<uuid:dataset_id>/documents/<uuid:document_id>/processing/resume')<|MERGE_RESOLUTION|>--- conflicted
+++ resolved
@@ -1109,12 +1109,7 @@
 
         # 更新文档类型和更新时间
         document.doc_type = doc_type
-<<<<<<< HEAD
-        document.updated_at = datetime.utcnow()
-        # 提交数据库事务
-=======
         document.updated_at = datetime.now(timezone.utc).replace(tzinfo=None)
->>>>>>> c2acb2be
         db.session.commit()
 
         # 返回成功消息
