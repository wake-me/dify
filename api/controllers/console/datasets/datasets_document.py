--- conflicted
+++ resolved
@@ -264,13 +264,6 @@
                     sort_logic(Document.position),
                 )
         elif sort == 'created_at':
-<<<<<<< HEAD
-            # 对于创建时间排序，直接按照时间排序
-            query = query.order_by(sort_logic(Document.created_at))
-        else:
-            # 默认按照创建时间降序排序
-            query = query.order_by(desc(Document.created_at))
-=======
             query = query.order_by(
                 sort_logic(Document.created_at),
                 sort_logic(Document.position),
@@ -280,7 +273,6 @@
                 desc(Document.created_at),
                 desc(Document.position),
             )
->>>>>>> 3f9720bc
 
         # 进行分页查询，并获取当前页的文档列表
         paginated_documents = query.paginate(
