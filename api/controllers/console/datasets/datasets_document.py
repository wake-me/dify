import logging
from argparse import ArgumentTypeError
from datetime import datetime, timezone

from flask import request
from flask_login import current_user
from flask_restful import Resource, fields, marshal, marshal_with, reqparse
from sqlalchemy import asc, desc
from transformers.hf_argparser import string_to_bool
from werkzeug.exceptions import Forbidden, NotFound

import services
from controllers.console import api
from controllers.console.app.error import (
    ProviderModelCurrentlyNotSupportError,
    ProviderNotInitializeError,
    ProviderQuotaExceededError,
)
from controllers.console.datasets.error import (
    ArchivedDocumentImmutableError,
    DocumentAlreadyFinishedError,
    DocumentIndexingError,
    InvalidActionError,
    InvalidMetadataError,
)
from controllers.console.setup import setup_required
from controllers.console.wraps import account_initialization_required, cloud_edition_billing_resource_check
from core.errors.error import (
    LLMBadRequestError,
    ModelCurrentlyNotSupportError,
    ProviderTokenNotInitError,
    QuotaExceededError,
)
from core.indexing_runner import IndexingRunner
from core.model_manager import ModelManager
from core.model_runtime.entities.model_entities import ModelType
from core.model_runtime.errors.invoke import InvokeAuthorizationError
from core.rag.extractor.entity.extract_setting import ExtractSetting
from extensions.ext_database import db
from extensions.ext_redis import redis_client
from fields.document_fields import (
    dataset_and_document_fields,
    document_fields,
    document_status_fields,
    document_with_segments_fields,
)
from libs.login import login_required
from models.dataset import Dataset, DatasetProcessRule, Document, DocumentSegment
from models.model import UploadFile
from services.dataset_service import DatasetService, DocumentService
from tasks.add_document_to_index_task import add_document_to_index_task
from tasks.remove_document_from_index_task import remove_document_from_index_task


class DocumentResource(Resource):
    """
    文档资源类，提供文档的检索服务。
    """
    
    def get_document(self, dataset_id: str, document_id: str) -> Document:
        """
        获取指定数据集中的文档。
        
        参数:
        - dataset_id: 数据集的唯一标识符。
        - document_id: 文档的唯一标识符。
        
        返回值:
        - Document: 找到的文档对象。
        
        异常:
        - NotFound: 当指定的数据集或文档不存在时抛出。
        - Forbidden: 当用户没有权限访问数据集或文档时抛出。
        """
        # 根据dataset_id获取数据集
        dataset = DatasetService.get_dataset(dataset_id)
        if not dataset:
            raise NotFound('Dataset not found.')

        # 检查用户是否有权限访问该数据集
        try:
            DatasetService.check_dataset_permission(dataset, current_user)
        except services.errors.account.NoPermissionError as e:
            raise Forbidden(str(e))

        # 根据dataset_id和document_id获取文档
        document = DocumentService.get_document(dataset_id, document_id)

        if not document:
            raise NotFound('Document not found.')

        # 检查用户是否有权限访问该文档
        if document.tenant_id != current_user.current_tenant_id:
            raise Forbidden('No permission.')

        return document

    def get_batch_documents(self, dataset_id: str, batch: str) -> list[Document]:
        """
        批量获取文档。
        
        参数:
        - dataset_id: 数据集的唯一标识符。
        - batch: 文档批次标识。
        
        返回值:
        - list[Document]: 找到的文档对象列表。
        
        异常:
        - NotFound: 当指定的数据集或文档批次不存在时抛出。
        """
        # 根据dataset_id获取数据集
        dataset = DatasetService.get_dataset(dataset_id)
        if not dataset:
            raise NotFound('Dataset not found.')

        # 检查用户是否有权限访问该数据集
        try:
            DatasetService.check_dataset_permission(dataset, current_user)
        except services.errors.account.NoPermissionError as e:
            raise Forbidden(str(e))

        # 根据dataset_id和batch获取文档批次
        documents = DocumentService.get_batch_documents(dataset_id, batch)

        if not documents:
            raise NotFound('Documents not found.')

        return documents

class GetProcessRuleApi(Resource):
    """
    获取处理规则的API接口类。
    
    该类提供了一个GET方法，用于根据文档ID获取处理规则，包括默认规则和特定文档数据集的最新处理规则。
    """
    
    @setup_required
    @login_required
    @account_initialization_required
    def get(self):
        """
        获取处理规则的GET方法。
        
        需要用户登录、账号初始化和设置完成后才能访问。
        
        参数:
        - 无
        
        返回值:
        - 一个包含模式(mode)和规则(rules)的字典。
        
        错误:
        - 如果文档ID不存在，返回404错误。
        - 如果数据集未找到，返回404错误。
        - 如果用户对数据集没有权限，返回403错误。
        """
        req_data = request.args  # 获取请求参数

        document_id = req_data.get('document_id')  # 尝试从请求参数中获取文档ID

        # 获取默认规则
        mode = DocumentService.DEFAULT_RULES['mode']
        rules = DocumentService.DEFAULT_RULES['rules']
        if document_id:
            # 根据文档ID获取最新的处理规则
            document = Document.query.get_or_404(document_id)  # 根据文档ID查询文档，如果不存在则返回404错误

            dataset = DatasetService.get_dataset(document.dataset_id)  # 根据文档获取对应的数据集

            if not dataset:
                raise NotFound('Dataset not found.')  # 如果数据集未找到，抛出404错误

            try:
                DatasetService.check_dataset_permission(dataset, current_user)  # 检查当前用户是否有该数据集的权限
            except services.errors.account.NoPermissionError as e:
                raise Forbidden(str(e))  # 如果无权限，抛出403错误

            # 查询数据集的最新处理规则
            dataset_process_rule = db.session.query(DatasetProcessRule). \
                filter(DatasetProcessRule.dataset_id == document.dataset_id). \
                order_by(DatasetProcessRule.created_at.desc()). \
                limit(1). \
                one_or_none()  # 查询并获取最新的处理规则
            if dataset_process_rule:
                # 如果找到处理规则，则使用该规则的模式和规则
                mode = dataset_process_rule.mode
                rules = dataset_process_rule.rules_dict

        return {
            'mode': mode,
            'rules': rules
        }  # 返回模式和规则的字典


class DatasetDocumentListApi(Resource):
    @setup_required
    @login_required
    @account_initialization_required
    def get(self, dataset_id):
        """
        根据数据集ID获取文档列表。

        参数:
        - dataset_id: 数据集的唯一标识符，整数或字符串。

        返回值:
        - 一个包含文档信息的字典，包括文档数据、是否有更多页、每页限制、总条数和当前页码。
        """

        # 将dataset_id转换为字符串类型，确保一致性
        dataset_id = str(dataset_id)
        # 从请求参数中获取页码和每页限制，默认值分别为1和20
        page = request.args.get('page', default=1, type=int)
        limit = request.args.get('limit', default=20, type=int)
        # 获取搜索关键字、排序方式和是否获取详细信息的参数
        search = request.args.get('keyword', default=None, type=str)
        sort = request.args.get('sort', default='-created_at', type=str)
<<<<<<< HEAD
        fetch = request.args.get('fetch', default=False, type=bool)
        # 根据dataset_id获取数据集信息
=======
        # "yes", "true", "t", "y", "1" convert to True, while others convert to False.
        try:
            fetch = string_to_bool(request.args.get('fetch', default='false'))
        except (ArgumentTypeError, ValueError, Exception) as e:
            fetch = False
>>>>>>> 3d276f4a
        dataset = DatasetService.get_dataset(dataset_id)
        # 如果数据集不存在，则抛出未找到的异常
        if not dataset:
            raise NotFound('Dataset not found.')

        try:
            # 检查当前用户是否有访问该数据集的权限
            DatasetService.check_dataset_permission(dataset, current_user)
        except services.errors.account.NoPermissionError as e:
            # 如果无权限，则抛出禁止访问的异常
            raise Forbidden(str(e))

        # 构建初始的文档查询
        query = Document.query.filter_by(
            dataset_id=str(dataset_id), tenant_id=current_user.current_tenant_id)

        # 如果存在搜索关键字，则对文档名称进行模糊搜索
        if search:
            search = f'%{search}%'
            query = query.filter(Document.name.like(search))

        # 处理排序逻辑
        if sort.startswith('-'):
            sort_logic = desc
            sort = sort[1:]
        else:
            sort_logic = asc

        # 根据不同的排序字段进行查询调整
        if sort == 'hit_count':
            # 对于点击量排序，需要进行子查询以计算总点击量
            sub_query = db.select(DocumentSegment.document_id,
                                db.func.sum(DocumentSegment.hit_count).label("total_hit_count")) \
                .group_by(DocumentSegment.document_id) \
                .subquery()

            query = query.outerjoin(sub_query, sub_query.c.document_id == Document.id) \
                .order_by(sort_logic(db.func.coalesce(sub_query.c.total_hit_count, 0)))
        elif sort == 'created_at':
            # 对于创建时间排序，直接按照时间排序
            query = query.order_by(sort_logic(Document.created_at))
        else:
            # 默认按照创建时间降序排序
            query = query.order_by(desc(Document.created_at))

        # 进行分页查询，并获取当前页的文档列表
        paginated_documents = query.paginate(
            page=page, per_page=limit, max_per_page=100, error_out=False)
        documents = paginated_documents.items

        # 如果需要获取详细信息，则计算每个文档的完成段数和总段数
        if fetch:
            for document in documents:
                completed_segments = DocumentSegment.query.filter(DocumentSegment.completed_at.isnot(None),
                                                                DocumentSegment.document_id == str(document.id),
                                                                DocumentSegment.status != 're_segment').count()
                total_segments = DocumentSegment.query.filter(DocumentSegment.document_id == str(document.id),
                                                            DocumentSegment.status != 're_segment').count()
                document.completed_segments = completed_segments
                document.total_segments = total_segments
            # 使用指定的字段列表对文档列表进行序列化
            data = marshal(documents, document_with_segments_fields)
        else:
            # 如果不需要详细信息，则使用简化的字段列表进行序列化
            data = marshal(documents, document_fields)
        response = {
            'data': data,
            'has_more': len(documents) == limit,
            'limit': limit,
            'total': paginated_documents.total,
            'page': page
        }

        return response

    documents_and_batch_fields = {
        'documents': fields.List(fields.Nested(document_fields)),
        'batch': fields.String
    }

    @setup_required
    @login_required
    @account_initialization_required
    @marshal_with(documents_and_batch_fields)
    @cloud_edition_billing_resource_check('vector_space')
    def post(self, dataset_id):
        """
        根据提供的数据集ID，创建一个新的文档。
        
        参数:
        - dataset_id: 数据集的唯一标识符，将被转换为字符串格式。
        
        返回值:
        - 一个包含创建的文档信息和批处理信息的字典。
        
        抛出:
        - NotFound: 如果指定的数据集未找到。
        - Forbidden: 如果当前用户没有权限创建文档。
        - ValueError: 如果缺少必需的参数。
        - ProviderNotInitializeError: 如果数据提供者未初始化。
        - ProviderQuotaExceededError: 如果达到了数据提供者的配额限制。
        - ProviderModelCurrentlyNotSupportError: 如果当前不支持指定的模型。
        """

        dataset_id = str(dataset_id)

        dataset = DatasetService.get_dataset(dataset_id)

        if not dataset:
            raise NotFound('Dataset not found.')

        # 检查当前用户是否具有在ta表中为管理员或所有者的角色
        if not current_user.is_admin_or_owner:
            raise Forbidden()

        try:
            DatasetService.check_dataset_permission(dataset, current_user)
        except services.errors.account.NoPermissionError as e:
            raise Forbidden(str(e))

        parser = reqparse.RequestParser()
        # 定义请求参数
        parser.add_argument('indexing_technique', type=str, choices=Dataset.INDEXING_TECHNIQUE_LIST, nullable=False,
                            location='json')
        parser.add_argument('data_source', type=dict, required=False, location='json')
        parser.add_argument('process_rule', type=dict, required=False, location='json')
        parser.add_argument('duplicate', type=bool, default=True, nullable=False, location='json')
        parser.add_argument('original_document_id', type=str, required=False, location='json')
        parser.add_argument('doc_form', type=str, default='text_model', required=False, nullable=False, location='json')
        parser.add_argument('doc_language', type=str, default='English', required=False, nullable=False,
                            location='json')
        parser.add_argument('retrieval_model', type=dict, required=False, nullable=False,
                            location='json')
        args = parser.parse_args()

        # 确保如果数据集没有指定索引技术，请求参数中必须包含索引技术
        if not dataset.indexing_technique and not args['indexing_technique']:
            raise ValueError('indexing_technique is required.')

        # 验证请求参数
        DocumentService.document_create_args_validate(args)

        try:
            # 保存文档并返回创建的文档信息和批处理信息
            documents, batch = DocumentService.save_document_with_dataset_id(dataset, args, current_user)
        except ProviderTokenNotInitError as ex:
            raise ProviderNotInitializeError(ex.description)
        except QuotaExceededError:
            raise ProviderQuotaExceededError()
        except ModelCurrentlyNotSupportError:
            raise ProviderModelCurrentlyNotSupportError()

        return {
            'documents': documents,
            'batch': batch
        }


class DatasetInitApi(Resource):
    """
    数据集初始化API接口类
    """

    @setup_required
    @login_required
    @account_initialization_required
    @marshal_with(dataset_and_document_fields)
    @cloud_edition_billing_resource_check('vector_space')
    def post(self):
        """
        创建一个新的数据集并上传文档。
        
        要求用户已登录、账号已初始化，且满足云版本的资源检查条件。用户必须是管理员或所有者。
        
        参数:
        - indexing_technique: 索引技术类型，必须是预定义列表中的值。
        - data_source: 数据源信息，为一个字典。
        - process_rule: 处理规则，为一个字典。
        - doc_form: 文档形式，默认为'text_model'。
        - doc_language: 文档语言，默认为'English'。
        - retrieval_model: 检索模型配置，为一个字典。
        
        返回:
        - 'dataset': 创建的数据集信息。
        - 'documents': 上传的文档信息。
        - 'batch': 批处理信息。
        
        抛出:
        - Forbidden: 如果当前用户不是管理员或所有者。
        - ProviderNotInitializeError: 如果提供者未初始化。
        - ProviderQuotaExceededError: 如果达到提供者的配额限制。
        - ProviderModelCurrentlyNotSupportError: 如果当前模型不被支持。
        """
        # 检查当前用户是否具有管理员或所有者角色
        if not current_user.is_admin_or_owner:
            raise Forbidden()

        # 解析请求参数
        parser = reqparse.RequestParser()
        parser.add_argument('indexing_technique', type=str, choices=Dataset.INDEXING_TECHNIQUE_LIST, required=True,
                            nullable=False, location='json')
        parser.add_argument('data_source', type=dict, required=True, nullable=True, location='json')
        parser.add_argument('process_rule', type=dict, required=True, nullable=True, location='json')
        parser.add_argument('doc_form', type=str, default='text_model', required=False, nullable=False, location='json')
        parser.add_argument('doc_language', type=str, default='English', required=False, nullable=False,
                            location='json')
        parser.add_argument('retrieval_model', type=dict, required=False, nullable=False,
                            location='json')
        args = parser.parse_args()

        # 针对高质索引技术，检查模型是否已配置
        if args['indexing_technique'] == 'high_quality':
            try:
                model_manager = ModelManager()
                model_manager.get_default_model_instance(
                    tenant_id=current_user.current_tenant_id,
                    model_type=ModelType.TEXT_EMBEDDING
                )
            except InvokeAuthorizationError:
                raise ProviderNotInitializeError(
                    "No Embedding Model available. Please configure a valid provider "
                    "in the Settings -> Model Provider.")
            except ProviderTokenNotInitError as ex:
                raise ProviderNotInitializeError(ex.description)

        # 验证解析后的参数
        DocumentService.document_create_args_validate(args)

        try:
            # 保存文档，不基于数据集ID
            dataset, documents, batch = DocumentService.save_document_without_dataset_id(
                tenant_id=current_user.current_tenant_id,
                document_data=args,
                account=current_user
            )
        except ProviderTokenNotInitError as ex:
            raise ProviderNotInitializeError(ex.description)
        except QuotaExceededError:
            raise ProviderQuotaExceededError()
        except ModelCurrentlyNotSupportError:
            raise ProviderModelCurrentlyNotSupportError()

        # 构建并返回响应
        response = {
            'dataset': dataset,
            'documents': documents,
            'batch': batch
        }

        return response


class DocumentIndexingEstimateApi(DocumentResource):
    """
    文档索引估计API，提供文档索引费用估计功能。
    
    Attributes:
        Inherits attributes from DocumentResource
    """

    @setup_required
    @login_required
    @account_initialization_required
    def get(self, dataset_id, document_id):
        """
        获取文档索引估计信息。
        
        Args:
            dataset_id (int): 数据集ID，将被转换为字符串格式。
            document_id (int): 文档ID，将被转换为字符串格式。
        
        Returns:
            dict: 包含索引估计信息的字典，如令牌数量、总价格、货币单位、总段数和预览信息等。
        
        Raises:
            DocumentAlreadyFinishedError: 如果文档的索引状态已经是"completed"或"error"。
            NotFound: 如果找不到对应的文件。
            ProviderNotInitializeError: 如果没有配置有效的嵌入模型提供者。
        """
        dataset_id = str(dataset_id)
        document_id = str(document_id)
        document = self.get_document(dataset_id, document_id)

        # 检查文档索引状态，若已完成或出错，则抛出异常
        if document.indexing_status in ['completed', 'error']:
            raise DocumentAlreadyFinishedError()

        data_process_rule = document.dataset_process_rule
        data_process_rule_dict = data_process_rule.to_dict()

        # 初始化响应信息
        response = {
            "tokens": 0,
            "total_price": 0,
            "currency": "USD",
            "total_segments": 0,
            "preview": []
        }

        # 如果文档数据源类型为上传文件
        if document.data_source_type == 'upload_file':
            data_source_info = document.data_source_info_dict
            # 检查并获取上传文件ID
            if data_source_info and 'upload_file_id' in data_source_info:
                file_id = data_source_info['upload_file_id']

                # 根据文件ID查询文件信息
                file = db.session.query(UploadFile).filter(
                    UploadFile.tenant_id == document.tenant_id,
                    UploadFile.id == file_id
                ).first()

                # 如果找不到文件，抛出异常
                if not file:
                    raise NotFound('File not found.')

                # 配置数据提取设置和索引运行器
                extract_setting = ExtractSetting(
                    datasource_type="upload_file",
                    upload_file=file,
                    document_model=document.doc_form
                )

                indexing_runner = IndexingRunner()

                try:
                    # 执行索引估计，并更新响应信息
                    response = indexing_runner.indexing_estimate(current_user.current_tenant_id, [extract_setting],
                                                                 data_process_rule_dict, document.doc_form,
                                                                 'English', dataset_id)
                except LLMBadRequestError:
                    # 如果没有可用的嵌入模型，抛出异常
                    raise ProviderNotInitializeError(
                        "No Embedding Model available. Please configure a valid provider "
                        "in the Settings -> Model Provider.")
                except ProviderTokenNotInitError as ex:
                    # 如果提供者令牌未初始化，抛出异常
                    raise ProviderNotInitializeError(ex.description)

        return response

class DocumentBatchIndexingEstimateApi(DocumentResource):
    """
    处理文档批量索引估计的API请求。

    Attributes:
        - 继承自DocumentResource，包含与文档相关的资源操作。
    """

    @setup_required
    @login_required
    @account_initialization_required
    def get(self, dataset_id, batch):
        """
        获取给定数据集和批次的索引估计信息。

        Args:
            - dataset_id (int): 数据集的ID，将被转换为字符串。
            - batch (int): 批次的ID，将被转换为字符串。

        Returns:
            - dict: 包含索引估计的响应信息，如token数量、总价格、货币单位、总段数和预览信息等。

        Raises:
            - NotFound: 如果指定的数据集不存在。
            - DocumentAlreadyFinishedError: 如果文档的索引状态已经是完成或错误。
            - ProviderNotInitializeError: 如果没有配置有效的嵌入模型提供者。
            - ValueError: 如果数据源类型不支持。
        """
        # 校验请求所需的设置和用户登录状态
        dataset_id = str(dataset_id)
        batch = str(batch)
        documents = self.get_batch_documents(dataset_id, batch)
        # 初始化响应信息
        response = {
            "tokens": 0,
            "total_price": 0,
            "currency": "USD",
            "total_segments": 0,
            "preview": []
        }
        if not documents:
            return response
        # 获取第一个文档的数据处理规则，并转换为字典格式
        data_process_rule = documents[0].dataset_process_rule
        data_process_rule_dict = data_process_rule.to_dict()
        info_list = []
        extract_settings = []
        for document in documents:
            # 如果文档的索引状态已经是完成或错误，抛出异常
            if document.indexing_status in ['completed', 'error']:
                raise DocumentAlreadyFinishedError()
            # 格式化文档文件信息
            data_source_info = document.data_source_info_dict
            if data_source_info and 'upload_file_id' in data_source_info:
                file_id = data_source_info['upload_file_id']
                info_list.append(file_id)
            # 格式化文档Notion信息
            elif data_source_info and 'notion_workspace_id' in data_source_info and 'notion_page_id' in data_source_info:
                pages = []
                page = {
                    'page_id': data_source_info['notion_page_id'],
                    'type': data_source_info['type']
                }
                pages.append(page)
                notion_info = {
                    'workspace_id': data_source_info['notion_workspace_id'],
                    'pages': pages
                }
                info_list.append(notion_info)
            
            # 根据文档的数据源类型，准备提取设置
            if document.data_source_type == 'upload_file':
                file_id = data_source_info['upload_file_id']
                # 查询对应的上传文件信息
                file_detail = db.session.query(UploadFile).filter(
                    UploadFile.tenant_id == current_user.current_tenant_id,
                    UploadFile.id == file_id
                ).first()
                if file_detail is None:
                    raise NotFound("File not found.")
                # 为上传文件类型的文档创建提取设置
                extract_setting = ExtractSetting(
                    datasource_type="upload_file",
                    upload_file=file_detail,
                    document_model=document.doc_form
                )
                extract_settings.append(extract_setting)

            elif document.data_source_type == 'notion_import':
                # 为Notion导入类型的文档创建提取设置
                extract_setting = ExtractSetting(
                    datasource_type="notion_import",
                    notion_info={
                        "notion_workspace_id": data_source_info['notion_workspace_id'],
                        "notion_obj_id": data_source_info['notion_page_id'],
                        "notion_page_type": data_source_info['type'],
                        "tenant_id": current_user.current_tenant_id
                    },
                    document_model=document.doc_form
                )
                extract_settings.append(extract_setting)

            else:
                raise ValueError('Data source type not support')
            
            # 如果数据源类型不受支持，则抛出异常
            indexing_runner = IndexingRunner()
            try:
                response = indexing_runner.indexing_estimate(current_user.current_tenant_id, extract_settings,
                                                             data_process_rule_dict, document.doc_form,
                                                             'English', dataset_id)
            except LLMBadRequestError:
                # 如果请求被LLM拒绝，则抛出提供者未初始化异常
                raise ProviderNotInitializeError(
                    "No Embedding Model available. Please configure a valid provider "
                    "in the Settings -> Model Provider.")
            except ProviderTokenNotInitError as ex:
                # 如果提供者令牌未初始化，则抛出提供者未初始化异常，并附带错误描述
                raise ProviderNotInitializeError(ex.description)
        return response


class DocumentBatchIndexingStatusApi(DocumentResource):
    """
    文档批量索引状态API类，用于获取特定数据集和批次的文档索引状态。

    Attributes:
        requires setup, login, and account initialization decorators for authentication and authorization.
    """

    @setup_required
    @login_required
    @account_initialization_required
    def get(self, dataset_id, batch):
        """
        获取指定数据集和批次的文档索引状态。

        Args:
            dataset_id (int): 数据集的ID，将被转换为字符串格式。
            batch (int): 批次的ID，将被转换为字符串格式。

        Returns:
            dict: 包含文档状态信息的字典列表。每个文档的状态包括完成的片段数、总片段数和索引状态。
        """
        dataset_id = str(dataset_id)  # 将数据集ID转换为字符串
        batch = str(batch)  # 将批次ID转换为字符串
        documents = self.get_batch_documents(dataset_id, batch)  # 获取指定批次的文档列表
        
        documents_status = []  # 初始化存储文档状态的列表
        for document in documents:  # 遍历文档
            # 计算已完成和总片段数
            completed_segments = DocumentSegment.query.filter(DocumentSegment.completed_at.isnot(None),
                                                              DocumentSegment.document_id == str(document.id),
                                                              DocumentSegment.status != 're_segment').count()
            total_segments = DocumentSegment.query.filter(DocumentSegment.document_id == str(document.id),
                                                          DocumentSegment.status != 're_segment').count()
            document.completed_segments = completed_segments  # 设置文档的已完成片段数
            document.total_segments = total_segments  # 设置文档的总片段数
            if document.is_paused:  # 如果文档暂停，则设置索引状态为'paused'
                document.indexing_status = 'paused'
            documents_status.append(marshal(document, document_status_fields))  # 将文档状态添加到列表
        
        data = {  # 准备返回的数据
            'data': documents_status
        }
        return data  # 返回文档状态数据




class DocumentIndexingStatusApi(DocumentResource):
    """
    文档索引状态API，用于获取特定文档的索引状态信息。
    
    Attributes:
        Inherits attributes from DocumentResource
    """

    @setup_required
    @login_required
    @account_initialization_required
    def get(self, dataset_id, document_id):
        """
        获取指定数据集和文档的索引状态。
        
        Args:
            dataset_id (int): 数据集的ID。
            document_id (int): 文档的ID。
        
        Returns:
            dict: 包含文档索引状态信息的字典，如完成的段落数、总段落数和索引状态。
        """
        # 将传入的ID转换为字符串格式
        dataset_id = str(dataset_id)
        document_id = str(document_id)
        # 获取指定文档对象
        document = self.get_document(dataset_id, document_id)

        # 计算已完成的段落数量
        completed_segments = DocumentSegment.query \
            .filter(DocumentSegment.completed_at.isnot(None),
                    DocumentSegment.document_id == str(document_id),
                    DocumentSegment.status != 're_segment') \
            .count()
        # 计算总共的段落数量
        total_segments = DocumentSegment.query \
            .filter(DocumentSegment.document_id == str(document_id),
                    DocumentSegment.status != 're_segment') \
            .count()

        # 更新文档对象的完成段落数和总段落数
        document.completed_segments = completed_segments
        document.total_segments = total_segments
        # 如果文档暂停，则更新索引状态为'paused'
        if document.is_paused:
            document.indexing_status = 'paused'
        # 返回处理后的文档状态信息
        return marshal(document, document_status_fields)

class DocumentDetailApi(DocumentResource):
    # 定义文档元数据的选择选项
    METADATA_CHOICES = {'all', 'only', 'without'}

    @setup_required
    @login_required
    @account_initialization_required
    def get(self, dataset_id, document_id):
        """
        获取指定数据集和文档的详细信息。

        参数:
        - dataset_id: 数据集的唯一标识符。
        - document_id: 文档的唯一标识符。

        返回值:
        - 一个包含文档信息的字典以及HTTP状态码200。
        
        可通过查询参数metadata来选择返回的文档信息详细程度。
        'all'返回所有信息（默认）；
        'only'返回文档的元数据；
        'without'返回除元数据外的所有信息。
        """

        # 将传入的ID转换为字符串类型
        dataset_id = str(dataset_id)
        document_id = str(document_id)
        # 获取文档对象
        document = self.get_document(dataset_id, document_id)

        # 获取metadata选项，若无效则抛出异常
        metadata = request.args.get('metadata', 'all')
        if metadata not in self.METADATA_CHOICES:
            raise InvalidMetadataError(f'Invalid metadata value: {metadata}')

        # 根据metadata选项构造返回的文档信息
        if metadata == 'only':
            # 仅返回文档的元数据
            response = {
                'id': document.id,
                'doc_type': document.doc_type,
                'doc_metadata': document.doc_metadata
            }
        elif metadata == 'without':
            # 返回除元数据外的所有信息
            process_rules = DatasetService.get_process_rules(dataset_id)  # 获取数据集处理规则
            data_source_info = document.data_source_detail_dict  # 获取数据源信息
            response = {
                # 包含文档的详细信息
                'id': document.id,
                'position': document.position,
                'data_source_type': document.data_source_type,
                'data_source_info': data_source_info,
                'dataset_process_rule_id': document.dataset_process_rule_id,
                'dataset_process_rule': process_rules,
                'name': document.name,
                'created_from': document.created_from,
                'created_by': document.created_by,
                'created_at': document.created_at.timestamp(),
                'tokens': document.tokens,
                'indexing_status': document.indexing_status,
                'completed_at': int(document.completed_at.timestamp()) if document.completed_at else None,
                'updated_at': int(document.updated_at.timestamp()) if document.updated_at else None,
                'indexing_latency': document.indexing_latency,
                'error': document.error,
                'enabled': document.enabled,
                'disabled_at': int(document.disabled_at.timestamp()) if document.disabled_at else None,
                'disabled_by': document.disabled_by,
                'archived': document.archived,
                'segment_count': document.segment_count,
                'average_segment_length': document.average_segment_length,
                'hit_count': document.hit_count,
                'display_status': document.display_status,
                'doc_form': document.doc_form
            }
        else:
            # 返回所有信息
            process_rules = DatasetService.get_process_rules(dataset_id)  # 获取数据集处理规则
            data_source_info = document.data_source_detail_dict  # 获取数据源信息
            response = {
                # 包含文档的所有信息
                'id': document.id,
                'position': document.position,
                'data_source_type': document.data_source_type,
                'data_source_info': data_source_info,
                'dataset_process_rule_id': document.dataset_process_rule_id,
                'dataset_process_rule': process_rules,
                'name': document.name,
                'created_from': document.created_from,
                'created_by': document.created_by,
                'created_at': document.created_at.timestamp(),
                'tokens': document.tokens,
                'indexing_status': document.indexing_status,
                'completed_at': int(document.completed_at.timestamp()) if document.completed_at else None,
                'updated_at': int(document.updated_at.timestamp()) if document.updated_at else None,
                'indexing_latency': document.indexing_latency,
                'error': document.error,
                'enabled': document.enabled,
                'disabled_at': int(document.disabled_at.timestamp()) if document.disabled_at else None,
                'disabled_by': document.disabled_by,
                'archived': document.archived,
                'doc_type': document.doc_type,
                'doc_metadata': document.doc_metadata,
                'segment_count': document.segment_count,
                'average_segment_length': document.average_segment_length,
                'hit_count': document.hit_count,
                'display_status': document.display_status,
                'doc_form': document.doc_form
            }

        return response, 200


class DocumentProcessingApi(DocumentResource):
    @setup_required
    @login_required
    @account_initialization_required
    def patch(self, dataset_id, document_id, action):
        """
        对指定文档进行操作（暂停或恢复）。

        参数:
        - dataset_id: 数据集的ID，将被转换为字符串格式。
        - document_id: 文档的ID，将被转换为字符串格式。
        - action: 操作类型，支持"pause"（暂停）或"resume"（恢复）。

        返回值:
        - 一个包含操作结果的消息字典，以及HTTP状态码200。

        异常:
        - 如果用户没有权限，则抛出Forbidden异常。
        - 如果文档不在可操作状态（对于"pause"，不在索引中；对于"resume"，不在暂停或错误状态），则抛出InvalidActionError异常。
        - 如果action值不是"pause"或"resume"，则抛出InvalidActionError异常。
        """

        dataset_id = str(dataset_id)
        document_id = str(document_id)
        document = self.get_document(dataset_id, document_id)

        # 检查当前用户是否有权限（必须是管理员或所有者）
        if not current_user.is_admin_or_owner:
            raise Forbidden()

        # 根据传入的action执行相应的操作
        if action == "pause":
            # 暂停操作仅在文档处于索引状态时有效
            if document.indexing_status != "indexing":
                raise InvalidActionError('Document not in indexing state.')

            # 更新文档状态为暂停
            document.paused_by = current_user.id
            document.paused_at = datetime.now(timezone.utc).replace(tzinfo=None)
            document.is_paused = True
            db.session.commit()

        elif action == "resume":
            # 恢复操作仅在文档处于暂停或错误状态时有效
            if document.indexing_status not in ["paused", "error"]:
                raise InvalidActionError('Document not in paused or error state.')

            # 更新文档状态为恢复
            document.paused_by = None
            document.paused_at = None
            document.is_paused = False
            db.session.commit()
        else:
            # 不支持的操作类型
            raise InvalidActionError()

        return {'result': 'success'}, 200


class DocumentDeleteApi(DocumentResource):
    """
    文档删除API，继承自DocumentResource。
    要求先设置好环境，用户需登录且账号初始化完成。
    
    方法:
    delete: 根据给定的文档ID和数据集ID删除文档。
    
    参数:
    - dataset_id: 数据集的唯一标识符。
    - document_id: 文档的唯一标识符。
    
    返回值:
    - 当文档成功删除时，返回一个包含结果信息的字典和HTTP状态码204。
    """
    
    @setup_required
    @login_required
    @account_initialization_required
    def delete(self, dataset_id, document_id):
        # 将传入的ID转换为字符串类型
        dataset_id = str(dataset_id)
        document_id = str(document_id)
        
        # 尝试获取指定ID的数据集
        dataset = DatasetService.get_dataset(dataset_id)
        if dataset is None:
            raise NotFound("Dataset not found.")
        
        # 检查用户的数据集模型设置
        DatasetService.check_dataset_model_setting(dataset)

        # 获取文档
        document = self.get_document(dataset_id, document_id)

        try:
            # 尝试删除文档，若文档正在被索引则会抛出异常
            DocumentService.delete_document(document)
        except services.errors.document.DocumentIndexingError:
            raise DocumentIndexingError('Cannot delete document during indexing.')

        # 删除成功，返回成功信息和HTTP状态码204
        return {'result': 'success'}, 204


class DocumentMetadataApi(DocumentResource):
    """
    处理文档元数据API的请求。
    
    方法:
    - put: 更新指定文档的元数据。
    
    参数:
    - dataset_id: 数据集的唯一标识符。
    - document_id: 文档的唯一标识符。
    
    返回值:
    - 成功更新时返回包含成功消息的JSON响应。
    """
    
    @setup_required
    @login_required
    @account_initialization_required
    def put(self, dataset_id, document_id):
        # 将传入的ID转换为字符串格式
        dataset_id = str(dataset_id)
        document_id = str(document_id)
        # 获取指定的文档对象
        document = self.get_document(dataset_id, document_id)

        # 从请求中获取数据
        req_data = request.get_json()

        # 提取文档类型和元数据信息
        doc_type = req_data.get('doc_type')
        doc_metadata = req_data.get('doc_metadata')

        # 检查当前用户是否有权限进行操作
        if not current_user.is_admin_or_owner:
            raise Forbidden()

        # 确保文档类型和元数据都已提供
        if doc_type is None or doc_metadata is None:
            raise ValueError('Both doc_type and doc_metadata must be provided.')

        # 检查文档类型是否有效
        if doc_type not in DocumentService.DOCUMENT_METADATA_SCHEMA:
            raise ValueError('Invalid doc_type.')

        # 确保元数据是字典类型
        if not isinstance(doc_metadata, dict):
            raise ValueError('doc_metadata must be a dictionary.')

        # 获取文档类型的元数据架构
        metadata_schema = DocumentService.DOCUMENT_METADATA_SCHEMA[doc_type]

        # 更新文档的元数据
        document.doc_metadata = {}
        if doc_type == 'others':
            document.doc_metadata = doc_metadata
        else:
            for key, value_type in metadata_schema.items():
                value = doc_metadata.get(key)
                # 仅保留符合类型要求的元数据字段
                if value is not None and isinstance(value, value_type):
                    document.doc_metadata[key] = value

        # 更新文档类型和更新时间
        document.doc_type = doc_type
        document.updated_at = datetime.now(timezone.utc).replace(tzinfo=None)
        db.session.commit()

        # 返回成功消息
        return {'result': 'success', 'message': 'Document metadata updated.'}, 200


class DocumentStatusApi(DocumentResource):
    """
    文档状态API接口类，用于处理文档的启用、禁用、归档和取消归档操作。

    方法:
    - patch: 根据提供的动作参数，更新文档的状态。
    """

    @setup_required
    @login_required
    @account_initialization_required
    @cloud_edition_billing_resource_check('vector_space')
    def patch(self, dataset_id, document_id, action):
        """
        根据提供的动作参数，更新文档的状态。

        参数:
        - dataset_id: 数据集ID，用于标识文档所属的数据集。
        - document_id: 文档ID，用于标识需要操作的文档。
        - action: 动作字符串，可选值为"enable"、"disable"、"archive"和"un_archive"，分别表示启用、禁用、归档和取消归档文档。

        返回值:
        - 一个包含结果信息的字典和HTTP状态码。成功时返回{'result': 'success'}和状态码200，错误时抛出异常。

        异常:
        - NotFound: 当指定的数据集不存在时抛出。
        - Forbidden: 当当前用户没有权限操作文档时抛出。
        - InvalidActionError: 当指定的操作无效或文档处于不允许执行该操作的状态时抛出。
        """

        # 将传入的ID转换为字符串类型
        dataset_id = str(dataset_id)
        document_id = str(document_id)

        # 获取指定ID的数据集
        dataset = DatasetService.get_dataset(dataset_id)
        if dataset is None:
            raise NotFound("Dataset not found.")

        # 检查用户的数据集模型设置
        DatasetService.check_dataset_model_setting(dataset)

        # 获取文档对象
        document = self.get_document(dataset_id, document_id)

        # 检查当前用户是否有权限操作文档
        if not current_user.is_admin_or_owner:
            raise Forbidden()

        # 检查文档是否正在被索引
        indexing_cache_key = 'document_{}_indexing'.format(document.id)
        cache_result = redis_client.get(indexing_cache_key)
        if cache_result is not None:
            raise InvalidActionError("Document is being indexed, please try again later")

        # 根据动作参数更新文档状态
        if action == "enable":
            if document.enabled:
                raise InvalidActionError('Document already enabled.')

            # 启用文档
            document.enabled = True
            document.disabled_at = None
            document.disabled_by = None
            document.updated_at = datetime.now(timezone.utc).replace(tzinfo=None)
            db.session.commit()

            # 设置缓存以防止重复索引同一文档
            redis_client.setex(indexing_cache_key, 600, 1)

            # 添加文档到索引队列
            add_document_to_index_task.delay(document_id)

            return {'result': 'success'}, 200

        elif action == "disable":
            # 禁用文档
            if not document.completed_at or document.indexing_status != 'completed':
                raise InvalidActionError('Document is not completed.')
            if not document.enabled:
                raise InvalidActionError('Document already disabled.')

            document.enabled = False
            document.disabled_at = datetime.now(timezone.utc).replace(tzinfo=None)
            document.disabled_by = current_user.id
            document.updated_at = datetime.now(timezone.utc).replace(tzinfo=None)
            db.session.commit()

            # 设置缓存以防止重复索引同一文档
            redis_client.setex(indexing_cache_key, 600, 1)

            # 从索引中移除文档
            remove_document_from_index_task.delay(document_id)

            return {'result': 'success'}, 200

        elif action == "archive":
            # 归档文档
            if document.archived:
                raise InvalidActionError('Document already archived.')

            document.archived = True
            document.archived_at = datetime.now(timezone.utc).replace(tzinfo=None)
            document.archived_by = current_user.id
            document.updated_at = datetime.now(timezone.utc).replace(tzinfo=None)
            db.session.commit()

            if document.enabled:
                # 设置缓存以防止重复索引同一文档
                redis_client.setex(indexing_cache_key, 600, 1)

                # 从索引中移除文档
                remove_document_from_index_task.delay(document_id)

            return {'result': 'success'}, 200
        elif action == "un_archive":
            # 取消归档文档
            if not document.archived:
                raise InvalidActionError('Document is not archived.')

            document.archived = False
            document.archived_at = None
            document.archived_by = None
            document.updated_at = datetime.now(timezone.utc).replace(tzinfo=None)
            db.session.commit()

            # 设置缓存以防止重复索引同一文档
            redis_client.setex(indexing_cache_key, 600, 1)

            # 添加文档到索引队列
            add_document_to_index_task.delay(document_id)

            return {'result': 'success'}, 200
        else:
            raise InvalidActionError()


class DocumentPauseApi(DocumentResource):
    # 此类继承自DocumentResource，用于处理文档暂停的API请求

    @setup_required
    @login_required
    @account_initialization_required
    def patch(self, dataset_id, document_id):
        """
        暂停文档。

        参数:
        - dataset_id: 数据集的ID，类型为int或str。
        - document_id: 文档的ID，类型为int或str。

        返回值:
        - 返回一个包含结果信息的字典和HTTP状态码204。
        
        异常:
        - 如果数据集或文档不存在，抛出NotFound异常。
        - 如果文档已归档，抛出ArchivedDocumentImmutableError异常。
        - 如果文档暂停失败（已完成的文档无法暂停），抛出DocumentIndexingError异常。
        """

        # 将传入的ID转换为字符串类型
        dataset_id = str(dataset_id)
        document_id = str(document_id)

        # 根据ID获取数据集
        dataset = DatasetService.get_dataset(dataset_id)
        if not dataset:
            raise NotFound('Dataset not found.')

        # 在指定的数据集中获取文档
        document = DocumentService.get_document(dataset.id, document_id)

        # 如果文档不存在，抛出404错误
        if document is None:
            raise NotFound("Document Not Exists.")

        # 如果文档已归档，抛出403错误
        if DocumentService.check_archived(document):
            raise ArchivedDocumentImmutableError()

        try:
            # 尝试暂停文档
            DocumentService.pause_document(document)
        except services.errors.document.DocumentIndexingError:
            # 如果文档已完成索引，无法暂停，抛出错误
            raise DocumentIndexingError('Cannot pause completed document.')

        # 操作成功，返回成功信息和状态码
        return {'result': 'success'}, 204


class DocumentRecoverApi(DocumentResource):
    @setup_required
    @login_required
    @account_initialization_required
    def patch(self, dataset_id, document_id):
        """
        恢复文档。

        参数:
        - dataset_id: 数据集的ID，将被转换为字符串格式。
        - document_id: 文档的ID，将被转换为字符串格式。

        返回值:
        - 成功恢复文档时返回一个包含结果信息的字典和HTTP状态码204。

        异常:
        - NotFound: 如果数据集或文档不存在时抛出。
        - ArchivedDocumentImmutableError: 如果文档被归档时抛出。
        - DocumentIndexingError: 如果文档不在暂停状态时抛出。
        """

        dataset_id = str(dataset_id)
        document_id = str(document_id)
        dataset = DatasetService.get_dataset(dataset_id)
        if not dataset:
            raise NotFound('Dataset not found.')
        document = DocumentService.get_document(dataset.id, document_id)

        # 检查文档是否存在，不存在则抛出404异常
        if document is None:
            raise NotFound("Document Not Exists.")

        # 检查文档是否被归档，若已归档则抛出403异常
        if DocumentService.check_archived(document):
            raise ArchivedDocumentImmutableError()
        try:
            # 尝试恢复文档
            DocumentService.recover_document(document)
        except services.errors.document.DocumentIndexingError:
            # 如果文档不在暂停状态，抛出异常
            raise DocumentIndexingError('Document is not in paused status.')

        return {'result': 'success'}, 204


class DocumentRetryApi(DocumentResource):
    @setup_required
    @login_required
    @account_initialization_required
    def post(self, dataset_id):
        """retry document."""

        parser = reqparse.RequestParser()
        parser.add_argument('document_ids', type=list, required=True, nullable=False,
                            location='json')
        args = parser.parse_args()
        dataset_id = str(dataset_id)
        dataset = DatasetService.get_dataset(dataset_id)
        retry_documents = []
        if not dataset:
            raise NotFound('Dataset not found.')
        for document_id in args['document_ids']:
            try:
                document_id = str(document_id)

                document = DocumentService.get_document(dataset.id, document_id)

                # 404 if document not found
                if document is None:
                    raise NotFound("Document Not Exists.")

                # 403 if document is archived
                if DocumentService.check_archived(document):
                    raise ArchivedDocumentImmutableError()

                # 400 if document is completed
                if document.indexing_status == 'completed':
                    raise DocumentAlreadyFinishedError()
                retry_documents.append(document)
            except Exception as e:
                logging.error(f"Document {document_id} retry failed: {str(e)}")
                continue
        # retry document
        DocumentService.retry_document(dataset_id, retry_documents)

        return {'result': 'success'}, 204


class DocumentRenameApi(DocumentResource):
    @setup_required
    @login_required
    @account_initialization_required
    @marshal_with(document_fields)
    def post(self, dataset_id, document_id):
        # The role of the current user in the ta table must be admin or owner
        if not current_user.is_admin_or_owner:
            raise Forbidden()

        parser = reqparse.RequestParser()
        parser.add_argument('name', type=str, required=True, nullable=False, location='json')
        args = parser.parse_args()

        try:
            document = DocumentService.rename_document(dataset_id, document_id, args['name'])
        except services.errors.document.DocumentIndexingError:
            raise DocumentIndexingError('Cannot delete document during indexing.')

        return document


api.add_resource(GetProcessRuleApi, '/datasets/process-rule')
api.add_resource(DatasetDocumentListApi,
                 '/datasets/<uuid:dataset_id>/documents')
api.add_resource(DatasetInitApi,
                 '/datasets/init')
api.add_resource(DocumentIndexingEstimateApi,
                 '/datasets/<uuid:dataset_id>/documents/<uuid:document_id>/indexing-estimate')
api.add_resource(DocumentBatchIndexingEstimateApi,
                 '/datasets/<uuid:dataset_id>/batch/<string:batch>/indexing-estimate')
api.add_resource(DocumentBatchIndexingStatusApi,
                 '/datasets/<uuid:dataset_id>/batch/<string:batch>/indexing-status')
api.add_resource(DocumentIndexingStatusApi,
                 '/datasets/<uuid:dataset_id>/documents/<uuid:document_id>/indexing-status')
api.add_resource(DocumentDetailApi,
                 '/datasets/<uuid:dataset_id>/documents/<uuid:document_id>')
api.add_resource(DocumentProcessingApi,
                 '/datasets/<uuid:dataset_id>/documents/<uuid:document_id>/processing/<string:action>')
api.add_resource(DocumentDeleteApi,
                 '/datasets/<uuid:dataset_id>/documents/<uuid:document_id>')
api.add_resource(DocumentMetadataApi,
                 '/datasets/<uuid:dataset_id>/documents/<uuid:document_id>/metadata')
api.add_resource(DocumentStatusApi,
                 '/datasets/<uuid:dataset_id>/documents/<uuid:document_id>/status/<string:action>')
api.add_resource(DocumentPauseApi, '/datasets/<uuid:dataset_id>/documents/<uuid:document_id>/processing/pause')
api.add_resource(DocumentRecoverApi, '/datasets/<uuid:dataset_id>/documents/<uuid:document_id>/processing/resume')
api.add_resource(DocumentRetryApi, '/datasets/<uuid:dataset_id>/retry')
api.add_resource(DocumentRenameApi,
                 '/datasets/<uuid:dataset_id>/documents/<uuid:document_id>/rename')<|MERGE_RESOLUTION|>--- conflicted
+++ resolved
@@ -216,16 +216,11 @@
         # 获取搜索关键字、排序方式和是否获取详细信息的参数
         search = request.args.get('keyword', default=None, type=str)
         sort = request.args.get('sort', default='-created_at', type=str)
-<<<<<<< HEAD
-        fetch = request.args.get('fetch', default=False, type=bool)
-        # 根据dataset_id获取数据集信息
-=======
         # "yes", "true", "t", "y", "1" convert to True, while others convert to False.
         try:
             fetch = string_to_bool(request.args.get('fetch', default='false'))
         except (ArgumentTypeError, ValueError, Exception) as e:
             fetch = False
->>>>>>> 3d276f4a
         dataset = DatasetService.get_dataset(dataset_id)
         # 如果数据集不存在，则抛出未找到的异常
         if not dataset:
