--- conflicted
+++ resolved
@@ -140,7 +140,6 @@
     @login_required
     @account_initialization_required
     def get(self):
-<<<<<<< HEAD
         """
         获取处理规则的GET方法。
         
@@ -159,20 +158,11 @@
         """
         req_data = request.args  # 获取请求参数
 
-        document_id = req_data.get('document_id')  # 尝试从请求参数中获取文档ID
-
-        # 获取默认规则
-        mode = DocumentService.DEFAULT_RULES['mode']
-        rules = DocumentService.DEFAULT_RULES['rules']
-=======
-        req_data = request.args
-
         document_id = req_data.get("document_id")
 
         # get default rules
         mode = DocumentService.DEFAULT_RULES["mode"]
         rules = DocumentService.DEFAULT_RULES["rules"]
->>>>>>> 7b7576ad
         if document_id:
             # 根据文档ID获取最新的处理规则
             document = Document.query.get_or_404(document_id)  # 根据文档ID查询文档，如果不存在则返回404错误
@@ -180,25 +170,13 @@
             dataset = DatasetService.get_dataset(document.dataset_id)  # 根据文档获取对应的数据集
 
             if not dataset:
-<<<<<<< HEAD
-                raise NotFound('Dataset not found.')  # 如果数据集未找到，抛出404错误
-=======
                 raise NotFound("Dataset not found.")
->>>>>>> 7b7576ad
 
             try:
                 DatasetService.check_dataset_permission(dataset, current_user)  # 检查当前用户是否有该数据集的权限
             except services.errors.account.NoPermissionError as e:
                 raise Forbidden(str(e))  # 如果无权限，抛出403错误
 
-<<<<<<< HEAD
-            # 查询数据集的最新处理规则
-            dataset_process_rule = db.session.query(DatasetProcessRule). \
-                filter(DatasetProcessRule.dataset_id == document.dataset_id). \
-                order_by(DatasetProcessRule.created_at.desc()). \
-                limit(1). \
-                one_or_none()  # 查询并获取最新的处理规则
-=======
             # get the latest process rule
             dataset_process_rule = (
                 db.session.query(DatasetProcessRule)
@@ -207,20 +185,12 @@
                 .limit(1)
                 .one_or_none()
             )
->>>>>>> 7b7576ad
             if dataset_process_rule:
                 # 如果找到处理规则，则使用该规则的模式和规则
                 mode = dataset_process_rule.mode
                 rules = dataset_process_rule.rules_dict
 
-<<<<<<< HEAD
-        return {
-            'mode': mode,
-            'rules': rules
-        }  # 返回模式和规则的字典
-=======
         return {"mode": mode, "rules": rules}
->>>>>>> 7b7576ad
 
 
 class DatasetDocumentListApi(Resource):
@@ -240,19 +210,10 @@
 
         # 将dataset_id转换为字符串类型，确保一致性
         dataset_id = str(dataset_id)
-<<<<<<< HEAD
-        # 从请求参数中获取页码和每页限制，默认值分别为1和20
-        page = request.args.get('page', default=1, type=int)
-        limit = request.args.get('limit', default=20, type=int)
-        # 获取搜索关键字、排序方式和是否获取详细信息的参数
-        search = request.args.get('keyword', default=None, type=str)
-        sort = request.args.get('sort', default='-created_at', type=str)
-=======
         page = request.args.get("page", default=1, type=int)
         limit = request.args.get("limit", default=20, type=int)
         search = request.args.get("keyword", default=None, type=str)
         sort = request.args.get("sort", default="-created_at", type=str)
->>>>>>> 7b7576ad
         # "yes", "true", "t", "y", "1" convert to True, while others convert to False.
         try:
             fetch = string_to_bool(request.args.get("fetch", default="false"))
@@ -270,43 +231,23 @@
             # 如果无权限，则抛出禁止访问的异常
             raise Forbidden(str(e))
 
-<<<<<<< HEAD
-        # 构建初始的文档查询
-        query = Document.query.filter_by(
-            dataset_id=str(dataset_id), tenant_id=current_user.current_tenant_id)
-=======
         query = Document.query.filter_by(dataset_id=str(dataset_id), tenant_id=current_user.current_tenant_id)
->>>>>>> 7b7576ad
 
         # 如果存在搜索关键字，则对文档名称进行模糊搜索
         if search:
             search = f"%{search}%"
             query = query.filter(Document.name.like(search))
 
-<<<<<<< HEAD
-        # 处理排序逻辑
-        if sort.startswith('-'):
-=======
         if sort.startswith("-"):
->>>>>>> 7b7576ad
             sort_logic = desc
             sort = sort[1:]
         else:
             sort_logic = asc
 
-<<<<<<< HEAD
-        # 根据不同的排序字段进行查询调整
-        if sort == 'hit_count':
-            # 对于点击量排序，需要进行子查询以计算总点击量
-            sub_query = db.select(DocumentSegment.document_id,
-                                db.func.sum(DocumentSegment.hit_count).label("total_hit_count")) \
-                .group_by(DocumentSegment.document_id) \
-=======
         if sort == "hit_count":
             sub_query = (
                 db.select(DocumentSegment.document_id, db.func.sum(DocumentSegment.hit_count).label("total_hit_count"))
                 .group_by(DocumentSegment.document_id)
->>>>>>> 7b7576ad
                 .subquery()
             )
 
@@ -325,25 +266,12 @@
                 desc(Document.position),
             )
 
-<<<<<<< HEAD
-        # 进行分页查询，并获取当前页的文档列表
-        paginated_documents = query.paginate(
-            page=page, per_page=limit, max_per_page=100, error_out=False)
-=======
         paginated_documents = query.paginate(page=page, per_page=limit, max_per_page=100, error_out=False)
->>>>>>> 7b7576ad
         documents = paginated_documents.items
 
         # 如果需要获取详细信息，则计算每个文档的完成段数和总段数
         if fetch:
             for document in documents:
-<<<<<<< HEAD
-                completed_segments = DocumentSegment.query.filter(DocumentSegment.completed_at.isnot(None),
-                                                                DocumentSegment.document_id == str(document.id),
-                                                                DocumentSegment.status != 're_segment').count()
-                total_segments = DocumentSegment.query.filter(DocumentSegment.document_id == str(document.id),
-                                                            DocumentSegment.status != 're_segment').count()
-=======
                 completed_segments = DocumentSegment.query.filter(
                     DocumentSegment.completed_at.isnot(None),
                     DocumentSegment.document_id == str(document.id),
@@ -352,7 +280,6 @@
                 total_segments = DocumentSegment.query.filter(
                     DocumentSegment.document_id == str(document.id), DocumentSegment.status != "re_segment"
                 ).count()
->>>>>>> 7b7576ad
                 document.completed_segments = completed_segments
                 document.total_segments = total_segments
             # 使用指定的字段列表对文档列表进行序列化
@@ -413,25 +340,6 @@
             raise Forbidden(str(e))
 
         parser = reqparse.RequestParser()
-<<<<<<< HEAD
-        # 定义请求参数
-        parser.add_argument('indexing_technique', type=str, choices=Dataset.INDEXING_TECHNIQUE_LIST, nullable=False,
-                            location='json')
-        parser.add_argument('data_source', type=dict, required=False, location='json')
-        parser.add_argument('process_rule', type=dict, required=False, location='json')
-        parser.add_argument('duplicate', type=bool, default=True, nullable=False, location='json')
-        parser.add_argument('original_document_id', type=str, required=False, location='json')
-        parser.add_argument('doc_form', type=str, default='text_model', required=False, nullable=False, location='json')
-        parser.add_argument('doc_language', type=str, default='English', required=False, nullable=False,
-                            location='json')
-        parser.add_argument('retrieval_model', type=dict, required=False, nullable=False,
-                            location='json')
-        args = parser.parse_args()
-
-        # 确保如果数据集没有指定索引技术，请求参数中必须包含索引技术
-        if not dataset.indexing_technique and not args['indexing_technique']:
-            raise ValueError('indexing_technique is required.')
-=======
         parser.add_argument(
             "indexing_technique", type=str, choices=Dataset.INDEXING_TECHNIQUE_LIST, nullable=False, location="json"
         )
@@ -448,7 +356,6 @@
 
         if not dataset.indexing_technique and not args["indexing_technique"]:
             raise ValueError("indexing_technique is required.")
->>>>>>> 7b7576ad
 
         # 验证请求参数
         DocumentService.document_create_args_validate(args)
@@ -467,13 +374,6 @@
 
 
 class DatasetInitApi(Resource):
-<<<<<<< HEAD
-    """
-    数据集初始化API接口类
-    """
-
-=======
->>>>>>> 7b7576ad
     @setup_required
     @login_required
     @account_initialization_required
@@ -536,31 +436,12 @@
         except ModelCurrentlyNotSupportError:
             raise ProviderModelCurrentlyNotSupportError()
 
-<<<<<<< HEAD
-        # 构建并返回响应
-        response = {
-            'dataset': dataset,
-            'documents': documents,
-            'batch': batch
-        }
-=======
         response = {"dataset": dataset, "documents": documents, "batch": batch}
->>>>>>> 7b7576ad
 
         return response
 
 
 class DocumentIndexingEstimateApi(DocumentResource):
-<<<<<<< HEAD
-    """
-    文档索引估计API，提供文档索引费用估计功能。
-    
-    Attributes:
-        Inherits attributes from DocumentResource
-    """
-
-=======
->>>>>>> 7b7576ad
     @setup_required
     @login_required
     @account_initialization_required
@@ -584,40 +465,12 @@
         document_id = str(document_id)
         document = self.get_document(dataset_id, document_id)
 
-<<<<<<< HEAD
-        # 检查文档索引状态，若已完成或出错，则抛出异常
-        if document.indexing_status in ['completed', 'error']:
-=======
         if document.indexing_status in ["completed", "error"]:
->>>>>>> 7b7576ad
             raise DocumentAlreadyFinishedError()
 
         data_process_rule = document.dataset_process_rule
         data_process_rule_dict = data_process_rule.to_dict()
 
-<<<<<<< HEAD
-        # 初始化响应信息
-        response = {
-            "tokens": 0,
-            "total_price": 0,
-            "currency": "USD",
-            "total_segments": 0,
-            "preview": []
-        }
-
-        # 如果文档数据源类型为上传文件
-        if document.data_source_type == 'upload_file':
-            data_source_info = document.data_source_info_dict
-            # 检查并获取上传文件ID
-            if data_source_info and 'upload_file_id' in data_source_info:
-                file_id = data_source_info['upload_file_id']
-
-                # 根据文件ID查询文件信息
-                file = db.session.query(UploadFile).filter(
-                    UploadFile.tenant_id == document.tenant_id,
-                    UploadFile.id == file_id
-                ).first()
-=======
         response = {"tokens": 0, "total_price": 0, "currency": "USD", "total_segments": 0, "preview": []}
 
         if document.data_source_type == "upload_file":
@@ -630,7 +483,6 @@
                     .filter(UploadFile.tenant_id == document.tenant_id, UploadFile.id == file_id)
                     .first()
                 )
->>>>>>> 7b7576ad
 
                 # 如果找不到文件，抛出异常
                 if not file:
@@ -644,12 +496,6 @@
                 indexing_runner = IndexingRunner()
 
                 try:
-<<<<<<< HEAD
-                    # 执行索引估计，并更新响应信息
-                    response = indexing_runner.indexing_estimate(current_user.current_tenant_id, [extract_setting],
-                                                                 data_process_rule_dict, document.doc_form,
-                                                                 'English', dataset_id)
-=======
                     response = indexing_runner.indexing_estimate(
                         current_user.current_tenant_id,
                         [extract_setting],
@@ -658,7 +504,6 @@
                         "English",
                         dataset_id,
                     )
->>>>>>> 7b7576ad
                 except LLMBadRequestError:
                     # 如果没有可用的嵌入模型，抛出异常
                     raise ProviderNotInitializeError(
@@ -674,16 +519,6 @@
         return response
 
 class DocumentBatchIndexingEstimateApi(DocumentResource):
-<<<<<<< HEAD
-    """
-    处理文档批量索引估计的API请求。
-
-    Attributes:
-        - 继承自DocumentResource，包含与文档相关的资源操作。
-    """
-
-=======
->>>>>>> 7b7576ad
     @setup_required
     @login_required
     @account_initialization_required
@@ -708,18 +543,7 @@
         dataset_id = str(dataset_id)
         batch = str(batch)
         documents = self.get_batch_documents(dataset_id, batch)
-<<<<<<< HEAD
-        # 初始化响应信息
-        response = {
-            "tokens": 0,
-            "total_price": 0,
-            "currency": "USD",
-            "total_segments": 0,
-            "preview": []
-        }
-=======
         response = {"tokens": 0, "total_price": 0, "currency": "USD", "total_segments": 0, "preview": []}
->>>>>>> 7b7576ad
         if not documents:
             return response
         # 获取第一个文档的数据处理规则，并转换为字典格式
@@ -728,22 +552,10 @@
         info_list = []
         extract_settings = []
         for document in documents:
-<<<<<<< HEAD
-            # 如果文档的索引状态已经是完成或错误，抛出异常
-            if document.indexing_status in ['completed', 'error']:
-=======
             if document.indexing_status in ["completed", "error"]:
->>>>>>> 7b7576ad
                 raise DocumentAlreadyFinishedError()
             # 格式化文档文件信息
             data_source_info = document.data_source_info_dict
-<<<<<<< HEAD
-            if data_source_info and 'upload_file_id' in data_source_info:
-                file_id = data_source_info['upload_file_id']
-                info_list.append(file_id)
-            # 格式化文档Notion信息
-            elif data_source_info and 'notion_workspace_id' in data_source_info and 'notion_page_id' in data_source_info:
-=======
             # format document files info
             if data_source_info and "upload_file_id" in data_source_info:
                 file_id = data_source_info["upload_file_id"]
@@ -752,23 +564,11 @@
             elif (
                 data_source_info and "notion_workspace_id" in data_source_info and "notion_page_id" in data_source_info
             ):
->>>>>>> 7b7576ad
                 pages = []
                 page = {"page_id": data_source_info["notion_page_id"], "type": data_source_info["type"]}
                 pages.append(page)
                 notion_info = {"workspace_id": data_source_info["notion_workspace_id"], "pages": pages}
                 info_list.append(notion_info)
-<<<<<<< HEAD
-            
-            # 根据文档的数据源类型，准备提取设置
-            if document.data_source_type == 'upload_file':
-                file_id = data_source_info['upload_file_id']
-                # 查询对应的上传文件信息
-                file_detail = db.session.query(UploadFile).filter(
-                    UploadFile.tenant_id == current_user.current_tenant_id,
-                    UploadFile.id == file_id
-                ).first()
-=======
 
             if document.data_source_type == "upload_file":
                 file_id = data_source_info["upload_file_id"]
@@ -778,7 +578,6 @@
                     .first()
                 )
 
->>>>>>> 7b7576ad
                 if file_detail is None:
                     raise NotFound("File not found.")
                 # 为上传文件类型的文档创建提取设置
@@ -787,12 +586,7 @@
                 )
                 extract_settings.append(extract_setting)
 
-<<<<<<< HEAD
-            elif document.data_source_type == 'notion_import':
-                # 为Notion导入类型的文档创建提取设置
-=======
             elif document.data_source_type == "notion_import":
->>>>>>> 7b7576ad
                 extract_setting = ExtractSetting(
                     datasource_type="notion_import",
                     notion_info={
@@ -820,13 +614,7 @@
                 extract_settings.append(extract_setting)
 
             else:
-<<<<<<< HEAD
-                raise ValueError('Data source type not support')
-            
-            # 如果数据源类型不受支持，则抛出异常
-=======
                 raise ValueError("Data source type not support")
->>>>>>> 7b7576ad
             indexing_runner = IndexingRunner()
             try:
                 response = indexing_runner.indexing_estimate(
@@ -852,66 +640,10 @@
 
 
 class DocumentBatchIndexingStatusApi(DocumentResource):
-<<<<<<< HEAD
-    """
-    文档批量索引状态API类，用于获取特定数据集和批次的文档索引状态。
-
-    Attributes:
-        requires setup, login, and account initialization decorators for authentication and authorization.
-    """
-
-=======
->>>>>>> 7b7576ad
     @setup_required
     @login_required
     @account_initialization_required
     def get(self, dataset_id, batch):
-<<<<<<< HEAD
-        """
-        获取指定数据集和批次的文档索引状态。
-
-        Args:
-            dataset_id (int): 数据集的ID，将被转换为字符串格式。
-            batch (int): 批次的ID，将被转换为字符串格式。
-
-        Returns:
-            dict: 包含文档状态信息的字典列表。每个文档的状态包括完成的片段数、总片段数和索引状态。
-        """
-        dataset_id = str(dataset_id)  # 将数据集ID转换为字符串
-        batch = str(batch)  # 将批次ID转换为字符串
-        documents = self.get_batch_documents(dataset_id, batch)  # 获取指定批次的文档列表
-        
-        documents_status = []  # 初始化存储文档状态的列表
-        for document in documents:  # 遍历文档
-            # 计算已完成和总片段数
-            completed_segments = DocumentSegment.query.filter(DocumentSegment.completed_at.isnot(None),
-                                                              DocumentSegment.document_id == str(document.id),
-                                                              DocumentSegment.status != 're_segment').count()
-            total_segments = DocumentSegment.query.filter(DocumentSegment.document_id == str(document.id),
-                                                          DocumentSegment.status != 're_segment').count()
-            document.completed_segments = completed_segments  # 设置文档的已完成片段数
-            document.total_segments = total_segments  # 设置文档的总片段数
-            if document.is_paused:  # 如果文档暂停，则设置索引状态为'paused'
-                document.indexing_status = 'paused'
-            documents_status.append(marshal(document, document_status_fields))  # 将文档状态添加到列表
-        
-        data = {  # 准备返回的数据
-            'data': documents_status
-        }
-        return data  # 返回文档状态数据
-
-
-
-
-class DocumentIndexingStatusApi(DocumentResource):
-    """
-    文档索引状态API，用于获取特定文档的索引状态信息。
-    
-    Attributes:
-        Inherits attributes from DocumentResource
-    """
-
-=======
         dataset_id = str(dataset_id)
         batch = str(batch)
         documents = self.get_batch_documents(dataset_id, batch)
@@ -935,7 +667,6 @@
 
 
 class DocumentIndexingStatusApi(DocumentResource):
->>>>>>> 7b7576ad
     @setup_required
     @login_required
     @account_initialization_required
@@ -956,19 +687,6 @@
         # 获取指定文档对象
         document = self.get_document(dataset_id, document_id)
 
-<<<<<<< HEAD
-        # 计算已完成的段落数量
-        completed_segments = DocumentSegment.query \
-            .filter(DocumentSegment.completed_at.isnot(None),
-                    DocumentSegment.document_id == str(document_id),
-                    DocumentSegment.status != 're_segment') \
-            .count()
-        # 计算总共的段落数量
-        total_segments = DocumentSegment.query \
-            .filter(DocumentSegment.document_id == str(document_id),
-                    DocumentSegment.status != 're_segment') \
-            .count()
-=======
         completed_segments = DocumentSegment.query.filter(
             DocumentSegment.completed_at.isnot(None),
             DocumentSegment.document_id == str(document_id),
@@ -977,28 +695,17 @@
         total_segments = DocumentSegment.query.filter(
             DocumentSegment.document_id == str(document_id), DocumentSegment.status != "re_segment"
         ).count()
->>>>>>> 7b7576ad
 
         # 更新文档对象的完成段落数和总段落数
         document.completed_segments = completed_segments
         document.total_segments = total_segments
         # 如果文档暂停，则更新索引状态为'paused'
         if document.is_paused:
-<<<<<<< HEAD
-            document.indexing_status = 'paused'
-        # 返回处理后的文档状态信息
-=======
             document.indexing_status = "paused"
->>>>>>> 7b7576ad
         return marshal(document, document_status_fields)
 
 class DocumentDetailApi(DocumentResource):
-<<<<<<< HEAD
-    # 定义文档元数据的选择选项
-    METADATA_CHOICES = {'all', 'only', 'without'}
-=======
     METADATA_CHOICES = {"all", "only", "without"}
->>>>>>> 7b7576ad
 
     @setup_required
     @login_required
@@ -1026,56 +733,10 @@
         # 获取文档对象
         document = self.get_document(dataset_id, document_id)
 
-<<<<<<< HEAD
-        # 获取metadata选项，若无效则抛出异常
-        metadata = request.args.get('metadata', 'all')
-=======
         metadata = request.args.get("metadata", "all")
->>>>>>> 7b7576ad
         if metadata not in self.METADATA_CHOICES:
             raise InvalidMetadataError(f"Invalid metadata value: {metadata}")
 
-<<<<<<< HEAD
-        # 根据metadata选项构造返回的文档信息
-        if metadata == 'only':
-            # 仅返回文档的元数据
-            response = {
-                'id': document.id,
-                'doc_type': document.doc_type,
-                'doc_metadata': document.doc_metadata
-            }
-        elif metadata == 'without':
-            # 返回除元数据外的所有信息
-            process_rules = DatasetService.get_process_rules(dataset_id)  # 获取数据集处理规则
-            data_source_info = document.data_source_detail_dict  # 获取数据源信息
-            response = {
-                # 包含文档的详细信息
-                'id': document.id,
-                'position': document.position,
-                'data_source_type': document.data_source_type,
-                'data_source_info': data_source_info,
-                'dataset_process_rule_id': document.dataset_process_rule_id,
-                'dataset_process_rule': process_rules,
-                'name': document.name,
-                'created_from': document.created_from,
-                'created_by': document.created_by,
-                'created_at': document.created_at.timestamp(),
-                'tokens': document.tokens,
-                'indexing_status': document.indexing_status,
-                'completed_at': int(document.completed_at.timestamp()) if document.completed_at else None,
-                'updated_at': int(document.updated_at.timestamp()) if document.updated_at else None,
-                'indexing_latency': document.indexing_latency,
-                'error': document.error,
-                'enabled': document.enabled,
-                'disabled_at': int(document.disabled_at.timestamp()) if document.disabled_at else None,
-                'disabled_by': document.disabled_by,
-                'archived': document.archived,
-                'segment_count': document.segment_count,
-                'average_segment_length': document.average_segment_length,
-                'hit_count': document.hit_count,
-                'display_status': document.display_status,
-                'doc_form': document.doc_form
-=======
         if metadata == "only":
             response = {"id": document.id, "doc_type": document.doc_type, "doc_metadata": document.doc_metadata}
         elif metadata == "without":
@@ -1107,43 +768,12 @@
                 "hit_count": document.hit_count,
                 "display_status": document.display_status,
                 "doc_form": document.doc_form,
->>>>>>> 7b7576ad
             }
         else:
             # 返回所有信息
             process_rules = DatasetService.get_process_rules(dataset_id)  # 获取数据集处理规则
             data_source_info = document.data_source_detail_dict  # 获取数据源信息
             response = {
-<<<<<<< HEAD
-                # 包含文档的所有信息
-                'id': document.id,
-                'position': document.position,
-                'data_source_type': document.data_source_type,
-                'data_source_info': data_source_info,
-                'dataset_process_rule_id': document.dataset_process_rule_id,
-                'dataset_process_rule': process_rules,
-                'name': document.name,
-                'created_from': document.created_from,
-                'created_by': document.created_by,
-                'created_at': document.created_at.timestamp(),
-                'tokens': document.tokens,
-                'indexing_status': document.indexing_status,
-                'completed_at': int(document.completed_at.timestamp()) if document.completed_at else None,
-                'updated_at': int(document.updated_at.timestamp()) if document.updated_at else None,
-                'indexing_latency': document.indexing_latency,
-                'error': document.error,
-                'enabled': document.enabled,
-                'disabled_at': int(document.disabled_at.timestamp()) if document.disabled_at else None,
-                'disabled_by': document.disabled_by,
-                'archived': document.archived,
-                'doc_type': document.doc_type,
-                'doc_metadata': document.doc_metadata,
-                'segment_count': document.segment_count,
-                'average_segment_length': document.average_segment_length,
-                'hit_count': document.hit_count,
-                'display_status': document.display_status,
-                'doc_form': document.doc_form
-=======
                 "id": document.id,
                 "position": document.position,
                 "data_source_type": document.data_source_type,
@@ -1171,7 +801,6 @@
                 "hit_count": document.hit_count,
                 "display_status": document.display_status,
                 "doc_form": document.doc_form,
->>>>>>> 7b7576ad
             }
 
         return response, 200
@@ -1277,12 +906,7 @@
         except services.errors.document.DocumentIndexingError:
             raise DocumentIndexingError("Cannot delete document during indexing.")
 
-<<<<<<< HEAD
-        # 删除成功，返回成功信息和HTTP状态码204
-        return {'result': 'success'}, 204
-=======
         return {"result": "success"}, 204
->>>>>>> 7b7576ad
 
 
 class DocumentMetadataApi(DocumentResource):
@@ -1313,14 +937,8 @@
         # 从请求中获取数据
         req_data = request.get_json()
 
-<<<<<<< HEAD
-        # 提取文档类型和元数据信息
-        doc_type = req_data.get('doc_type')
-        doc_metadata = req_data.get('doc_metadata')
-=======
         doc_type = req_data.get("doc_type")
         doc_metadata = req_data.get("doc_metadata")
->>>>>>> 7b7576ad
 
         # The role of the current user in the ta table must be admin, owner, or editor
         if not current_user.is_editor:
@@ -1357,12 +975,7 @@
         document.updated_at = datetime.now(timezone.utc).replace(tzinfo=None)
         db.session.commit()
 
-<<<<<<< HEAD
-        # 返回成功消息
-        return {'result': 'success', 'message': 'Document metadata updated.'}, 200
-=======
         return {"result": "success", "message": "Document metadata updated."}, 200
->>>>>>> 7b7576ad
 
 
 class DocumentStatusApi(DocumentResource):
@@ -1442,14 +1055,8 @@
             return {"result": "success"}, 200
 
         elif action == "disable":
-<<<<<<< HEAD
-            # 禁用文档
-            if not document.completed_at or document.indexing_status != 'completed':
-                raise InvalidActionError('Document is not completed.')
-=======
             if not document.completed_at or document.indexing_status != "completed":
                 raise InvalidActionError("Document is not completed.")
->>>>>>> 7b7576ad
             if not document.enabled:
                 raise InvalidActionError("Document already disabled.")
 
@@ -1509,11 +1116,6 @@
 
 
 class DocumentPauseApi(DocumentResource):
-<<<<<<< HEAD
-    # 此类继承自DocumentResource，用于处理文档暂停的API请求
-
-=======
->>>>>>> 7b7576ad
     @setup_required
     @login_required
     @account_initialization_required
@@ -1558,17 +1160,9 @@
             # 尝试暂停文档
             DocumentService.pause_document(document)
         except services.errors.document.DocumentIndexingError:
-<<<<<<< HEAD
-            # 如果文档已完成索引，无法暂停，抛出错误
-            raise DocumentIndexingError('Cannot pause completed document.')
-
-        # 操作成功，返回成功信息和状态码
-        return {'result': 'success'}, 204
-=======
             raise DocumentIndexingError("Cannot pause completed document.")
 
         return {"result": "success"}, 204
->>>>>>> 7b7576ad
 
 
 class DocumentRecoverApi(DocumentResource):
@@ -1610,12 +1204,7 @@
             # 尝试恢复文档
             DocumentService.recover_document(document)
         except services.errors.document.DocumentIndexingError:
-<<<<<<< HEAD
-            # 如果文档不在暂停状态，抛出异常
-            raise DocumentIndexingError('Document is not in paused status.')
-=======
             raise DocumentIndexingError("Document is not in paused status.")
->>>>>>> 7b7576ad
 
         return {"result": "success"}, 204
 
