--- conflicted
+++ resolved
@@ -408,14 +408,10 @@
                             location='json')
         args = parser.parse_args()
 
-<<<<<<< HEAD
-        # 针对高质索引技术，检查模型是否已配置
-=======
         # The role of the current user in the ta table must be admin, owner, or editor, or dataset_operator
         if not current_user.is_dataset_editor:
             raise Forbidden()
 
->>>>>>> 57729823
         if args['indexing_technique'] == 'high_quality':
             try:
                 model_manager = ModelManager()
@@ -1110,13 +1106,6 @@
         if dataset is None:
             raise NotFound("Dataset not found.")
 
-<<<<<<< HEAD
-        # 检查用户的数据集模型设置
-        DatasetService.check_dataset_model_setting(dataset)
-
-        # 获取文档对象
-        document = self.get_document(dataset_id, document_id)
-=======
         # The role of the current user in the ta table must be admin, owner, or editor
         if not current_user.is_dataset_editor:
             raise Forbidden()
@@ -1126,11 +1115,9 @@
 
         # check user's permission
         DatasetService.check_dataset_permission(dataset, current_user)
->>>>>>> 57729823
 
         document = self.get_document(dataset_id, document_id)
 
-        # 检查文档是否正在被索引
         indexing_cache_key = 'document_{}_indexing'.format(document.id)
         cache_result = redis_client.get(indexing_cache_key)
         if cache_result is not None:
