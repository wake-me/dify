--- conflicted
+++ resolved
@@ -29,15 +29,6 @@
 
 
 class HitTestingApi(Resource):
-<<<<<<< HEAD
-    """
-    实现对点击测试API的处理。
-
-    要求用户登录、账户初始化且设置好数据集后才能进行点击测试。
-    """
-
-=======
->>>>>>> 7b7576ad
     @setup_required
     @login_required
     @account_initialization_required
@@ -95,12 +86,7 @@
                 limit=10,
             )
 
-<<<<<<< HEAD
-            # 部分结果字段进行序列化后返回
-            return {"query": response['query'], 'records': marshal(response['records'], hit_testing_record_fields)}
-=======
             return {"query": response["query"], "records": marshal(response["records"], hit_testing_record_fields)}
->>>>>>> 7b7576ad
         except services.errors.index.IndexNotInitializedError:
             raise DatasetNotInitializedError()
         except ProviderTokenNotInitError as ex:
