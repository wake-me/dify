--- conflicted
+++ resolved
@@ -31,24 +31,9 @@
     @account_initialization_required
     @marshal_with(upload_config_fields)
     def get(self):
-<<<<<<< HEAD
-        """
-        获取文件上传配置信息。
-        
-        返回:
-            一个包含文件上传限制信息的字典: 包括文件大小限制、批量上传限制和图片文件大小限制；
-            HTTP状态码200。
-        """
-        # 从应用配置中获取上传相关的限制参数
-        file_size_limit = current_app.config.get("UPLOAD_FILE_SIZE_LIMIT")
-        batch_count_limit = current_app.config.get("UPLOAD_FILE_BATCH_LIMIT")
-        image_file_size_limit = current_app.config.get("UPLOAD_IMAGE_FILE_SIZE_LIMIT")
-        
-=======
         file_size_limit = dify_config.UPLOAD_FILE_SIZE_LIMIT
         batch_count_limit = dify_config.UPLOAD_FILE_BATCH_LIMIT
         image_file_size_limit = dify_config.UPLOAD_IMAGE_FILE_SIZE_LIMIT
->>>>>>> 5b32f2e0
         return {
             'file_size_limit': file_size_limit,
             'batch_count_limit': batch_count_limit,
