--- conflicted
+++ resolved
@@ -104,11 +104,7 @@
         if action == 'enable':
             if data_source_binding.disabled:
                 data_source_binding.disabled = False
-<<<<<<< HEAD
-                data_source_binding.updated_at = datetime.datetime.utcnow()  # 更新禁用状态和修改时间
-=======
                 data_source_binding.updated_at = datetime.datetime.now(datetime.timezone.utc).replace(tzinfo=None)
->>>>>>> c2acb2be
                 db.session.add(data_source_binding)
                 db.session.commit()  # 提交数据库事务
             else:
@@ -118,11 +114,7 @@
         if action == 'disable':
             if not data_source_binding.disabled:
                 data_source_binding.disabled = True
-<<<<<<< HEAD
-                data_source_binding.updated_at = datetime.datetime.utcnow()  # 更新启用状态和修改时间
-=======
                 data_source_binding.updated_at = datetime.datetime.now(datetime.timezone.utc).replace(tzinfo=None)
->>>>>>> c2acb2be
                 db.session.add(data_source_binding)
                 db.session.commit()  # 提交数据库事务
             else:
