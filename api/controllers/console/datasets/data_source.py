--- conflicted
+++ resolved
@@ -22,13 +22,6 @@
 
 
 class DataSourceApi(Resource):
-<<<<<<< HEAD
-    """
-    数据源API接口类，用于获取工作空间的数据源集成信息。
-    """
-
-=======
->>>>>>> 7b7576ad
     @setup_required
     @login_required
     @account_initialization_required
@@ -44,12 +37,7 @@
             .all()
         )
 
-<<<<<<< HEAD
-        # 构造基础URL和数据源OAuth路径
-        base_url = request.url_root.rstrip('/')
-=======
         base_url = request.url_root.rstrip("/")
->>>>>>> 7b7576ad
         data_source_oauth_base_path = "/console/api/oauth/data-source"
         providers = ["notion"]  # 定义支持的数据源提供者列表
 
@@ -60,29 +48,6 @@
             if existing_integrates:
                 # 如果存在已绑定的集成，则构建其信息
                 for existing_integrate in list(existing_integrates):
-<<<<<<< HEAD
-                    integrate_data.append({
-                        'id': existing_integrate.id,
-                        'provider': provider,
-                        'created_at': existing_integrate.created_at,
-                        'is_bound': True,
-                        'disabled': existing_integrate.disabled,
-                        'source_info': existing_integrate.source_info,
-                        'link': f'{base_url}{data_source_oauth_base_path}/{provider}'
-                    })
-            else:
-                # 如果未绑定，则构建未绑定的信息
-                integrate_data.append({
-                    'id': None,
-                    'provider': provider,
-                    'created_at': None,
-                    'source_info': None,
-                    'is_bound': False,
-                    'disabled': None,
-                    'link': f'{base_url}{data_source_oauth_base_path}/{provider}'
-                })
-        return {'data': integrate_data}, 200
-=======
                     integrate_data.append(
                         {
                             "id": existing_integrate.id,
@@ -107,7 +72,6 @@
                     }
                 )
         return {"data": integrate_data}, 200
->>>>>>> 7b7576ad
 
     @setup_required
     @login_required
@@ -117,77 +81,35 @@
         action = str(action)
         data_source_binding = DataSourceOauthBinding.query.filter_by(id=binding_id).first()
         if data_source_binding is None:
-<<<<<<< HEAD
-            raise NotFound('Data source binding not found.')  # 数据源绑定不存在时抛出异常
-        
-        # 启用绑定逻辑
-        if action == 'enable':
-=======
             raise NotFound("Data source binding not found.")
         # enable binding
         if action == "enable":
->>>>>>> 7b7576ad
             if data_source_binding.disabled:
                 data_source_binding.disabled = False
                 data_source_binding.updated_at = datetime.datetime.now(datetime.timezone.utc).replace(tzinfo=None)
                 db.session.add(data_source_binding)
                 db.session.commit()  # 提交数据库事务
             else:
-<<<<<<< HEAD
-                raise ValueError('Data source is not disabled.')  # 数据源已是启用状态时抛出异常
-        
-        # 禁用绑定逻辑
-        if action == 'disable':
-=======
                 raise ValueError("Data source is not disabled.")
         # disable binding
         if action == "disable":
->>>>>>> 7b7576ad
             if not data_source_binding.disabled:
                 data_source_binding.disabled = True
                 data_source_binding.updated_at = datetime.datetime.now(datetime.timezone.utc).replace(tzinfo=None)
                 db.session.add(data_source_binding)
                 db.session.commit()  # 提交数据库事务
             else:
-<<<<<<< HEAD
-                raise ValueError('Data source is disabled.')  # 数据源已是禁用状态时抛出异常
-        
-        return {'result': 'success'}, 200  # 返回操作成功响应
-
-class DataSourceNotionListApi(Resource):
-    """
-    数据源接口：Notion列表API
-    用于获取当前用户有权限访问的Notion页面信息，包括已导入和未导入的数据源。
-    """
-
-=======
                 raise ValueError("Data source is disabled.")
         return {"result": "success"}, 200
 
 
 class DataSourceNotionListApi(Resource):
->>>>>>> 7b7576ad
     @setup_required
     @login_required
     @account_initialization_required
     @marshal_with(integrate_notion_info_list_fields)
     def get(self):
-<<<<<<< HEAD
-        """
-        获取Notion页面信息列表
-        参数:
-            - dataset_id: 数据集ID，可选，用于查询已导入的数据源Notion页面ID。
-        返回值:
-            - 一个包含所有授权页面信息的列表，以及HTTP状态码200。
-        抛出:
-            - NotFound: 当查询的数据集不存在时。
-            - ValueError: 当数据集类型不是Notion导入类型时。
-        """
-        # 获取请求中的数据集ID
-        dataset_id = request.args.get('dataset_id', default=None, type=str)
-=======
         dataset_id = request.args.get("dataset_id", default=None, type=str)
->>>>>>> 7b7576ad
         exist_page_ids = []
         
         # 处理已存在的Notion数据源页面
@@ -195,16 +117,9 @@
             # 根据数据集ID查询数据集
             dataset = DatasetService.get_dataset(dataset_id)
             if not dataset:
-<<<<<<< HEAD
-                raise NotFound('Dataset not found.')
-            if dataset.data_source_type != 'notion_import':
-                raise ValueError('Dataset is not notion type.')
-            # 查询已启用的Notion文档
-=======
                 raise NotFound("Dataset not found.")
             if dataset.data_source_type != "notion_import":
                 raise ValueError("Dataset is not notion type.")
->>>>>>> 7b7576ad
             documents = Document.query.filter_by(
                 dataset_id=dataset_id,
                 tenant_id=current_user.current_tenant_id,
@@ -224,23 +139,13 @@
         pre_import_info_list = []
         for data_source_binding in data_source_bindings:
             source_info = data_source_binding.source_info
-<<<<<<< HEAD
-            pages = source_info['pages']
-            # 标记已绑定的页面
-=======
             pages = source_info["pages"]
             # Filter out already bound pages
->>>>>>> 7b7576ad
             for page in pages:
                 if page["page_id"] in exist_page_ids:
                     page["is_bound"] = True
                 else:
-<<<<<<< HEAD
-                    page['is_bound'] = False
-            # 构建预导入信息
-=======
                     page["is_bound"] = False
->>>>>>> 7b7576ad
             pre_import_info = {
                 "workspace_name": source_info["workspace_name"],
                 "workspace_icon": source_info["workspace_icon"],
@@ -298,15 +203,7 @@
 
         # 提取文本文档
         text_docs = extractor.extract()
-<<<<<<< HEAD
-        
-        # 返回提取的页面内容
-        return {
-            'content': "\n".join([doc.page_content for doc in text_docs])
-        }, 200
-=======
         return {"content": "\n".join([doc.page_content for doc in text_docs])}, 200
->>>>>>> 7b7576ad
 
     @setup_required
     @login_required
@@ -339,14 +236,8 @@
         extract_settings = []
         # 遍历Notion信息列表，为每个页面创建提取设置
         for notion_info in notion_info_list:
-<<<<<<< HEAD
-            workspace_id = notion_info['workspace_id']
-            for page in notion_info['pages']:
-                # 创建提取设置对象，包含Notion页面和工作区信息以及文档模型
-=======
             workspace_id = notion_info["workspace_id"]
             for page in notion_info["pages"]:
->>>>>>> 7b7576ad
                 extract_setting = ExtractSetting(
                     datasource_type="notion_import",
                     notion_info={
@@ -360,11 +251,6 @@
                 extract_settings.append(extract_setting)
         # 初始化索引运行器，并执行索引估计操作
         indexing_runner = IndexingRunner()
-<<<<<<< HEAD
-        response = indexing_runner.indexing_estimate(current_user.current_tenant_id, extract_settings,
-                                                    args['process_rule'], args['doc_form'],
-                                                    args['doc_language'])
-=======
         response = indexing_runner.indexing_estimate(
             current_user.current_tenant_id,
             extract_settings,
@@ -372,18 +258,10 @@
             args["doc_form"],
             args["doc_language"],
         )
->>>>>>> 7b7576ad
         return response, 200
 
 
 class DataSourceNotionDatasetSyncApi(Resource):
-<<<<<<< HEAD
-    """
-    数据源Notion数据集同步API类，用于处理与Notion数据集的同步请求。
-    """
-    
-=======
->>>>>>> 7b7576ad
     @setup_required
     @login_required
     @account_initialization_required
@@ -410,16 +288,6 @@
 
 
 class DataSourceNotionDocumentSyncApi(Resource):
-<<<<<<< HEAD
-    """
-    数据源Notion文档同步API，用于处理数据集和Notion文档的同步请求。
-    
-    Attributes:
-        None
-    """
-
-=======
->>>>>>> 7b7576ad
     @setup_required
     @login_required
     @account_initialization_required
