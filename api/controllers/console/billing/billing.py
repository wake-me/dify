from flask_login import current_user
from flask_restful import Resource, reqparse

from controllers.console import api
from controllers.console.setup import setup_required
from controllers.console.wraps import account_initialization_required, only_edition_cloud
from libs.login import login_required
from services.billing_service import BillingService


class Subscription(Resource):
<<<<<<< HEAD
    """
    订阅管理类，提供获取订阅信息的接口
    """

=======
>>>>>>> 7b7576ad
    @setup_required
    @login_required
    @account_initialization_required
    @only_edition_cloud
    def get(self):
<<<<<<< HEAD
        """
        获取用户的订阅信息。
        
        参数:
        - plan: 订阅计划，可选值为'professional'或'team'，通过URL参数传递。
        - interval: 订阅周期，可选值为'month'或'year'，通过URL参数传递。
        
        返回值:
        - 返回用户当前的订阅信息，具体格式依赖于BillingService的返回。
        
        要求:
        - 用户必须登录。
        - 用户账号必须已初始化。
        - 当前版本必须为云版本。
        """

        # 解析请求参数
=======
>>>>>>> 7b7576ad
        parser = reqparse.RequestParser()
        parser.add_argument("plan", type=str, required=True, location="args", choices=["professional", "team"])
        parser.add_argument("interval", type=str, required=True, location="args", choices=["month", "year"])
        args = parser.parse_args()

        # 检查用户是否有权限查看订阅信息
        BillingService.is_tenant_owner_or_admin(current_user)

<<<<<<< HEAD
        # 获取并返回订阅信息
        return BillingService.get_subscription(args['plan'],
                                               args['interval'],
                                               current_user.email,
                                               current_user.current_tenant_id)
=======
        return BillingService.get_subscription(
            args["plan"], args["interval"], current_user.email, current_user.current_tenant_id
        )
>>>>>>> 7b7576ad

class Invoices(Resource):
<<<<<<< HEAD
    """
    处理发票相关请求的类。

    属性:
        Resource: 父类，提供RESTful API资源的基本方法。
    """

=======
>>>>>>> 7b7576ad
    @setup_required
    @login_required
    @account_initialization_required
    @only_edition_cloud
    def get(self):
        """
        获取当前用户的发票信息。

        装饰器:
            - setup_required: 确保系统设置已完成。
            - login_required: 确保用户已登录。
            - account_initialization_required: 确保用户账号已初始化。
            - only_edition_cloud: 限制该功能仅在云版本中可用。

        返回:
            用户邮箱和当前租户ID对应的发票信息。
        """
        # 检查用户是否为租户所有者或管理员
        BillingService.is_tenant_owner_or_admin(current_user)
        # 获取当前用户的发票信息
        return BillingService.get_invoices(current_user.email, current_user.current_tenant_id)

<<<<<<< HEAD
api.add_resource(Subscription, '/billing/subscription')
api.add_resource(Invoices, '/billing/invoices')
=======

api.add_resource(Subscription, "/billing/subscription")
api.add_resource(Invoices, "/billing/invoices")
>>>>>>> 7b7576ad
<|MERGE_RESOLUTION|>--- conflicted
+++ resolved
@@ -9,38 +9,11 @@
 
 
 class Subscription(Resource):
-<<<<<<< HEAD
-    """
-    订阅管理类，提供获取订阅信息的接口
-    """
-
-=======
->>>>>>> 7b7576ad
     @setup_required
     @login_required
     @account_initialization_required
     @only_edition_cloud
     def get(self):
-<<<<<<< HEAD
-        """
-        获取用户的订阅信息。
-        
-        参数:
-        - plan: 订阅计划，可选值为'professional'或'team'，通过URL参数传递。
-        - interval: 订阅周期，可选值为'month'或'year'，通过URL参数传递。
-        
-        返回值:
-        - 返回用户当前的订阅信息，具体格式依赖于BillingService的返回。
-        
-        要求:
-        - 用户必须登录。
-        - 用户账号必须已初始化。
-        - 当前版本必须为云版本。
-        """
-
-        # 解析请求参数
-=======
->>>>>>> 7b7576ad
         parser = reqparse.RequestParser()
         parser.add_argument("plan", type=str, required=True, location="args", choices=["professional", "team"])
         parser.add_argument("interval", type=str, required=True, location="args", choices=["month", "year"])
@@ -49,29 +22,11 @@
         # 检查用户是否有权限查看订阅信息
         BillingService.is_tenant_owner_or_admin(current_user)
 
-<<<<<<< HEAD
-        # 获取并返回订阅信息
-        return BillingService.get_subscription(args['plan'],
-                                               args['interval'],
-                                               current_user.email,
-                                               current_user.current_tenant_id)
-=======
         return BillingService.get_subscription(
             args["plan"], args["interval"], current_user.email, current_user.current_tenant_id
         )
->>>>>>> 7b7576ad
 
 class Invoices(Resource):
-<<<<<<< HEAD
-    """
-    处理发票相关请求的类。
-
-    属性:
-        Resource: 父类，提供RESTful API资源的基本方法。
-    """
-
-=======
->>>>>>> 7b7576ad
     @setup_required
     @login_required
     @account_initialization_required
@@ -94,11 +49,6 @@
         # 获取当前用户的发票信息
         return BillingService.get_invoices(current_user.email, current_user.current_tenant_id)
 
-<<<<<<< HEAD
-api.add_resource(Subscription, '/billing/subscription')
-api.add_resource(Invoices, '/billing/invoices')
-=======
 
 api.add_resource(Subscription, "/billing/subscription")
-api.add_resource(Invoices, "/billing/invoices")
->>>>>>> 7b7576ad
+api.add_resource(Invoices, "/billing/invoices")