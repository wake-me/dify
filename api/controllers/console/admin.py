import os
from functools import wraps

from flask import request
from flask_restful import Resource, reqparse
from werkzeug.exceptions import NotFound, Unauthorized

from constants.languages import supported_language
from controllers.console import api
from controllers.console.wraps import only_edition_cloud
from extensions.ext_database import db
from models.model import App, InstalledApp, RecommendedApp


def admin_required(view):
    """
    装饰器函数，用于确保只有拥有有效管理员API密钥的请求才能访问被装饰的视图函数。
    
    参数:
    - view: 被装饰的视图函数。
    
    返回值:
    - 返回一个封装了原视图函数的装饰器函数，该函数在原视图函数执行前增加了API密钥验证的逻辑。
    """
    @wraps(view)
    def decorated(*args, **kwargs):
<<<<<<< HEAD
        # 检查环境变量中是否存在有效的管理员API密钥
        if not os.getenv('ADMIN_API_KEY'):
            raise Unauthorized('API key is invalid.')

        # 检查请求头中是否包含Authorization字段
        auth_header = request.headers.get('Authorization')
=======
        if not os.getenv("ADMIN_API_KEY"):
            raise Unauthorized("API key is invalid.")

        auth_header = request.headers.get("Authorization")
>>>>>>> 7b7576ad
        if auth_header is None:
            raise Unauthorized("Authorization header is missing.")

<<<<<<< HEAD
        # 检查Authorization头部的格式是否正确
        if ' ' not in auth_header:
            raise Unauthorized('Invalid Authorization header format. Expected \'Bearer <api-key>\' format.')
=======
        if " " not in auth_header:
            raise Unauthorized("Invalid Authorization header format. Expected 'Bearer <api-key>' format.")
>>>>>>> 7b7576ad

        # 分解Authorization头部，获取认证方案和令牌
        auth_scheme, auth_token = auth_header.split(None, 1)
        auth_scheme = auth_scheme.lower()

<<<<<<< HEAD
        # 检查认证方案是否为预期的"Bearer"
        if auth_scheme != 'bearer':
            raise Unauthorized('Invalid Authorization header format. Expected \'Bearer <api-key>\' format.')

        # 检查传入的API密钥是否与环境变量中的管理员API密钥匹配
        if os.getenv('ADMIN_API_KEY') != auth_token:
            raise Unauthorized('API key is invalid.')
=======
        if auth_scheme != "bearer":
            raise Unauthorized("Invalid Authorization header format. Expected 'Bearer <api-key>' format.")

        if os.getenv("ADMIN_API_KEY") != auth_token:
            raise Unauthorized("API key is invalid.")
>>>>>>> 7b7576ad

        # 如果API密钥验证通过，则执行原视图函数
        return view(*args, **kwargs)

    return decorated


class InsertExploreAppListApi(Resource):
    """
    插入探索应用列表的API接口类
    该类用于处理后台管理员添加或更新推荐应用列表的请求
    """
    @only_edition_cloud
    @admin_required
    def post(self):
        """
        处理POST请求，用于添加或更新探索页面的推荐应用信息
        参数:
        - 通过JSON体接收app_id, desc, copyright, privacy_policy, language, category, position等参数
        其中app_id, language, category, position为必需参数
        返回值:
        - 成功添加或更新应用信息时，返回200或201状态码和包含'result'字段的JSON，值为'success'
        - 若应用不存在，则返回404状态码和错误信息
        """
        parser = reqparse.RequestParser()
<<<<<<< HEAD
        # 解析请求中所需的参数
        parser.add_argument('app_id', type=str, required=True, nullable=False, location='json')
        parser.add_argument('desc', type=str, location='json')
        parser.add_argument('copyright', type=str, location='json')
        parser.add_argument('privacy_policy', type=str, location='json')
        parser.add_argument('custom_disclaimer', type=str, location='json')
        parser.add_argument('language', type=supported_language, required=True, nullable=False, location='json')
        parser.add_argument('category', type=str, required=True, nullable=False, location='json')
        parser.add_argument('position', type=int, required=True, nullable=False, location='json')
        args = parser.parse_args()

        # 根据app_id查询应用信息
        app = App.query.filter(App.id == args['app_id']).first()
=======
        parser.add_argument("app_id", type=str, required=True, nullable=False, location="json")
        parser.add_argument("desc", type=str, location="json")
        parser.add_argument("copyright", type=str, location="json")
        parser.add_argument("privacy_policy", type=str, location="json")
        parser.add_argument("custom_disclaimer", type=str, location="json")
        parser.add_argument("language", type=supported_language, required=True, nullable=False, location="json")
        parser.add_argument("category", type=str, required=True, nullable=False, location="json")
        parser.add_argument("position", type=int, required=True, nullable=False, location="json")
        args = parser.parse_args()

        app = App.query.filter(App.id == args["app_id"]).first()
>>>>>>> 7b7576ad
        if not app:
            raise NotFound(f'App \'{args["app_id"]}\' is not found')

        site = app.site
        # 根据应用是否有站点，来确定推荐应用的描述、版权和隐私政策信息
        if not site:
            desc = args["desc"] if args["desc"] else ""
            copy_right = args["copyright"] if args["copyright"] else ""
            privacy_policy = args["privacy_policy"] if args["privacy_policy"] else ""
            custom_disclaimer = args["custom_disclaimer"] if args["custom_disclaimer"] else ""
        else:
            desc = site.description if site.description else args["desc"] if args["desc"] else ""
            copy_right = site.copyright if site.copyright else args["copyright"] if args["copyright"] else ""
            privacy_policy = (
                site.privacy_policy if site.privacy_policy else args["privacy_policy"] if args["privacy_policy"] else ""
            )
            custom_disclaimer = (
                site.custom_disclaimer
                if site.custom_disclaimer
                else args["custom_disclaimer"]
                if args["custom_disclaimer"]
                else ""
            )

<<<<<<< HEAD
        # 查询推荐应用信息，如果不存在则创建新的推荐应用记录
        recommended_app = RecommendedApp.query.filter(RecommendedApp.app_id == args['app_id']).first()
=======
        recommended_app = RecommendedApp.query.filter(RecommendedApp.app_id == args["app_id"]).first()

>>>>>>> 7b7576ad
        if not recommended_app:
            # 新建推荐应用记录并提交到数据库
            recommended_app = RecommendedApp(
                app_id=app.id,
                description=desc,
                copyright=copy_right,
                privacy_policy=privacy_policy,
                custom_disclaimer=custom_disclaimer,
                language=args["language"],
                category=args["category"],
                position=args["position"],
            )

            db.session.add(recommended_app)

            app.is_public = True
            db.session.commit()

            return {"result": "success"}, 201
        else:
            # 如果推荐应用已存在，则更新相关信息并提交到数据库
            recommended_app.description = desc
            recommended_app.copyright = copy_right
            recommended_app.privacy_policy = privacy_policy
            recommended_app.custom_disclaimer = custom_disclaimer
            recommended_app.language = args["language"]
            recommended_app.category = args["category"]
            recommended_app.position = args["position"]

            app.is_public = True

            db.session.commit()

            return {"result": "success"}, 200


class InsertExploreAppApi(Resource):
    """
    插入探索应用API的类，提供删除指定应用的功能。
    
    方法:
    - delete: 删除指定的应用。
    
    参数:
    - app_id: 要删除的应用的ID。
    
    返回值:
    - 一个包含结果信息的字典和HTTP状态码。成功删除时，返回{'result': 'success'}和状态码204。
    """
    
    @only_edition_cloud
    @admin_required
    def delete(self, app_id):
        # 尝试根据app_id查询推荐应用
        recommended_app = RecommendedApp.query.filter(RecommendedApp.app_id == str(app_id)).first()
        if not recommended_app:
<<<<<<< HEAD
            # 如果推荐应用不存在，直接返回成功
            return {'result': 'success'}, 204
=======
            return {"result": "success"}, 204
>>>>>>> 7b7576ad

        # 查询关联的App信息
        app = App.query.filter(App.id == recommended_app.app_id).first()
        if app:
            # 如果App存在，将其公开状态设置为False
            app.is_public = False

        # 查询所有非应用所有者租户安装的该应用实例
        installed_apps = InstalledApp.query.filter(
            InstalledApp.app_id == recommended_app.app_id, InstalledApp.tenant_id != InstalledApp.app_owner_tenant_id
        ).all()

        # 删除所有非应用所有者租户安装的该应用实例
        for installed_app in installed_apps:
            db.session.delete(installed_app)

        # 删除推荐的应用
        db.session.delete(recommended_app)
        # 提交数据库事务
        db.session.commit()

<<<<<<< HEAD
        # 返回成功信息和状态码204
        return {'result': 'success'}, 204
=======
        return {"result": "success"}, 204
>>>>>>> 7b7576ad


api.add_resource(InsertExploreAppListApi, "/admin/insert-explore-apps")
api.add_resource(InsertExploreAppApi, "/admin/insert-explore-apps/<uuid:app_id>")<|MERGE_RESOLUTION|>--- conflicted
+++ resolved
@@ -24,50 +24,25 @@
     """
     @wraps(view)
     def decorated(*args, **kwargs):
-<<<<<<< HEAD
-        # 检查环境变量中是否存在有效的管理员API密钥
-        if not os.getenv('ADMIN_API_KEY'):
-            raise Unauthorized('API key is invalid.')
-
-        # 检查请求头中是否包含Authorization字段
-        auth_header = request.headers.get('Authorization')
-=======
         if not os.getenv("ADMIN_API_KEY"):
             raise Unauthorized("API key is invalid.")
 
         auth_header = request.headers.get("Authorization")
->>>>>>> 7b7576ad
         if auth_header is None:
             raise Unauthorized("Authorization header is missing.")
 
-<<<<<<< HEAD
-        # 检查Authorization头部的格式是否正确
-        if ' ' not in auth_header:
-            raise Unauthorized('Invalid Authorization header format. Expected \'Bearer <api-key>\' format.')
-=======
         if " " not in auth_header:
             raise Unauthorized("Invalid Authorization header format. Expected 'Bearer <api-key>' format.")
->>>>>>> 7b7576ad
 
         # 分解Authorization头部，获取认证方案和令牌
         auth_scheme, auth_token = auth_header.split(None, 1)
         auth_scheme = auth_scheme.lower()
 
-<<<<<<< HEAD
-        # 检查认证方案是否为预期的"Bearer"
-        if auth_scheme != 'bearer':
-            raise Unauthorized('Invalid Authorization header format. Expected \'Bearer <api-key>\' format.')
-
-        # 检查传入的API密钥是否与环境变量中的管理员API密钥匹配
-        if os.getenv('ADMIN_API_KEY') != auth_token:
-            raise Unauthorized('API key is invalid.')
-=======
         if auth_scheme != "bearer":
             raise Unauthorized("Invalid Authorization header format. Expected 'Bearer <api-key>' format.")
 
         if os.getenv("ADMIN_API_KEY") != auth_token:
             raise Unauthorized("API key is invalid.")
->>>>>>> 7b7576ad
 
         # 如果API密钥验证通过，则执行原视图函数
         return view(*args, **kwargs)
@@ -93,21 +68,6 @@
         - 若应用不存在，则返回404状态码和错误信息
         """
         parser = reqparse.RequestParser()
-<<<<<<< HEAD
-        # 解析请求中所需的参数
-        parser.add_argument('app_id', type=str, required=True, nullable=False, location='json')
-        parser.add_argument('desc', type=str, location='json')
-        parser.add_argument('copyright', type=str, location='json')
-        parser.add_argument('privacy_policy', type=str, location='json')
-        parser.add_argument('custom_disclaimer', type=str, location='json')
-        parser.add_argument('language', type=supported_language, required=True, nullable=False, location='json')
-        parser.add_argument('category', type=str, required=True, nullable=False, location='json')
-        parser.add_argument('position', type=int, required=True, nullable=False, location='json')
-        args = parser.parse_args()
-
-        # 根据app_id查询应用信息
-        app = App.query.filter(App.id == args['app_id']).first()
-=======
         parser.add_argument("app_id", type=str, required=True, nullable=False, location="json")
         parser.add_argument("desc", type=str, location="json")
         parser.add_argument("copyright", type=str, location="json")
@@ -119,7 +79,6 @@
         args = parser.parse_args()
 
         app = App.query.filter(App.id == args["app_id"]).first()
->>>>>>> 7b7576ad
         if not app:
             raise NotFound(f'App \'{args["app_id"]}\' is not found')
 
@@ -144,13 +103,8 @@
                 else ""
             )
 
-<<<<<<< HEAD
-        # 查询推荐应用信息，如果不存在则创建新的推荐应用记录
-        recommended_app = RecommendedApp.query.filter(RecommendedApp.app_id == args['app_id']).first()
-=======
         recommended_app = RecommendedApp.query.filter(RecommendedApp.app_id == args["app_id"]).first()
 
->>>>>>> 7b7576ad
         if not recommended_app:
             # 新建推荐应用记录并提交到数据库
             recommended_app = RecommendedApp(
@@ -207,12 +161,7 @@
         # 尝试根据app_id查询推荐应用
         recommended_app = RecommendedApp.query.filter(RecommendedApp.app_id == str(app_id)).first()
         if not recommended_app:
-<<<<<<< HEAD
-            # 如果推荐应用不存在，直接返回成功
-            return {'result': 'success'}, 204
-=======
             return {"result": "success"}, 204
->>>>>>> 7b7576ad
 
         # 查询关联的App信息
         app = App.query.filter(App.id == recommended_app.app_id).first()
@@ -234,12 +183,7 @@
         # 提交数据库事务
         db.session.commit()
 
-<<<<<<< HEAD
-        # 返回成功信息和状态码204
-        return {'result': 'success'}, 204
-=======
         return {"result": "success"}, 204
->>>>>>> 7b7576ad
 
 
 api.add_resource(InsertExploreAppListApi, "/admin/insert-explore-apps")
