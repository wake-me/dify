--- conflicted
+++ resolved
@@ -299,12 +299,7 @@
     if not api_token:
         raise Unauthorized("Access token is invalid")
 
-<<<<<<< HEAD
-    # 更新令牌的最后使用时间并提交数据库
-    api_token.last_used_at = datetime.utcnow()
-=======
     api_token.last_used_at = datetime.now(timezone.utc).replace(tzinfo=None)
->>>>>>> c2acb2be
     db.session.commit()
 
     return api_token
