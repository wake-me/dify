--- conflicted
+++ resolved
@@ -74,14 +74,10 @@
             if not app_model.enable_api:
                 raise NotFound()
 
-<<<<<<< HEAD
-            # 将应用程序模型添加到视图的参数中
-=======
             tenant = db.session.query(Tenant).filter(Tenant.id == app_model.tenant_id).first()
             if tenant.status == TenantStatus.ARCHIVE:
                 raise NotFound()
 
->>>>>>> 9525ccac
             kwargs['app_model'] = app_model
 
             # 如果需要，则尝试从请求中获取最终用户ID
@@ -241,12 +237,8 @@
                 .filter(Tenant.id == api_token.tenant_id) \
                 .filter(TenantAccountJoin.tenant_id == Tenant.id) \
                 .filter(TenantAccountJoin.role.in_(['owner'])) \
-<<<<<<< HEAD
-                .one_or_none()  # 查询租户及其拥有者账户，确保角色为owner
-=======
                 .filter(Tenant.status == TenantStatus.NORMAL) \
                 .one_or_none() # TODO: only owner information is required, so only one is returned.
->>>>>>> 9525ccac
             if tenant_account_join:
                 tenant, ta = tenant_account_join
                 # 查询并登录拥有者账户
