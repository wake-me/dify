from collections.abc import Callable
from datetime import datetime, timezone
from enum import Enum
from functools import wraps
from typing import Optional

from flask import current_app, request
from flask_login import user_logged_in
from flask_restful import Resource
from pydantic import BaseModel
from werkzeug.exceptions import Forbidden, Unauthorized

from extensions.ext_database import db
from libs.login import _get_user
from models.account import Account, Tenant, TenantAccountJoin, TenantStatus
from models.model import ApiToken, App, EndUser
from services.feature_service import FeatureService


class WhereisUserArg(Enum):
    """
    whereis_user_arg 枚举类的定义。

    用于指定用户信息查询的参数形式。
    """

<<<<<<< HEAD
    QUERY = 'query'    # 使用查询字符串形式
    JSON = 'json'      # 使用JSON格式
    FORM = 'form'      # 使用表单形式
=======
    QUERY = "query"
    JSON = "json"
    FORM = "form"
>>>>>>> 7b7576ad


class FetchUserArg(BaseModel):
    """
    用于定义获取用户参数的模型类。
    
    参数:
    - fetch_from: 指定从哪里获取用户信息，是 WhereisUserArg 类型的一个枚举。
    - required: 指定该参数是否为必需的，默认为 False。 
    
    返回值:
    无
    """
    fetch_from: WhereisUserArg
    required: bool = False
    # 这里定义了获取用户信息的相关配置，包括获取来源和是否必需。

def validate_app_token(view: Optional[Callable] = None, *, fetch_user_arg: Optional[FetchUserArg] = None):
    """
    用于验证应用程序令牌的装饰器函数。
    
    参数:
    - view: 可选，被装饰的视图函数。如果传递，则直接装饰该视图函数，否则返回一个装饰器。
    - fetch_user_arg: 可选，指定如何从请求中获取最终用户信息的参数。
    
    返回:
    - 如果view参数未提供，则返回一个装饰器函数；如果提供了，则直接装饰并返回该视图函数。
    """
    def decorator(view_func):
        @wraps(view_func)
        def decorated_view(*args, **kwargs):
<<<<<<< HEAD
            # 验证并获取应用程序API令牌
            api_token = validate_and_get_api_token('app')
=======
            api_token = validate_and_get_api_token("app")
>>>>>>> 7b7576ad

            # 从数据库中查询对应的App模型
            app_model = db.session.query(App).filter(App.id == api_token.app_id).first()
            if not app_model:
                raise Forbidden("The app no longer exists.")

<<<<<<< HEAD
            # 检查应用程序状态是否正常
            if app_model.status != 'normal':
=======
            if app_model.status != "normal":
>>>>>>> 7b7576ad
                raise Forbidden("The app's status is abnormal.")

            # 检查应用程序是否启用了API访问
            if not app_model.enable_api:
                raise Forbidden("The app's API service has been disabled.")

            tenant = db.session.query(Tenant).filter(Tenant.id == app_model.tenant_id).first()
            if tenant.status == TenantStatus.ARCHIVE:
                raise Forbidden("The workspace's status is archived.")

            kwargs["app_model"] = app_model

            # 如果需要，则尝试从请求中获取最终用户ID
            if fetch_user_arg:
                # 根据参数指定的位置（查询字符串、JSON或表单）来获取用户ID
                if fetch_user_arg.fetch_from == WhereisUserArg.QUERY:
                    user_id = request.args.get("user")
                elif fetch_user_arg.fetch_from == WhereisUserArg.JSON:
                    user_id = request.get_json().get("user")
                elif fetch_user_arg.fetch_from == WhereisUserArg.FORM:
                    user_id = request.form.get("user")
                else:
                    # 如果未指定位置，则默认为None
                    user_id = None

                # 如果用户ID是必需的但未提供，则抛出错误
                if not user_id and fetch_user_arg.required:
                    raise ValueError("Arg user must be provided.")

                # 将用户ID转换为字符串，准备进行用户信息的创建或更新
                if user_id:
                    user_id = str(user_id)

<<<<<<< HEAD
                # 根据用户ID创建或更新最终用户信息
                kwargs['end_user'] = create_or_update_end_user_for_user_id(app_model, user_id)
=======
                kwargs["end_user"] = create_or_update_end_user_for_user_id(app_model, user_id)
>>>>>>> 7b7576ad

            # 调用原始视图函数，并传递可能已更新的参数
            return view_func(*args, **kwargs)

        return decorated_view

    # 根据是否提供了view参数来决定返回装饰器还是装饰后的视图函数
    if view is None:
        return decorator
    else:
        return decorator(view)


<<<<<<< HEAD
def cloud_edition_billing_resource_check(resource: str,
                                         api_token_type: str,
                                         error_msg: str = "You have reached the limit of your subscription."):
    """
    用于检查云版本计费资源是否超过限制的装饰器工厂函数。
    
    参数:
    - resource: 要检查的资源类型（如成员、应用、向量空间等）。
    - api_token_type: API令牌的类型，用于验证和获取API令牌。
    - error_msg: 当资源超过限制时抛出的错误消息，默认为"You have reached the limit of your subscription."。
    
    返回值:
    - interceptor: 一个装饰器，用于拦截和检查请求是否超过指定资源的限制。
    """
=======
def cloud_edition_billing_resource_check(
    resource: str, api_token_type: str, error_msg: str = "You have reached the limit of your subscription."
):
>>>>>>> 7b7576ad
    def interceptor(view):
        """
        拦截器函数，用于装饰视图函数，以在视图执行前检查资源限制。
        
        参数:
        - view: 被装饰的视图函数。
        
        返回值:
        - decorated: 经过装饰的视图函数，会在执行前添加资源限制检查。
        """
        def decorated(*args, **kwargs):
            """
            装饰器函数，用于实际执行资源限制检查和调用视图函数。
            
            参数:
            - *args: 位置参数。
            - **kwargs: 关键字参数。
            
            返回值:
            - 视图函数的返回值，如果资源检查失败则会抛出Forbidden异常。
            """
            api_token = validate_and_get_api_token(api_token_type)  # 验证并获取API令牌
            features = FeatureService.get_features(api_token.tenant_id)  # 根据租户ID获取功能服务

            # 检查是否启用了计费功能
            if features.billing.enabled:
                members = features.members
                apps = features.apps
                vector_space = features.vector_space
                documents_upload_quota = features.documents_upload_quota

<<<<<<< HEAD
                # 根据资源类型检查是否超过限制
                if resource == 'members' and 0 < members.limit <= members.size:
=======
                if resource == "members" and 0 < members.limit <= members.size:
>>>>>>> 7b7576ad
                    raise Forbidden(error_msg)
                elif resource == "apps" and 0 < apps.limit <= apps.size:
                    raise Forbidden(error_msg)
                elif resource == "vector_space" and 0 < vector_space.limit <= vector_space.size:
                    raise Forbidden(error_msg)
                elif resource == "documents" and 0 < documents_upload_quota.limit <= documents_upload_quota.size:
                    raise Forbidden(error_msg)
                else:
                    return view(*args, **kwargs)  # 资源检查通过，执行视图函数

<<<<<<< HEAD
            return view(*args, **kwargs)  # 若未启用计费功能，直接执行视图函数
=======
            return view(*args, **kwargs)

>>>>>>> 7b7576ad
        return decorated

    return interceptor


<<<<<<< HEAD
def cloud_edition_billing_knowledge_limit_check(resource: str,
                                                api_token_type: str,
                                                error_msg: str = "To unlock this feature and elevate your Dify experience, please upgrade to a paid plan."):
    """
    用于检查特定资源的计费限制是否超出阈值的装饰器工厂函数。
    
    参数:
    - resource: 要检查的资源名称，例如 'add_segment'。
    - api_token_type: API令牌的类型，用于验证用户身份和访问权限。
    - error_msg: 当用户未升级到付费计划而尝试访问受限功能时抛出的错误信息。
    
    返回值:
    - interceptor: 一个装饰器，用于拦截并验证用户是否有权限访问特定资源。
    """
=======
def cloud_edition_billing_knowledge_limit_check(
    resource: str,
    api_token_type: str,
    error_msg: str = "To unlock this feature and elevate your Dify experience, please upgrade to a paid plan.",
):
>>>>>>> 7b7576ad
    def interceptor(view):
        @wraps(view)
        def decorated(*args, **kwargs):
            # 验证并获取API令牌，根据令牌类型确定用户身份。
            api_token = validate_and_get_api_token(api_token_type)
            # 获取用户当前的使用功能列表。
            features = FeatureService.get_features(api_token.tenant_id)
            # 检查计费功能是否已启用。
            if features.billing.enabled:
<<<<<<< HEAD
                # 如果资源是'add_segment'且用户计划为'sandbox'，则禁止访问。
                if resource == 'add_segment':
                    if features.billing.subscription.plan == 'sandbox':
=======
                if resource == "add_segment":
                    if features.billing.subscription.plan == "sandbox":
>>>>>>> 7b7576ad
                        raise Forbidden(error_msg)
                # 如果资源不是'add_segment'且计费功能已启用，允许访问原函数。
                else:
                    return view(*args, **kwargs)

            # 如果计费功能未启用，也允许访问原函数。
            return view(*args, **kwargs)

        return decorated

    return interceptor


def validate_dataset_token(view=None):
    """
    验证数据集令牌的装饰器。
    
    参数:
    - view: 被装饰的视图函数，该参数可选。
    
    返回:
    - 如果 view 参数提供，则返回装饰后的视图函数。
    - 如果 view 参数未提供，则返回一个装饰器函数。
    """

    def decorator(view):
        @wraps(view)
        def decorated(*args, **kwargs):
<<<<<<< HEAD
            # 验证并获取数据集API令牌
            api_token = validate_and_get_api_token('dataset')
            # 查询租户和其拥有者账户的关联信息
            tenant_account_join = db.session.query(Tenant, TenantAccountJoin) \
                .filter(Tenant.id == api_token.tenant_id) \
                .filter(TenantAccountJoin.tenant_id == Tenant.id) \
                .filter(TenantAccountJoin.role.in_(['owner'])) \
                .filter(Tenant.status == TenantStatus.NORMAL) \
                .one_or_none() # TODO: only owner information is required, so only one is returned.
=======
            api_token = validate_and_get_api_token("dataset")
            tenant_account_join = (
                db.session.query(Tenant, TenantAccountJoin)
                .filter(Tenant.id == api_token.tenant_id)
                .filter(TenantAccountJoin.tenant_id == Tenant.id)
                .filter(TenantAccountJoin.role.in_(["owner"]))
                .filter(Tenant.status == TenantStatus.NORMAL)
                .one_or_none()
            )  # TODO: only owner information is required, so only one is returned.
>>>>>>> 7b7576ad
            if tenant_account_join:
                tenant, ta = tenant_account_join
                # 查询并登录拥有者账户
                account = Account.query.filter_by(id=ta.account_id).first()
                if account:
                    account.current_tenant = tenant
                    # 更新请求上下文并登录用户
                    current_app.login_manager._update_request_context_with_user(account)
                    user_logged_in.send(current_app._get_current_object(), user=_get_user())
                else:
                    # 如果拥有者账户不存在，则抛出未授权异常
                    raise Unauthorized("Tenant owner account does not exist.")
            else:
                # 如果租户不存在，则抛出未授权异常
                raise Unauthorized("Tenant does not exist.")
            return view(api_token.tenant_id, *args, **kwargs)

        return decorated

    if view:
        # 如果直接传入视图函数，则返回装饰后的视图函数
        return decorator(view)

    # 如果 view 为 None，意味着装饰器没有使用括号，返回装饰器本身
    # 用于作为方法装饰器使用
    return decorator


def validate_and_get_api_token(scope=None):
    """
    验证并获取API令牌。
    
    参数:
    - scope: 字符串，指定令牌的权限范围，可选参数，默认为None。
    
    返回值:
    - ApiToken实例，如果验证成功，则返回对应的API令牌实例。
    
    抛出:
    - Unauthorized: 如果验证失败，会抛出未授权异常。
    """
<<<<<<< HEAD

    # 从请求头中获取认证信息
    auth_header = request.headers.get('Authorization')
    if auth_header is None or ' ' not in auth_header:
=======
    auth_header = request.headers.get("Authorization")
    if auth_header is None or " " not in auth_header:
>>>>>>> 7b7576ad
        raise Unauthorized("Authorization header must be provided and start with 'Bearer'")

    # 解析认证信息
    auth_scheme, auth_token = auth_header.split(None, 1)
    auth_scheme = auth_scheme.lower()

<<<<<<< HEAD
    # 验证认证方案是否为Bearer
    if auth_scheme != 'bearer':
        raise Unauthorized("Authorization scheme must be 'Bearer'")

    # 从数据库中查询对应的API令牌
    api_token = db.session.query(ApiToken).filter(
        ApiToken.token == auth_token,
        ApiToken.type == scope,
    ).first()
=======
    if auth_scheme != "bearer":
        raise Unauthorized("Authorization scheme must be 'Bearer'")

    api_token = (
        db.session.query(ApiToken)
        .filter(
            ApiToken.token == auth_token,
            ApiToken.type == scope,
        )
        .first()
    )
>>>>>>> 7b7576ad

    # 验证令牌的有效性
    if not api_token:
        raise Unauthorized("Access token is invalid")

    api_token.last_used_at = datetime.now(timezone.utc).replace(tzinfo=None)
    db.session.commit()

    return api_token


def create_or_update_end_user_for_user_id(app_model: App, user_id: Optional[str] = None) -> EndUser:
    """
    根据用户ID创建或更新会话终端。
    
    参数:
    - app_model: App 类型，代表一个应用模型，用于确定操作的租户和应用ID。
    - user_id: 可选的字符串类型，用户的ID。如果未提供，则默认为'DEFAULT-USER'。

    返回值:
    - EndUser 类型，表示创建或更新后的会话终端对象。
    """
    # 如果未提供user_id，则默认设置为'DEFAULT-USER'
    if not user_id:
        user_id = "DEFAULT-USER"

<<<<<<< HEAD
    # 尝试从数据库中查询已存在的会话终端
    end_user = db.session.query(EndUser) \
=======
    end_user = (
        db.session.query(EndUser)
>>>>>>> 7b7576ad
        .filter(
            EndUser.tenant_id == app_model.tenant_id,
            EndUser.app_id == app_model.id,
            EndUser.session_id == user_id,
            EndUser.type == "service_api",
        )
        .first()
    )

    # 如果未找到对应的会话终端，则创建新的会话终端并添加到数据库
    if end_user is None:
        end_user = EndUser(
            tenant_id=app_model.tenant_id,
            app_id=app_model.id,
            type="service_api",
            is_anonymous=True if user_id == "DEFAULT-USER" else False,
            session_id=user_id,
        )
        db.session.add(end_user)
        db.session.commit()

    return end_user


class DatasetApiResource(Resource):
    method_decorators = [validate_dataset_token]<|MERGE_RESOLUTION|>--- conflicted
+++ resolved
@@ -24,15 +24,9 @@
     用于指定用户信息查询的参数形式。
     """
 
-<<<<<<< HEAD
-    QUERY = 'query'    # 使用查询字符串形式
-    JSON = 'json'      # 使用JSON格式
-    FORM = 'form'      # 使用表单形式
-=======
     QUERY = "query"
     JSON = "json"
     FORM = "form"
->>>>>>> 7b7576ad
 
 
 class FetchUserArg(BaseModel):
@@ -64,24 +58,14 @@
     def decorator(view_func):
         @wraps(view_func)
         def decorated_view(*args, **kwargs):
-<<<<<<< HEAD
-            # 验证并获取应用程序API令牌
-            api_token = validate_and_get_api_token('app')
-=======
             api_token = validate_and_get_api_token("app")
->>>>>>> 7b7576ad
 
             # 从数据库中查询对应的App模型
             app_model = db.session.query(App).filter(App.id == api_token.app_id).first()
             if not app_model:
                 raise Forbidden("The app no longer exists.")
 
-<<<<<<< HEAD
-            # 检查应用程序状态是否正常
-            if app_model.status != 'normal':
-=======
             if app_model.status != "normal":
->>>>>>> 7b7576ad
                 raise Forbidden("The app's status is abnormal.")
 
             # 检查应用程序是否启用了API访问
@@ -115,12 +99,7 @@
                 if user_id:
                     user_id = str(user_id)
 
-<<<<<<< HEAD
-                # 根据用户ID创建或更新最终用户信息
-                kwargs['end_user'] = create_or_update_end_user_for_user_id(app_model, user_id)
-=======
                 kwargs["end_user"] = create_or_update_end_user_for_user_id(app_model, user_id)
->>>>>>> 7b7576ad
 
             # 调用原始视图函数，并传递可能已更新的参数
             return view_func(*args, **kwargs)
@@ -134,26 +113,9 @@
         return decorator(view)
 
 
-<<<<<<< HEAD
-def cloud_edition_billing_resource_check(resource: str,
-                                         api_token_type: str,
-                                         error_msg: str = "You have reached the limit of your subscription."):
-    """
-    用于检查云版本计费资源是否超过限制的装饰器工厂函数。
-    
-    参数:
-    - resource: 要检查的资源类型（如成员、应用、向量空间等）。
-    - api_token_type: API令牌的类型，用于验证和获取API令牌。
-    - error_msg: 当资源超过限制时抛出的错误消息，默认为"You have reached the limit of your subscription."。
-    
-    返回值:
-    - interceptor: 一个装饰器，用于拦截和检查请求是否超过指定资源的限制。
-    """
-=======
 def cloud_edition_billing_resource_check(
     resource: str, api_token_type: str, error_msg: str = "You have reached the limit of your subscription."
 ):
->>>>>>> 7b7576ad
     def interceptor(view):
         """
         拦截器函数，用于装饰视图函数，以在视图执行前检查资源限制。
@@ -185,12 +147,7 @@
                 vector_space = features.vector_space
                 documents_upload_quota = features.documents_upload_quota
 
-<<<<<<< HEAD
-                # 根据资源类型检查是否超过限制
-                if resource == 'members' and 0 < members.limit <= members.size:
-=======
                 if resource == "members" and 0 < members.limit <= members.size:
->>>>>>> 7b7576ad
                     raise Forbidden(error_msg)
                 elif resource == "apps" and 0 < apps.limit <= apps.size:
                     raise Forbidden(error_msg)
@@ -201,39 +158,18 @@
                 else:
                     return view(*args, **kwargs)  # 资源检查通过，执行视图函数
 
-<<<<<<< HEAD
-            return view(*args, **kwargs)  # 若未启用计费功能，直接执行视图函数
-=======
             return view(*args, **kwargs)
 
->>>>>>> 7b7576ad
         return decorated
 
     return interceptor
 
 
-<<<<<<< HEAD
-def cloud_edition_billing_knowledge_limit_check(resource: str,
-                                                api_token_type: str,
-                                                error_msg: str = "To unlock this feature and elevate your Dify experience, please upgrade to a paid plan."):
-    """
-    用于检查特定资源的计费限制是否超出阈值的装饰器工厂函数。
-    
-    参数:
-    - resource: 要检查的资源名称，例如 'add_segment'。
-    - api_token_type: API令牌的类型，用于验证用户身份和访问权限。
-    - error_msg: 当用户未升级到付费计划而尝试访问受限功能时抛出的错误信息。
-    
-    返回值:
-    - interceptor: 一个装饰器，用于拦截并验证用户是否有权限访问特定资源。
-    """
-=======
 def cloud_edition_billing_knowledge_limit_check(
     resource: str,
     api_token_type: str,
     error_msg: str = "To unlock this feature and elevate your Dify experience, please upgrade to a paid plan.",
 ):
->>>>>>> 7b7576ad
     def interceptor(view):
         @wraps(view)
         def decorated(*args, **kwargs):
@@ -243,14 +179,8 @@
             features = FeatureService.get_features(api_token.tenant_id)
             # 检查计费功能是否已启用。
             if features.billing.enabled:
-<<<<<<< HEAD
-                # 如果资源是'add_segment'且用户计划为'sandbox'，则禁止访问。
-                if resource == 'add_segment':
-                    if features.billing.subscription.plan == 'sandbox':
-=======
                 if resource == "add_segment":
                     if features.billing.subscription.plan == "sandbox":
->>>>>>> 7b7576ad
                         raise Forbidden(error_msg)
                 # 如果资源不是'add_segment'且计费功能已启用，允许访问原函数。
                 else:
@@ -279,17 +209,6 @@
     def decorator(view):
         @wraps(view)
         def decorated(*args, **kwargs):
-<<<<<<< HEAD
-            # 验证并获取数据集API令牌
-            api_token = validate_and_get_api_token('dataset')
-            # 查询租户和其拥有者账户的关联信息
-            tenant_account_join = db.session.query(Tenant, TenantAccountJoin) \
-                .filter(Tenant.id == api_token.tenant_id) \
-                .filter(TenantAccountJoin.tenant_id == Tenant.id) \
-                .filter(TenantAccountJoin.role.in_(['owner'])) \
-                .filter(Tenant.status == TenantStatus.NORMAL) \
-                .one_or_none() # TODO: only owner information is required, so only one is returned.
-=======
             api_token = validate_and_get_api_token("dataset")
             tenant_account_join = (
                 db.session.query(Tenant, TenantAccountJoin)
@@ -299,7 +218,6 @@
                 .filter(Tenant.status == TenantStatus.NORMAL)
                 .one_or_none()
             )  # TODO: only owner information is required, so only one is returned.
->>>>>>> 7b7576ad
             if tenant_account_join:
                 tenant, ta = tenant_account_join
                 # 查询并登录拥有者账户
@@ -330,43 +248,16 @@
 
 def validate_and_get_api_token(scope=None):
     """
-    验证并获取API令牌。
-    
-    参数:
-    - scope: 字符串，指定令牌的权限范围，可选参数，默认为None。
-    
-    返回值:
-    - ApiToken实例，如果验证成功，则返回对应的API令牌实例。
-    
-    抛出:
-    - Unauthorized: 如果验证失败，会抛出未授权异常。
-    """
-<<<<<<< HEAD
-
-    # 从请求头中获取认证信息
-    auth_header = request.headers.get('Authorization')
-    if auth_header is None or ' ' not in auth_header:
-=======
+    Validate and get API token.
+    """
     auth_header = request.headers.get("Authorization")
     if auth_header is None or " " not in auth_header:
->>>>>>> 7b7576ad
         raise Unauthorized("Authorization header must be provided and start with 'Bearer'")
 
     # 解析认证信息
     auth_scheme, auth_token = auth_header.split(None, 1)
     auth_scheme = auth_scheme.lower()
 
-<<<<<<< HEAD
-    # 验证认证方案是否为Bearer
-    if auth_scheme != 'bearer':
-        raise Unauthorized("Authorization scheme must be 'Bearer'")
-
-    # 从数据库中查询对应的API令牌
-    api_token = db.session.query(ApiToken).filter(
-        ApiToken.token == auth_token,
-        ApiToken.type == scope,
-    ).first()
-=======
     if auth_scheme != "bearer":
         raise Unauthorized("Authorization scheme must be 'Bearer'")
 
@@ -378,7 +269,6 @@
         )
         .first()
     )
->>>>>>> 7b7576ad
 
     # 验证令牌的有效性
     if not api_token:
@@ -405,13 +295,8 @@
     if not user_id:
         user_id = "DEFAULT-USER"
 
-<<<<<<< HEAD
-    # 尝试从数据库中查询已存在的会话终端
-    end_user = db.session.query(EndUser) \
-=======
     end_user = (
         db.session.query(EndUser)
->>>>>>> 7b7576ad
         .filter(
             EndUser.tenant_id == app_model.tenant_id,
             EndUser.app_id == app_model.id,
@@ -421,7 +306,6 @@
         .first()
     )
 
-    # 如果未找到对应的会话终端，则创建新的会话终端并添加到数据库
     if end_user is None:
         end_user = EndUser(
             tenant_id=app_model.tenant_id,
