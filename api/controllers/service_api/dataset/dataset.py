--- conflicted
+++ resolved
@@ -37,24 +37,8 @@
     """Resource for datasets."""
 
     def get(self, tenant_id):
-<<<<<<< HEAD
-        """
-        根据提供的租户ID，获取数据集列表。
-        
-        参数:
-        - self: 方法对象
-        - tenant_id: 租户ID，用于获取特定租户的数据集。
-        
-        返回值:
-        - response: 包含数据集信息的响应字典，包括数据、是否还有更多数据、限制数、总数据数和页码。
-        - 200: HTTP状态码，表示成功。
-        """
-        
-        # 获取请求参数
-=======
         """Resource for getting datasets."""
 
->>>>>>> bdf3ea43
         page = request.args.get('page', default=1, type=int)
         limit = request.args.get('limit', default=20, type=int)
         provider = request.args.get('provider', default="vendor")
@@ -104,21 +88,7 @@
 
 
     def post(self, tenant_id):
-<<<<<<< HEAD
-        """
-        创建一个新的数据集。
-        
-        参数:
-        - tenant_id: 租户ID，用于标识数据集所属的租户。
-        
-        返回值:
-        - 200: 成功创建数据集时返回的数据集详情。
-        - 其他: 在创建过程中遇到错误时返回的相应错误信息。
-        """
-        # 初始化请求解析器，并设置数据集名称的参数
-=======
         """Resource for creating datasets."""
->>>>>>> bdf3ea43
         parser = reqparse.RequestParser()
         parser.add_argument('name', nullable=False, required=True,
                             help='type is required. Name must be between 1 to 40 characters.',
