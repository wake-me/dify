--- conflicted
+++ resolved
@@ -107,20 +107,7 @@
 
 
 class MessageFeedbackApi(Resource):
-<<<<<<< HEAD
-    """
-    消息反馈API，用于接收用户对特定消息的反馈。
-
-    Attributes:
-        app_model (App): 应用模型，代表一个具体的应用。
-        end_user (EndUser): 终端用户，代表进行反馈的用户。
-        message_id (str): 消息ID，用于标识需要反馈的具体消息。
-    """
-
-    @validate_app_token(fetch_user_arg=FetchUserArg(fetch_from=WhereisUserArg.JSON))
-=======
     @validate_app_token(fetch_user_arg=FetchUserArg(fetch_from=WhereisUserArg.JSON, required=True))
->>>>>>> 1b2d8629
     def post(self, app_model: App, end_user: EndUser, message_id):
         """
         提交消息反馈。
@@ -153,26 +140,7 @@
         return {'result': 'success'}  # 返回反馈成功的响应
 
 class MessageSuggestedApi(Resource):
-<<<<<<< HEAD
-    """
-    提供有关消息建议API的接口类。
-    
-    方法:
-    - get: 根据消息ID获取建议的问题。
-    
-    参数:
-    - app_model: 应用模型，用于确定应用的配置和模式。
-    - end_user: 终端用户模型，标识请求的用户。
-    - message_id: 消息的唯一标识符。
-    
-    返回值:
-    - 一个包含结果和数据的字典，其中数据为建议的问题列表。
-    """
-    
-    @validate_app_token(fetch_user_arg=FetchUserArg(fetch_from=WhereisUserArg.QUERY))
-=======
     @validate_app_token(fetch_user_arg=FetchUserArg(fetch_from=WhereisUserArg.QUERY, required=True))
->>>>>>> 1b2d8629
     def get(self, app_model: App, end_user: EndUser, message_id):
         message_id = str(message_id)
         app_mode = AppMode.value_of(app_model.mode)
