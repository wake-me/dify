--- conflicted
+++ resolved
@@ -17,31 +17,6 @@
 
 
 class MessageListApi(Resource):
-<<<<<<< HEAD
-    # 定义反馈信息的字段结构
-    feedback_fields = {
-        'rating': fields.String  # 评分，以字符串形式存储
-    }
-
-    # 定义检索结果资源的字段结构
-    retriever_resource_fields = {
-        'id': fields.String,  # 唯一标识符
-        'message_id': fields.String,  # 消息ID
-        'position': fields.Integer,  # 位置信息
-        'dataset_id': fields.String,  # 数据集ID
-        'dataset_name': fields.String,  # 数据集名称
-        'document_id': fields.String,  # 文档ID
-        'document_name': fields.String,  # 文档名称
-        'data_source_type': fields.String,  # 数据源类型
-        'segment_id': fields.String,  # 片段ID
-        'score': fields.Float,  # 得分
-        'hit_count': fields.Integer,  # 命中次数
-        'word_count': fields.Integer,  # 单元词数
-        'segment_position': fields.Integer,  # 片段位置
-        'index_node_hash': fields.String,  # 索引节点哈希值
-        'content': fields.String,  # 内容
-        'created_at': TimestampField  # 创建时间戳
-=======
     feedback_fields = {"rating": fields.String}
     retriever_resource_fields = {
         "id": fields.String,
@@ -60,24 +35,10 @@
         "index_node_hash": fields.String,
         "content": fields.String,
         "created_at": TimestampField,
->>>>>>> 7b7576ad
     }
 
     # 定义代理思考的字段结构
     agent_thought_fields = {
-<<<<<<< HEAD
-        'id': fields.String,  # 唯一标识符
-        'chain_id': fields.String,  # 链ID
-        'message_id': fields.String,  # 消息ID
-        'position': fields.Integer,  # 位置信息
-        'thought': fields.String,  # 思考内容
-        'tool': fields.String,  # 使用的工具
-        'tool_labels': fields.Raw,  # 工具标签，原始格式
-        'tool_input': fields.String,  # 工具输入
-        'created_at': TimestampField,  # 创建时间戳
-        'observation': fields.String,  # 观察结果
-        'message_files': fields.List(fields.String, attribute='files')  # 消息关联的文件列表
-=======
         "id": fields.String,
         "chain_id": fields.String,
         "message_id": fields.String,
@@ -89,7 +50,6 @@
         "created_at": TimestampField,
         "observation": fields.String,
         "message_files": fields.List(fields.String, attribute="files"),
->>>>>>> 7b7576ad
     }
 
     # 定义消息对象的字段
@@ -110,15 +70,9 @@
 
     # 定义消息无限滚动分页字段
     message_infinite_scroll_pagination_fields = {
-<<<<<<< HEAD
-        'limit': fields.Integer,  # 限制返回的记录数
-        'has_more': fields.Boolean,  # 是否还有更多消息
-        'data': fields.List(fields.Nested(message_fields))  # 消息数据列表
-=======
         "limit": fields.Integer,
         "has_more": fields.Boolean,
         "data": fields.List(fields.Nested(message_fields)),
->>>>>>> 7b7576ad
     }
 
     @validate_app_token(fetch_user_arg=FetchUserArg(fetch_from=WhereisUserArg.QUERY))
@@ -136,15 +90,9 @@
         args = parser.parse_args()
 
         try:
-<<<<<<< HEAD
-            # 调用服务层方法，根据参数获取分页消息数据
-            return MessageService.pagination_by_first_id(app_model, end_user,
-                                                         args['conversation_id'], args['first_id'], args['limit'])
-=======
             return MessageService.pagination_by_first_id(
                 app_model, end_user, args["conversation_id"], args["first_id"], args["limit"]
             )
->>>>>>> 7b7576ad
         except services.errors.conversation.ConversationNotExistsError:
             # 会话不存在时抛出异常
             raise NotFound("Conversation Not Exists.")
@@ -159,7 +107,6 @@
         """
         提交消息反馈。
 
-<<<<<<< HEAD
         Args:
             app_model (App): 应用模型，代表一个具体的应用。
             end_user (EndUser): 终端用户，代表进行反馈的用户。
@@ -173,32 +120,18 @@
         """
         message_id = str(message_id)  # 将消息ID转换为字符串
 
-        parser = reqparse.RequestParser()  # 创建请求解析器
-        # 添加参数解析规则，支持'like', 'dislike'和None三种评价
-        parser.add_argument('rating', type=str, choices=['like', 'dislike', None], location='json')
-        args = parser.parse_args()  # 解析客户端提交的参数
-
-        try:
-            # 尝试创建消息反馈
-            MessageService.create_feedback(app_model, message_id, end_user, args['rating'])
-=======
         parser = reqparse.RequestParser()
         parser.add_argument("rating", type=str, choices=["like", "dislike", None], location="json")
         args = parser.parse_args()
 
         try:
             MessageService.create_feedback(app_model, message_id, end_user, args["rating"])
->>>>>>> 7b7576ad
         except services.errors.message.MessageNotExistsError:
             # 如果消息不存在，抛出404异常
             raise NotFound("Message Not Exists.")
 
-<<<<<<< HEAD
-        return {'result': 'success'}  # 返回反馈成功的响应
-=======
         return {"result": "success"}
 
->>>>>>> 7b7576ad
 
 class MessageSuggestedApi(Resource):
     @validate_app_token(fetch_user_arg=FetchUserArg(fetch_from=WhereisUserArg.QUERY, required=True))
@@ -221,12 +154,8 @@
             logging.exception("internal server error.")
             raise InternalServerError()
 
-<<<<<<< HEAD
-        return {'result': 'success', 'data': questions}  # 返回成功结果和建议问题列表
-=======
         return {"result": "success", "data": questions}
 
->>>>>>> 7b7576ad
 
 api.add_resource(MessageListApi, "/messages")
 api.add_resource(MessageFeedbackApi, "/messages/<uuid:message_id>/feedbacks")
