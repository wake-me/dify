--- conflicted
+++ resolved
@@ -2,40 +2,19 @@
 
 
 class AppUnavailableError(BaseHTTPException):
-<<<<<<< HEAD
-    """
-    应用不可用错误。当应用配置有误或不可用时抛出。
-    """
-    error_code = 'app_unavailable'
-=======
     error_code = "app_unavailable"
->>>>>>> 7b7576ad
     description = "App unavailable, please check your app configurations."
     code = 400
 
 
 class NotCompletionAppError(BaseHTTPException):
-<<<<<<< HEAD
-    """
-    完成应用错误。当完成应用模式与正确的API路由不匹配时抛出。
-    """
-    error_code = 'not_completion_app'
-=======
     error_code = "not_completion_app"
->>>>>>> 7b7576ad
     description = "Please check if your Completion app mode matches the right API route."
     code = 400
 
 
 class NotChatAppError(BaseHTTPException):
-<<<<<<< HEAD
-    """
-    聊天应用错误。当聊天应用模式与正确的API路由不匹配时抛出。
-    """
-    error_code = 'not_chat_app'
-=======
     error_code = "not_chat_app"
->>>>>>> 7b7576ad
     description = "Please check if your app mode matches the right API route."
     code = 400
 
@@ -47,179 +26,84 @@
 
 
 class ConversationCompletedError(BaseHTTPException):
-<<<<<<< HEAD
-    """
-    对话已完成错误。当尝试在已完成的对话上操作时抛出。
-    """
-    error_code = 'conversation_completed'
-=======
     error_code = "conversation_completed"
->>>>>>> 7b7576ad
     description = "The conversation has ended. Please start a new conversation."
     code = 400
 
 
 class ProviderNotInitializeError(BaseHTTPException):
-<<<<<<< HEAD
-    """
-    提供商未初始化错误。当未找到有效的模型提供商凭证时抛出。
-    """
-    error_code = 'provider_not_initialize'
-    description = "No valid model provider credentials found. " \
-                  "Please go to Settings -> Model Provider to complete your provider credentials."
-=======
     error_code = "provider_not_initialize"
     description = (
         "No valid model provider credentials found. "
         "Please go to Settings -> Model Provider to complete your provider credentials."
     )
->>>>>>> 7b7576ad
     code = 400
 
 
 class ProviderQuotaExceededError(BaseHTTPException):
-<<<<<<< HEAD
-    """
-    提供商配额超限错误。当Dify Hosted OpenAI的配额已用尽时抛出。
-    """
-    error_code = 'provider_quota_exceeded'
-    description = "Your quota for Dify Hosted OpenAI has been exhausted. " \
-                  "Please go to Settings -> Model Provider to complete your own provider credentials."
-=======
     error_code = "provider_quota_exceeded"
     description = (
         "Your quota for Dify Hosted OpenAI has been exhausted. "
         "Please go to Settings -> Model Provider to complete your own provider credentials."
     )
->>>>>>> 7b7576ad
     code = 400
 
 
 class ProviderModelCurrentlyNotSupportError(BaseHTTPException):
-<<<<<<< HEAD
-    """
-    提供商当前不支持的模型错误。当Dify Hosted OpenAI试用版当前不支持GPT-4模型时抛出。
-    """
-    error_code = 'provider_model_currently_not_support'
-=======
     error_code = "model_currently_not_support"
->>>>>>> 7b7576ad
     description = "Dify Hosted OpenAI trial currently not support the GPT-4 model."
     code = 400
 
 
 class CompletionRequestError(BaseHTTPException):
-<<<<<<< HEAD
-    """
-    完成请求错误。当完成请求失败时抛出。
-    """
-    error_code = 'completion_request_error'
-=======
     error_code = "completion_request_error"
->>>>>>> 7b7576ad
     description = "Completion request failed."
     code = 400
 
 
 class NoAudioUploadedError(BaseHTTPException):
-<<<<<<< HEAD
-    """
-    未上传音频错误。当尝试处理未上传的音频时抛出。
-    """
-    error_code = 'no_audio_uploaded'
-=======
     error_code = "no_audio_uploaded"
->>>>>>> 7b7576ad
     description = "Please upload your audio."
     code = 400
 
 
 class AudioTooLargeError(BaseHTTPException):
-<<<<<<< HEAD
-    """
-    音频过大错误。当上传的音频大小超过限制时抛出。
-    """
-    error_code = 'audio_too_large'
-=======
     error_code = "audio_too_large"
->>>>>>> 7b7576ad
     description = "Audio size exceeded. {message}"
     code = 413
 
 
 class UnsupportedAudioTypeError(BaseHTTPException):
-<<<<<<< HEAD
-    """
-    不支持的音频类型错误。当上传不支持的音频类型时抛出。
-    """
-    error_code = 'unsupported_audio_type'
-=======
     error_code = "unsupported_audio_type"
->>>>>>> 7b7576ad
     description = "Audio type not allowed."
     code = 415
 
 
 class ProviderNotSupportSpeechToTextError(BaseHTTPException):
-<<<<<<< HEAD
-    """
-    提供商不支持语音转文本错误。当尝试使用不支持语音转文本的提供商时抛出。
-    """
-    error_code = 'provider_not_support_speech_to_text'
-=======
     error_code = "provider_not_support_speech_to_text"
->>>>>>> 7b7576ad
     description = "Provider not support speech to text."
     code = 400
 
 
 class NoFileUploadedError(BaseHTTPException):
-<<<<<<< HEAD
-    """
-    未上传文件错误。当尝试处理未上传的文件时抛出。
-    """
-    error_code = 'no_file_uploaded'
-=======
     error_code = "no_file_uploaded"
->>>>>>> 7b7576ad
     description = "Please upload your file."
     code = 400
 
 
 class TooManyFilesError(BaseHTTPException):
-<<<<<<< HEAD
-    """
-    文件过多错误。当上传的文件超过限制时抛出。
-    """
-    error_code = 'too_many_files'
-=======
     error_code = "too_many_files"
->>>>>>> 7b7576ad
     description = "Only one file is allowed."
     code = 400
 
 
 class FileTooLargeError(BaseHTTPException):
-<<<<<<< HEAD
-    """
-    文件过大错误。当上传的文件大小超过限制时抛出。
-    """
-    error_code = 'file_too_large'
-=======
     error_code = "file_too_large"
->>>>>>> 7b7576ad
     description = "File size exceeded. {message}"
     code = 413
 
 
 class UnsupportedFileTypeError(BaseHTTPException):
-<<<<<<< HEAD
-    """
-    不支持的文件类型错误。当上传不支持的文件类型时抛出。
-    """
-    error_code = 'unsupported_file_type'
-=======
     error_code = "unsupported_file_type"
->>>>>>> 7b7576ad
     description = "File type not allowed."
     code = 415