--- conflicted
+++ resolved
@@ -14,16 +14,6 @@
 
 
 class ConversationApi(Resource):
-<<<<<<< HEAD
-    """
-    对话API类，用于提供与对话相关的RESTful接口。
-
-    Attributes:
-        Resource: 继承自Flask-RESTful库中的Resource类，用于创建RESTful API资源。
-    """
-
-=======
->>>>>>> 7b7576ad
     @validate_app_token(fetch_user_arg=FetchUserArg(fetch_from=WhereisUserArg.QUERY))
     @marshal_with(conversation_infinite_scroll_pagination_fields)
     def get(self, app_model: App, end_user: EndUser):
@@ -86,24 +76,6 @@
 
 
 class ConversationRenameApi(Resource):
-<<<<<<< HEAD
-    """
-    用于会话重命名的API接口类。
-    
-    方法:
-    - post: 用于更改会话的名称。
-    
-    参数:
-    - app_model: 应用模型，包含应用的相关信息。
-    - end_user: 终端用户信息。
-    - c_id: 会话的ID。
-    
-    返回值:
-    - 修改后的会话信息。
-    """
-
-=======
->>>>>>> 7b7576ad
     @validate_app_token(fetch_user_arg=FetchUserArg(fetch_from=WhereisUserArg.JSON))
     @marshal_with(simple_conversation_fields)
     def post(self, app_model: App, end_user: EndUser, c_id):
@@ -113,21 +85,6 @@
 
         conversation_id = str(c_id)  # 将会话ID转换为字符串格式
 
-<<<<<<< HEAD
-        parser = reqparse.RequestParser()  # 创建请求解析器
-        parser.add_argument('name', type=str, required=False, location='json')  # 添加名称参数
-        parser.add_argument('auto_generate', type=bool, required=False, default=False, location='json')  # 添加是否自动生成参数
-        args = parser.parse_args()  # 解析请求参数
-
-        try:
-            return ConversationService.rename(
-                app_model,
-                conversation_id,
-                end_user,
-                args['name'],
-                args['auto_generate']
-            )  # 尝试重命名会话并返回结果
-=======
         parser = reqparse.RequestParser()
         parser.add_argument("name", type=str, required=False, location="json")
         parser.add_argument("auto_generate", type=bool, required=False, default=False, location="json")
@@ -135,7 +92,6 @@
 
         try:
             return ConversationService.rename(app_model, conversation_id, end_user, args["name"], args["auto_generate"])
->>>>>>> 7b7576ad
         except services.errors.conversation.ConversationNotExistsError:
             raise NotFound("Conversation Not Exists.")  # 如果会话不存在，则抛出异常
 
