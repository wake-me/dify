from flask_restful import Resource, marshal_with, reqparse
from flask_restful.inputs import int_range
from werkzeug.exceptions import NotFound

import services
from controllers.service_api import api
from controllers.service_api.app.error import NotChatAppError
from controllers.service_api.wraps import FetchUserArg, WhereisUserArg, validate_app_token
from core.app.entities.app_invoke_entities import InvokeFrom
from fields.conversation_fields import conversation_infinite_scroll_pagination_fields, simple_conversation_fields
from libs.helper import uuid_value
from models.model import App, AppMode, EndUser
from services.conversation_service import ConversationService


class ConversationApi(Resource):
    """
    对话API类，用于提供与对话相关的RESTful接口。

    Attributes:
        Resource: 继承自Flask-RESTful库中的Resource类，用于创建RESTful API资源。
    """

    @validate_app_token(fetch_user_arg=FetchUserArg(fetch_from=WhereisUserArg.QUERY))
    @marshal_with(conversation_infinite_scroll_pagination_fields)
    def get(self, app_model: App, end_user: EndUser):
        app_mode = AppMode.value_of(app_model.mode)
        if app_mode not in [AppMode.CHAT, AppMode.AGENT_CHAT, AppMode.ADVANCED_CHAT]:
            raise NotChatAppError()

        # 解析请求参数
        parser = reqparse.RequestParser()
        parser.add_argument('last_id', type=uuid_value, location='args')  # 最后一条对话的ID
        parser.add_argument('limit', type=int_range(1, 100), required=False, default=20, location='args')  # 获取的对话数量限制
        args = parser.parse_args()

        try:
            return ConversationService.pagination_by_last_id(
                app_model=app_model,
                user=end_user,
                last_id=args['last_id'],
                limit=args['limit'],
                invoke_from=InvokeFrom.SERVICE_API
            )
        except services.errors.conversation.LastConversationNotExistsError:
            # 如果最后一条对话不存在，则抛出404错误
            raise NotFound("Last Conversation Not Exists.")


class ConversationDetailApi(Resource):
    """
    对话详情API接口类，用于处理与对话详情相关的RESTful请求。
    
    Attributes:
        Resource: 继承自Flask-RESTful库的Resource类，用于创建RESTful API资源。
    """
    
    @validate_app_token(fetch_user_arg=FetchUserArg(fetch_from=WhereisUserArg.JSON))
    @marshal_with(simple_conversation_fields)
    def delete(self, app_model: App, end_user: EndUser, c_id):
        app_mode = AppMode.value_of(app_model.mode)
        if app_mode not in [AppMode.CHAT, AppMode.AGENT_CHAT, AppMode.ADVANCED_CHAT]:
            raise NotChatAppError()

        conversation_id = str(c_id)  # 将对话ID转换为字符串格式

        try:
            # 尝试删除指定的对话记录
            ConversationService.delete(app_model, conversation_id, end_user)
        except services.errors.conversation.ConversationNotExistsError:
            # 如果对话不存在，则抛出404错误
            raise NotFound("Conversation Not Exists.")
<<<<<<< HEAD
        return {"result": "success"}, 204  # 返回删除成功的消息和状态码
=======
        return {'result': 'success'}, 200
>>>>>>> 5b32f2e0


class ConversationRenameApi(Resource):
    """
    用于会话重命名的API接口类。
    
    方法:
    - post: 用于更改会话的名称。
    
    参数:
    - app_model: 应用模型，包含应用的相关信息。
    - end_user: 终端用户信息。
    - c_id: 会话的ID。
    
    返回值:
    - 修改后的会话信息。
    """

    @validate_app_token(fetch_user_arg=FetchUserArg(fetch_from=WhereisUserArg.JSON))
    @marshal_with(simple_conversation_fields)
    def post(self, app_model: App, end_user: EndUser, c_id):
        app_mode = AppMode.value_of(app_model.mode)
        if app_mode not in [AppMode.CHAT, AppMode.AGENT_CHAT, AppMode.ADVANCED_CHAT]:
            raise NotChatAppError()

        conversation_id = str(c_id)  # 将会话ID转换为字符串格式

        parser = reqparse.RequestParser()  # 创建请求解析器
        parser.add_argument('name', type=str, required=False, location='json')  # 添加名称参数
        parser.add_argument('auto_generate', type=bool, required=False, default=False, location='json')  # 添加是否自动生成参数
        args = parser.parse_args()  # 解析请求参数

        try:
            return ConversationService.rename(
                app_model,
                conversation_id,
                end_user,
                args['name'],
                args['auto_generate']
            )  # 尝试重命名会话并返回结果
        except services.errors.conversation.ConversationNotExistsError:
            raise NotFound("Conversation Not Exists.")  # 如果会话不存在，则抛出异常


api.add_resource(ConversationRenameApi, '/conversations/<uuid:c_id>/name', endpoint='conversation_name')
api.add_resource(ConversationApi, '/conversations')
api.add_resource(ConversationDetailApi, '/conversations/<uuid:c_id>', endpoint='conversation_detail')<|MERGE_RESOLUTION|>--- conflicted
+++ resolved
@@ -70,11 +70,7 @@
         except services.errors.conversation.ConversationNotExistsError:
             # 如果对话不存在，则抛出404错误
             raise NotFound("Conversation Not Exists.")
-<<<<<<< HEAD
-        return {"result": "success"}, 204  # 返回删除成功的消息和状态码
-=======
         return {'result': 'success'}, 200
->>>>>>> 5b32f2e0
 
 
 class ConversationRenameApi(Resource):
