from flask_restful import Resource, marshal_with, reqparse
from flask_restful.inputs import int_range
from werkzeug.exceptions import NotFound

import services
from controllers.service_api import api
from controllers.service_api.app.error import NotChatAppError
from controllers.service_api.wraps import FetchUserArg, WhereisUserArg, validate_app_token
from core.app.entities.app_invoke_entities import InvokeFrom
from fields.conversation_fields import conversation_infinite_scroll_pagination_fields, simple_conversation_fields
from libs.helper import uuid_value
from models.model import App, AppMode, EndUser
from services.conversation_service import ConversationService


class ConversationApi(Resource):
    """
    对话API类，用于提供与对话相关的RESTful接口。

    Attributes:
        Resource: 继承自Flask-RESTful库中的Resource类，用于创建RESTful API资源。
    """

    @validate_app_token(fetch_user_arg=FetchUserArg(fetch_from=WhereisUserArg.QUERY))
    @marshal_with(conversation_infinite_scroll_pagination_fields)
    def get(self, app_model: App, end_user: EndUser):
        app_mode = AppMode.value_of(app_model.mode)
        if app_mode not in [AppMode.CHAT, AppMode.AGENT_CHAT, AppMode.ADVANCED_CHAT]:
            raise NotChatAppError()

        # 解析请求参数
        parser = reqparse.RequestParser()
<<<<<<< HEAD
        parser.add_argument('last_id', type=uuid_value, location='args')  # 最后一条对话的ID
        parser.add_argument('limit', type=int_range(1, 100), required=False, default=20, location='args')  # 获取的对话数量限制
=======
        parser.add_argument('last_id', type=uuid_value, location='args')
        parser.add_argument('limit', type=int_range(1, 100), required=False, default=20, location='args')
        parser.add_argument('sort_by', type=str, choices=['created_at', '-created_at', 'updated_at', '-updated_at'],
                            required=False, default='-updated_at', location='args')
>>>>>>> b035c02f
        args = parser.parse_args()

        try:
            return ConversationService.pagination_by_last_id(
                app_model=app_model,
                user=end_user,
                last_id=args['last_id'],
                limit=args['limit'],
                invoke_from=InvokeFrom.SERVICE_API,
                sort_by=args['sort_by']
            )
        except services.errors.conversation.LastConversationNotExistsError:
            # 如果最后一条对话不存在，则抛出404错误
            raise NotFound("Last Conversation Not Exists.")


class ConversationDetailApi(Resource):
    """
    对话详情API接口类，用于处理与对话详情相关的RESTful请求。
    
    Attributes:
        Resource: 继承自Flask-RESTful库的Resource类，用于创建RESTful API资源。
    """
    
    @validate_app_token(fetch_user_arg=FetchUserArg(fetch_from=WhereisUserArg.JSON))
    @marshal_with(simple_conversation_fields)
    def delete(self, app_model: App, end_user: EndUser, c_id):
        app_mode = AppMode.value_of(app_model.mode)
        if app_mode not in [AppMode.CHAT, AppMode.AGENT_CHAT, AppMode.ADVANCED_CHAT]:
            raise NotChatAppError()

        conversation_id = str(c_id)  # 将对话ID转换为字符串格式

        try:
            # 尝试删除指定的对话记录
            ConversationService.delete(app_model, conversation_id, end_user)
        except services.errors.conversation.ConversationNotExistsError:
            # 如果对话不存在，则抛出404错误
            raise NotFound("Conversation Not Exists.")
        return {'result': 'success'}, 200


class ConversationRenameApi(Resource):
    """
    用于会话重命名的API接口类。
    
    方法:
    - post: 用于更改会话的名称。
    
    参数:
    - app_model: 应用模型，包含应用的相关信息。
    - end_user: 终端用户信息。
    - c_id: 会话的ID。
    
    返回值:
    - 修改后的会话信息。
    """

    @validate_app_token(fetch_user_arg=FetchUserArg(fetch_from=WhereisUserArg.JSON))
    @marshal_with(simple_conversation_fields)
    def post(self, app_model: App, end_user: EndUser, c_id):
        app_mode = AppMode.value_of(app_model.mode)
        if app_mode not in [AppMode.CHAT, AppMode.AGENT_CHAT, AppMode.ADVANCED_CHAT]:
            raise NotChatAppError()

        conversation_id = str(c_id)  # 将会话ID转换为字符串格式

        parser = reqparse.RequestParser()  # 创建请求解析器
        parser.add_argument('name', type=str, required=False, location='json')  # 添加名称参数
        parser.add_argument('auto_generate', type=bool, required=False, default=False, location='json')  # 添加是否自动生成参数
        args = parser.parse_args()  # 解析请求参数

        try:
            return ConversationService.rename(
                app_model,
                conversation_id,
                end_user,
                args['name'],
                args['auto_generate']
            )  # 尝试重命名会话并返回结果
        except services.errors.conversation.ConversationNotExistsError:
            raise NotFound("Conversation Not Exists.")  # 如果会话不存在，则抛出异常


api.add_resource(ConversationRenameApi, '/conversations/<uuid:c_id>/name', endpoint='conversation_name')
api.add_resource(ConversationApi, '/conversations')
api.add_resource(ConversationDetailApi, '/conversations/<uuid:c_id>', endpoint='conversation_detail')<|MERGE_RESOLUTION|>--- conflicted
+++ resolved
@@ -30,15 +30,10 @@
 
         # 解析请求参数
         parser = reqparse.RequestParser()
-<<<<<<< HEAD
-        parser.add_argument('last_id', type=uuid_value, location='args')  # 最后一条对话的ID
-        parser.add_argument('limit', type=int_range(1, 100), required=False, default=20, location='args')  # 获取的对话数量限制
-=======
         parser.add_argument('last_id', type=uuid_value, location='args')
         parser.add_argument('limit', type=int_range(1, 100), required=False, default=20, location='args')
         parser.add_argument('sort_by', type=str, choices=['created_at', '-created_at', 'updated_at', '-updated_at'],
                             required=False, default='-updated_at', location='args')
->>>>>>> b035c02f
         args = parser.parse_args()
 
         try:
