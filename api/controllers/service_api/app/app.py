import json

from flask import current_app
from flask_restful import fields, marshal_with, Resource

from controllers.service_api import api
from controllers.service_api.app.error import AppUnavailableError
from controllers.service_api.wraps import validate_app_token
from extensions.ext_database import db
from models.model import App, AppModelConfig, AppMode
from models.tools import ApiToolProvider
from services.app_service import AppService


class AppParameterApi(Resource):
    """Resource for app variables."""

    # 定义变量字段类型
    variable_fields = {
        'key': fields.String,  # 键名
        'name': fields.String,  # 变量名
        'description': fields.String,  # 描述
        'type': fields.String,  # 类型
        'default': fields.String,  # 默认值
        'max_length': fields.Integer,  # 最大长度
        'options': fields.List(fields.String)  # 可选值列表
    }

    # 定义系统参数字段类型
    system_parameters_fields = {
        'image_file_size_limit': fields.String  # 图片文件大小限制
    }

    # 定义参数字段类型
    parameters_fields = {
        'opening_statement': fields.String,  # 开场白
        'suggested_questions': fields.Raw,  # 建议问题
        'suggested_questions_after_answer': fields.Raw,  # 回答后的建议问题
        'speech_to_text': fields.Raw,  # 语音转文本
        'text_to_speech': fields.Raw,  # 文本转语音
        'retriever_resource': fields.Raw,  # 数据检索资源
        'annotation_reply': fields.Raw,  # 注解回复
        'more_like_this': fields.Raw,  # 类似的回复
        'user_input_form': fields.Raw,  # 用户输入表单
        'sensitive_word_avoidance': fields.Raw,  # 敏感词规避
        'file_upload': fields.Raw,  # 文件上传
        'system_parameters': fields.Nested(system_parameters_fields)  # 系统参数
    }

    @validate_app_token  # 验证应用令牌
    @marshal_with(parameters_fields)  # 用预定义的字段列表对返回结果进行格式化
    def get(self, app_model: App):
<<<<<<< HEAD
        """
        获取应用参数。
        
        参数:
        - app_model: App 类型，代表一个具体的应用模型实例。
        
        返回值:
        - 一个字典，包含应用的各种配置参数。
        """
        app_model_config = app_model.app_model_config  # 获取应用模型的配置

        return {
            'opening_statement': app_model_config.opening_statement,  # 开场白
            'suggested_questions': app_model_config.suggested_questions_list,  # 建议的问题列表
            'suggested_questions_after_answer': app_model_config.suggested_questions_after_answer_dict,  # 回答后的建议问题字典
            'speech_to_text': app_model_config.speech_to_text_dict,  # 语音转文本配置
            'text_to_speech': app_model_config.text_to_speech_dict,  # 文本转语音配置
            'retriever_resource': app_model_config.retriever_resource_dict,  # 数据检索资源配置
            'annotation_reply': app_model_config.annotation_reply_dict,  # 注解回复配置
            'more_like_this': app_model_config.more_like_this_dict,  # 类似的选项配置
            'user_input_form': app_model_config.user_input_form_list,  # 用户输入表单列表
            'sensitive_word_avoidance': app_model_config.sensitive_word_avoidance_dict,  # 敏感词规避配置
            'file_upload': app_model_config.file_upload_dict,  # 文件上传配置
            'system_parameters': {  # 系统参数
                'image_file_size_limit': current_app.config.get('UPLOAD_IMAGE_FILE_SIZE_LIMIT')  # 图片文件大小限制
=======
        """Retrieve app parameters."""
        if app_model.mode in [AppMode.ADVANCED_CHAT.value, AppMode.WORKFLOW.value]:
            workflow = app_model.workflow
            if workflow is None:
                raise AppUnavailableError()

            features_dict = workflow.features_dict
            user_input_form = workflow.user_input_form(to_old_structure=True)
        else:
            app_model_config = app_model.app_model_config
            features_dict = app_model_config.to_dict()

            user_input_form = features_dict.get('user_input_form', [])

        return {
            'opening_statement': features_dict.get('opening_statement'),
            'suggested_questions': features_dict.get('suggested_questions', []),
            'suggested_questions_after_answer': features_dict.get('suggested_questions_after_answer',
                                                                  {"enabled": False}),
            'speech_to_text': features_dict.get('speech_to_text', {"enabled": False}),
            'text_to_speech': features_dict.get('text_to_speech', {"enabled": False}),
            'retriever_resource': features_dict.get('retriever_resource', {"enabled": False}),
            'annotation_reply': features_dict.get('annotation_reply', {"enabled": False}),
            'more_like_this': features_dict.get('more_like_this', {"enabled": False}),
            'user_input_form': user_input_form,
            'sensitive_word_avoidance': features_dict.get('sensitive_word_avoidance',
                                                          {"enabled": False, "type": "", "configs": []}),
            'file_upload': features_dict.get('file_upload', {"image": {
                                                     "enabled": False,
                                                     "number_limits": 3,
                                                     "detail": "high",
                                                     "transfer_methods": ["remote_url", "local_file"]
                                                 }}),
            'system_parameters': {
                'image_file_size_limit': current_app.config.get('UPLOAD_IMAGE_FILE_SIZE_LIMIT')
>>>>>>> 89a85321
            }
        }


class AppMetaApi(Resource):
    @validate_app_token
    def get(self, app_model: App):
<<<<<<< HEAD
        """
        获取应用元数据
        参数:
        - app_model: App 类型，代表一个具体的应用模型实例
        
        返回值:
        - 一个包含应用工具图标的字典
        """
        # 获取应用模型配置
        app_model_config: AppModelConfig = app_model.app_model_config

        # 获取代理模式配置，如果不存在则默认为空字典
        agent_config = app_model_config.agent_mode_dict or {}
        # 初始化元数据，其中 tool_icons 用于存放工具图标信息
        meta = {
            'tool_icons': {}
        }

        # 获取所有工具配置
        tools = agent_config.get('tools', [])
        # 构造工具图标URL的前缀
        url_prefix = (current_app.config.get("CONSOLE_API_URL")
                  + "/console/api/workspaces/current/tool-provider/builtin/")
        for tool in tools:
            keys = list(tool.keys())
            if len(keys) >= 4:
                # 处理当前格式的工具标准信息
                provider_type = tool.get('provider_type')
                provider_id = tool.get('provider_id')
                tool_name = tool.get('tool_name')
                if provider_type == 'builtin':
                    # 对于内建工具，拼接图标URL
                    meta['tool_icons'][tool_name] = url_prefix + provider_id + '/icon'
                elif provider_type == 'api':
                    try:
                        # 尝试从数据库中查询 API 工具提供者，并获取图标地址
                        provider: ApiToolProvider = db.session.query(ApiToolProvider).filter(
                            ApiToolProvider.id == provider_id
                        )
                        meta['tool_icons'][tool_name] = json.loads(provider.icon)
                    except:
                        # 如果查询失败，设置默认图标
                        meta['tool_icons'][tool_name] =  {
                            "background": "#252525",
                            "content": "\ud83d\ude01"
                        }
=======
        """Get app meta"""
        return AppService().get_app_meta(app_model)
>>>>>>> 89a85321


api.add_resource(AppParameterApi, '/parameters')
api.add_resource(AppMetaApi, '/meta')<|MERGE_RESOLUTION|>--- conflicted
+++ resolved
@@ -50,33 +50,6 @@
     @validate_app_token  # 验证应用令牌
     @marshal_with(parameters_fields)  # 用预定义的字段列表对返回结果进行格式化
     def get(self, app_model: App):
-<<<<<<< HEAD
-        """
-        获取应用参数。
-        
-        参数:
-        - app_model: App 类型，代表一个具体的应用模型实例。
-        
-        返回值:
-        - 一个字典，包含应用的各种配置参数。
-        """
-        app_model_config = app_model.app_model_config  # 获取应用模型的配置
-
-        return {
-            'opening_statement': app_model_config.opening_statement,  # 开场白
-            'suggested_questions': app_model_config.suggested_questions_list,  # 建议的问题列表
-            'suggested_questions_after_answer': app_model_config.suggested_questions_after_answer_dict,  # 回答后的建议问题字典
-            'speech_to_text': app_model_config.speech_to_text_dict,  # 语音转文本配置
-            'text_to_speech': app_model_config.text_to_speech_dict,  # 文本转语音配置
-            'retriever_resource': app_model_config.retriever_resource_dict,  # 数据检索资源配置
-            'annotation_reply': app_model_config.annotation_reply_dict,  # 注解回复配置
-            'more_like_this': app_model_config.more_like_this_dict,  # 类似的选项配置
-            'user_input_form': app_model_config.user_input_form_list,  # 用户输入表单列表
-            'sensitive_word_avoidance': app_model_config.sensitive_word_avoidance_dict,  # 敏感词规避配置
-            'file_upload': app_model_config.file_upload_dict,  # 文件上传配置
-            'system_parameters': {  # 系统参数
-                'image_file_size_limit': current_app.config.get('UPLOAD_IMAGE_FILE_SIZE_LIMIT')  # 图片文件大小限制
-=======
         """Retrieve app parameters."""
         if app_model.mode in [AppMode.ADVANCED_CHAT.value, AppMode.WORKFLOW.value]:
             workflow = app_model.workflow
@@ -112,7 +85,6 @@
                                                  }}),
             'system_parameters': {
                 'image_file_size_limit': current_app.config.get('UPLOAD_IMAGE_FILE_SIZE_LIMIT')
->>>>>>> 89a85321
             }
         }
 
@@ -120,57 +92,8 @@
 class AppMetaApi(Resource):
     @validate_app_token
     def get(self, app_model: App):
-<<<<<<< HEAD
-        """
-        获取应用元数据
-        参数:
-        - app_model: App 类型，代表一个具体的应用模型实例
-        
-        返回值:
-        - 一个包含应用工具图标的字典
-        """
-        # 获取应用模型配置
-        app_model_config: AppModelConfig = app_model.app_model_config
-
-        # 获取代理模式配置，如果不存在则默认为空字典
-        agent_config = app_model_config.agent_mode_dict or {}
-        # 初始化元数据，其中 tool_icons 用于存放工具图标信息
-        meta = {
-            'tool_icons': {}
-        }
-
-        # 获取所有工具配置
-        tools = agent_config.get('tools', [])
-        # 构造工具图标URL的前缀
-        url_prefix = (current_app.config.get("CONSOLE_API_URL")
-                  + "/console/api/workspaces/current/tool-provider/builtin/")
-        for tool in tools:
-            keys = list(tool.keys())
-            if len(keys) >= 4:
-                # 处理当前格式的工具标准信息
-                provider_type = tool.get('provider_type')
-                provider_id = tool.get('provider_id')
-                tool_name = tool.get('tool_name')
-                if provider_type == 'builtin':
-                    # 对于内建工具，拼接图标URL
-                    meta['tool_icons'][tool_name] = url_prefix + provider_id + '/icon'
-                elif provider_type == 'api':
-                    try:
-                        # 尝试从数据库中查询 API 工具提供者，并获取图标地址
-                        provider: ApiToolProvider = db.session.query(ApiToolProvider).filter(
-                            ApiToolProvider.id == provider_id
-                        )
-                        meta['tool_icons'][tool_name] = json.loads(provider.icon)
-                    except:
-                        # 如果查询失败，设置默认图标
-                        meta['tool_icons'][tool_name] =  {
-                            "background": "#252525",
-                            "content": "\ud83d\ude01"
-                        }
-=======
         """Get app meta"""
         return AppService().get_app_meta(app_model)
->>>>>>> 89a85321
 
 
 api.add_resource(AppParameterApi, '/parameters')
