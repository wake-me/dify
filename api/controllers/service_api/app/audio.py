import logging

from flask import request
from flask_restful import Resource, reqparse
from werkzeug.exceptions import InternalServerError

import services
from controllers.service_api import api
from controllers.service_api.app.error import (
    AppUnavailableError,
    AudioTooLargeError,
    CompletionRequestError,
    NoAudioUploadedError,
    ProviderModelCurrentlyNotSupportError,
    ProviderNotInitializeError,
    ProviderNotSupportSpeechToTextError,
    ProviderQuotaExceededError,
    UnsupportedAudioTypeError,
)
from controllers.service_api.wraps import FetchUserArg, WhereisUserArg, validate_app_token
from core.errors.error import ModelCurrentlyNotSupportError, ProviderTokenNotInitError, QuotaExceededError
from core.model_runtime.errors.invoke import InvokeError
from models.model import App, AppMode, EndUser
from services.audio_service import AudioService
from services.errors.audio import (
    AudioTooLargeServiceError,
    NoAudioUploadedServiceError,
    ProviderNotSupportSpeechToTextServiceError,
    UnsupportedAudioTypeServiceError,
)


class AudioApi(Resource):
    """
    音频API类，用于处理音频相关的API请求。

    Attributes:
        Resource: 继承自Flask-RESTful的Resource类，用于创建RESTful API资源。
    """

    @validate_app_token(fetch_user_arg=FetchUserArg(fetch_from=WhereisUserArg.FORM))
    def post(self, app_model: App, end_user: EndUser):
        file = request.files['file']

        try:
            # 调用音频转文字服务
            response = AudioService.transcript_asr(
                app_model=app_model,
                file=file,
                end_user=end_user
            )

            return response
        except services.errors.app_model_config.AppModelConfigBrokenError:
            # 处理应用模型配置错误
            logging.exception("App model config broken.")
            raise AppUnavailableError()
        except NoAudioUploadedServiceError:
            # 处理未上传音频错误
            raise NoAudioUploadedError()
        except AudioTooLargeServiceError as e:
            # 处理音频过大错误
            raise AudioTooLargeError(str(e))
        except UnsupportedAudioTypeServiceError:
            # 处理不支持的音频类型错误
            raise UnsupportedAudioTypeError()
        except ProviderNotSupportSpeechToTextServiceError:
            # 处理服务提供商不支持音频转文字错误
            raise ProviderNotSupportSpeechToTextError()
        except ProviderTokenNotInitError as ex:
            # 处理服务提供商令牌未初始化错误
            raise ProviderNotInitializeError(ex.description)
        except QuotaExceededError:
            # 处理配额超出错误
            raise ProviderQuotaExceededError()
        except ModelCurrentlyNotSupportError:
            # 处理当前模型不支持错误
            raise ProviderModelCurrentlyNotSupportError()
        except InvokeError as e:
            # 处理调用错误
            raise CompletionRequestError(e.description)
        except ValueError as e:
            # 直接抛出值错误
            raise e
        except Exception as e:
            # 处理其他所有异常
            logging.exception("internal server error.")
            raise InternalServerError()


class TextApi(Resource):
    """
    处理文本到语音的API请求。

    Parameters:
    - app_model: App 类型，代表应用模型，用于获取应用相关的配置和信息。
    - end_user: EndUser 类型，代表最终用户，用于标识请求的用户。

    Returns:
    - 返回音频服务的响应，具体取决于音频服务的实现。
    """

    @validate_app_token(fetch_user_arg=FetchUserArg(fetch_from=WhereisUserArg.JSON))
    def post(self, app_model: App, end_user: EndUser):
<<<<<<< HEAD
        # 初始化请求解析器，用于解析POST请求中的参数
        parser = reqparse.RequestParser()
        parser.add_argument('text', type=str, required=True, nullable=False, location='json')
        parser.add_argument('voice', type=str, location='json')
        parser.add_argument('streaming', type=bool, required=False, nullable=False, location='json')
        args = parser.parse_args()

        try:
            # 调用音频服务进行文本转语音处理
=======
        try:
            parser = reqparse.RequestParser()
            parser.add_argument('message_id', type=str, required=False, location='json')
            parser.add_argument('voice', type=str, location='json')
            parser.add_argument('text', type=str, location='json')
            parser.add_argument('streaming', type=bool, location='json')
            args = parser.parse_args()

            message_id = args.get('message_id', None)
            text = args.get('text', None)
            if (app_model.mode in [AppMode.ADVANCED_CHAT.value, AppMode.WORKFLOW.value]
                    and app_model.workflow
                    and app_model.workflow.features_dict):
                text_to_speech = app_model.workflow.features_dict.get('text_to_speech')
                voice = args.get('voice') if args.get('voice') else text_to_speech.get('voice')
            else:
                try:
                    voice = args.get('voice') if args.get('voice') else app_model.app_model_config.text_to_speech_dict.get('voice')
                except Exception:
                    voice = None
>>>>>>> 57729823
            response = AudioService.transcript_tts(
                app_model=app_model,
                message_id=message_id,
                end_user=end_user.external_user_id,
                voice=voice,
                text=text
            )

            return response
        except services.errors.app_model_config.AppModelConfigBrokenError:
            # 处理应用模型配置错误的情况
            logging.exception("App model config broken.")
            raise AppUnavailableError()
        except NoAudioUploadedServiceError:
            # 处理未上传音频的错误
            raise NoAudioUploadedError()
        except AudioTooLargeServiceError as e:
            # 处理音频过大错误
            raise AudioTooLargeError(str(e))
        except UnsupportedAudioTypeServiceError:
            # 处理不支持的音频类型错误
            raise UnsupportedAudioTypeError()
        except ProviderNotSupportSpeechToTextServiceError:
            # 处理服务提供商不支持语音转文本错误
            raise ProviderNotSupportSpeechToTextError()
        except ProviderTokenNotInitError as ex:
            # 处理服务提供商令牌未初始化错误
            raise ProviderNotInitializeError(ex.description)
        except QuotaExceededError:
            # 处理配额超出错误
            raise ProviderQuotaExceededError()
        except ModelCurrentlyNotSupportError:
            # 处理当前模型不支持错误
            raise ProviderModelCurrentlyNotSupportError()
        except InvokeError as e:
            # 处理调用错误
            raise CompletionRequestError(e.description)
        except ValueError as e:
            # 直接抛出值错误
            raise e
        except Exception as e:
            # 处理其他内部服务器错误
            logging.exception("internal server error.")
            raise InternalServerError()


api.add_resource(AudioApi, '/audio-to-text')
api.add_resource(TextApi, '/text-to-audio')<|MERGE_RESOLUTION|>--- conflicted
+++ resolved
@@ -102,17 +102,6 @@
 
     @validate_app_token(fetch_user_arg=FetchUserArg(fetch_from=WhereisUserArg.JSON))
     def post(self, app_model: App, end_user: EndUser):
-<<<<<<< HEAD
-        # 初始化请求解析器，用于解析POST请求中的参数
-        parser = reqparse.RequestParser()
-        parser.add_argument('text', type=str, required=True, nullable=False, location='json')
-        parser.add_argument('voice', type=str, location='json')
-        parser.add_argument('streaming', type=bool, required=False, nullable=False, location='json')
-        args = parser.parse_args()
-
-        try:
-            # 调用音频服务进行文本转语音处理
-=======
         try:
             parser = reqparse.RequestParser()
             parser.add_argument('message_id', type=str, required=False, location='json')
@@ -133,7 +122,6 @@
                     voice = args.get('voice') if args.get('voice') else app_model.app_model_config.text_to_speech_dict.get('voice')
                 except Exception:
                     voice = None
->>>>>>> 57729823
             response = AudioService.transcript_tts(
                 app_model=app_model,
                 message_id=message_id,
