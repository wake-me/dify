import json

from core.llm_generator.output_parser.errors import OutputParserException


def parse_json_markdown(json_string: str) -> dict:
    """
    从包含JSON数据的Markdown字符串中提取并解析JSON数据。
    
    参数:
    json_string: str - 包含JSON数据的Markdown字符串。
    
    返回值:
    dict - 解析后的JSON数据。
    """
    # 移除可能存在的三引号
    json_string = json_string.strip()
    # 查找```json开始和结束的标记
    start_index = json_string.find("```json")
    end_index = json_string.find("```", start_index + len("```json"))

    if start_index != -1 and end_index != -1:
<<<<<<< HEAD
        # 从Markdown格式中提取JSON字符串
        extracted_content = json_string[start_index + len("```json"):end_index].strip()
        # 解析JSON字符串为Python字典
=======
        extracted_content = json_string[start_index + len("```json") : end_index].strip()

        # Parse the JSON string into a Python dictionary
>>>>>>> b035c02f
        parsed = json.loads(extracted_content)
    elif start_index != -1 and end_index == -1 and json_string.endswith("``"):
        # 处理仅有一侧```标记的情况
        end_index = json_string.find("``", start_index + len("```json"))
<<<<<<< HEAD
        extracted_content = json_string[start_index + len("```json"):end_index].strip()
        # 解析JSON字符串为Python字典
=======
        extracted_content = json_string[start_index + len("```json") : end_index].strip()

        # Parse the JSON string into a Python dictionary
>>>>>>> b035c02f
        parsed = json.loads(extracted_content)
    elif json_string.startswith("{"):
        # 直接处理以{开始的JSON字符串
        parsed = json.loads(json_string)
    else:
        # 如果无法找到JSON块，则抛出异常
        raise Exception("Could not find JSON block in the output.")

    return parsed


def parse_and_check_json_markdown(text: str, expected_keys: list[str]) -> dict:
    """
    解析并校验 Markdown 文本中的 JSON 对象。
    
    参数:
    - text: str，包含 JSON 数据的 Markdown 文本。
    - expected_keys: list[str]，预期 JSON 对象中应包含的键列表。
    
    返回:
    - dict，解析并校验通过的 JSON 对象。
    
    抛出:
    - OutputParserException，当遇到无效的 JSON 对象或缺少预期键时抛出。
    """
    try:
        json_obj = parse_json_markdown(text)  # 尝试从 Markdown 文本解析 JSON 对象
    except json.JSONDecodeError as e:
        raise OutputParserException(f"Got invalid JSON object. Error: {e}")  # 解析失败时抛出异常
    for key in expected_keys:  # 遍历预期的键列表
        if key not in json_obj:  # 如果 JSON 对象中缺少某个预期键
            raise OutputParserException(
                f"Got invalid return object. Expected key `{key}` " f"to be present, but got {json_obj}"
            )
    return json_obj<|MERGE_RESOLUTION|>--- conflicted
+++ resolved
@@ -20,27 +20,16 @@
     end_index = json_string.find("```", start_index + len("```json"))
 
     if start_index != -1 and end_index != -1:
-<<<<<<< HEAD
-        # 从Markdown格式中提取JSON字符串
-        extracted_content = json_string[start_index + len("```json"):end_index].strip()
-        # 解析JSON字符串为Python字典
-=======
         extracted_content = json_string[start_index + len("```json") : end_index].strip()
 
         # Parse the JSON string into a Python dictionary
->>>>>>> b035c02f
         parsed = json.loads(extracted_content)
     elif start_index != -1 and end_index == -1 and json_string.endswith("``"):
         # 处理仅有一侧```标记的情况
         end_index = json_string.find("``", start_index + len("```json"))
-<<<<<<< HEAD
-        extracted_content = json_string[start_index + len("```json"):end_index].strip()
-        # 解析JSON字符串为Python字典
-=======
         extracted_content = json_string[start_index + len("```json") : end_index].strip()
 
         # Parse the JSON string into a Python dictionary
->>>>>>> b035c02f
         parsed = json.loads(extracted_content)
     elif json_string.startswith("{"):
         # 直接处理以{开始的JSON字符串
