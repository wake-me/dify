--- conflicted
+++ resolved
@@ -5,24 +5,7 @@
 
 
 class SMTPClient:
-<<<<<<< HEAD
-    """
-    SMTP 客户端类，用于发送电子邮件。
-
-    参数:
-    server: str - SMTP 服务器的地址。
-    port: int - SMTP 服务器的端口号。
-    username: str - 发送邮件的账户用户名。
-    password: str - 发送邮件的账户密码。
-    _from: str - 邮件的发件人地址。
-    use_tls: bool - 是否使用 TLS 加密连接，默认为 False。
-    """
-
-    def __init__(self, server: str, port: int, username: str, password: str, _from: str, use_tls=False):
-        # 初始化 SMTP 客户端属性
-=======
     def __init__(self, server: str, port: int, username: str, password: str, _from: str, use_tls=False, opportunistic_tls=False):
->>>>>>> 3d276f4a
         self.server = server
         self.port = port
         self._from = _from
