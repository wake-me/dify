import os
from functools import wraps

from flask import current_app, g, has_request_context, request
from flask_login import user_logged_in
from flask_login.config import EXEMPT_METHODS
from werkzeug.exceptions import Unauthorized
from werkzeug.local import LocalProxy

from extensions.ext_database import db
from models.account import Account, Tenant, TenantAccountJoin

#: A proxy for the current user. If no user is logged in, this will be an
#: anonymous user
current_user = LocalProxy(lambda: _get_user())


def login_required(func):
    """
    一个装饰器，用于确保当前用户已登录并经过身份验证才可访问视图。
    如果用户未登录，将调用 :attr:`LoginManager.unauthorized` 回调。
    
    使用示例：
    
    @app.route('/post')
    @login_required
    def post():
        pass

    如果仅在特定情况下需要用户登录，可以这样判断：

    if not current_user.is_authenticated:
        return current_app.login_manager.unauthorized()

    该装饰器还支持通过设置环境变量 `LOGIN_DISABLED` 为 `True` 来全局禁用身份验证，
    以便在单元测试时使用。

    注意：
    
    根据 W3 对 CORS 预检请求的指南，HTTP "OPTIONS" 请求免于登录检查。

    :param func: 需要装饰的视图函数。
    :type func: function
    :return: 被装饰的视图函数。
    """

    @wraps(func)
    def decorated_view(*args, **kwargs):
<<<<<<< HEAD
        # 检查管理员API密钥
        auth_header = request.headers.get('Authorization')
        admin_api_key_enable = os.getenv('ADMIN_API_KEY_ENABLE', default='False')
        if admin_api_key_enable.lower() == 'true':
=======
        auth_header = request.headers.get("Authorization")
        admin_api_key_enable = os.getenv("ADMIN_API_KEY_ENABLE", default="False")
        if admin_api_key_enable.lower() == "true":
>>>>>>> b035c02f
            if auth_header:
                if " " not in auth_header:
                    raise Unauthorized("Invalid Authorization header format. Expected 'Bearer <api-key>' format.")
                auth_scheme, auth_token = auth_header.split(None, 1)
                auth_scheme = auth_scheme.lower()
                if auth_scheme != "bearer":
                    raise Unauthorized("Invalid Authorization header format. Expected 'Bearer <api-key>' format.")
                admin_api_key = os.getenv("ADMIN_API_KEY")

                # 验证API密钥
                if admin_api_key:
<<<<<<< HEAD
                    if os.getenv('ADMIN_API_KEY') == auth_token:
                        workspace_id = request.headers.get('X-WORKSPACE-ID')
                        # 检查工作空间权限
=======
                    if os.getenv("ADMIN_API_KEY") == auth_token:
                        workspace_id = request.headers.get("X-WORKSPACE-ID")
>>>>>>> b035c02f
                        if workspace_id:
                            tenant_account_join = (
                                db.session.query(Tenant, TenantAccountJoin)
                                .filter(Tenant.id == workspace_id)
                                .filter(TenantAccountJoin.tenant_id == Tenant.id)
                                .filter(TenantAccountJoin.role == "owner")
                                .one_or_none()
                            )
                            if tenant_account_join:
                                tenant, ta = tenant_account_join
                                account = Account.query.filter_by(id=ta.account_id).first()
                                # 登录管理员
                                if account:
                                    account.current_tenant = tenant
                                    current_app.login_manager._update_request_context_with_user(account)
                                    user_logged_in.send(current_app._get_current_object(), user=_get_user())
        
        # 免登录检查的HTTP方法或当登录被禁用时
        if request.method in EXEMPT_METHODS or current_app.config.get("LOGIN_DISABLED"):
            pass
        elif not current_user.is_authenticated:
            return current_app.login_manager.unauthorized()

        # 兼容Flask 1.x
        # current_app.ensure_sync 只在Flask >= 2.0中可用
        if callable(getattr(current_app, "ensure_sync", None)):
            return current_app.ensure_sync(func)(*args, **kwargs)
        return func(*args, **kwargs)

    return decorated_view


def _get_user():
    """
    获取当前请求的登录用户。
    
    该函数首先检查当前请求上下文中是否存在登录用户。如果存在，但用户信息尚未加载，则调用登录管理器加载用户信息。
    
    返回值:
        - 如果有登录用户，则返回该用户对象。
        - 如果没有登录用户或不在请求上下文中，则返回None。
    """
    if has_request_context():  # 检查当前是否有请求上下文
        if "_login_user" not in g:  # 在全局变量g中检查登录用户是否存在
            current_app.login_manager._load_user()  # 如果未加载用户，则加载

        return g._login_user  # 返回登录用户对象

    return None  # 如果没有请求上下文，返回None<|MERGE_RESOLUTION|>--- conflicted
+++ resolved
@@ -46,16 +46,9 @@
 
     @wraps(func)
     def decorated_view(*args, **kwargs):
-<<<<<<< HEAD
-        # 检查管理员API密钥
-        auth_header = request.headers.get('Authorization')
-        admin_api_key_enable = os.getenv('ADMIN_API_KEY_ENABLE', default='False')
-        if admin_api_key_enable.lower() == 'true':
-=======
         auth_header = request.headers.get("Authorization")
         admin_api_key_enable = os.getenv("ADMIN_API_KEY_ENABLE", default="False")
         if admin_api_key_enable.lower() == "true":
->>>>>>> b035c02f
             if auth_header:
                 if " " not in auth_header:
                     raise Unauthorized("Invalid Authorization header format. Expected 'Bearer <api-key>' format.")
@@ -67,14 +60,8 @@
 
                 # 验证API密钥
                 if admin_api_key:
-<<<<<<< HEAD
-                    if os.getenv('ADMIN_API_KEY') == auth_token:
-                        workspace_id = request.headers.get('X-WORKSPACE-ID')
-                        # 检查工作空间权限
-=======
                     if os.getenv("ADMIN_API_KEY") == auth_token:
                         workspace_id = request.headers.get("X-WORKSPACE-ID")
->>>>>>> b035c02f
                         if workspace_id:
                             tenant_account_join = (
                                 db.session.query(Tenant, TenantAccountJoin)
