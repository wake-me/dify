import re
import sys

from flask import current_app, got_request_exception
from flask_restful import Api, http_status_message
from werkzeug.datastructures import Headers
from werkzeug.exceptions import HTTPException

from core.errors.error import AppInvokeQuotaExceededError


class ExternalApi(Api):
<<<<<<< HEAD
    
=======
>>>>>>> b035c02f
    def handle_error(self, e):
        """
        处理API错误，将抛出的异常转换为Flask响应，包括适当的HTTP状态码和响应体。

        :param e: 抛出的异常对象
        :type e: Exception
        :return: 转换后的Flask响应对象
        """

        # 发送请求异常事件
        got_request_exception.send(current_app, exception=e)

        headers = Headers()
        # 如果异常是HTTPException类型
        if isinstance(e, HTTPException):
            # 如果已有响应体，则直接返回该响应体
            if e.response is not None:
                resp = e.get_response()
                return resp

            # 获取HTTP状态码和默认错误信息
            status_code = e.code
            default_data = {
                "code": re.sub(r"(?<!^)(?=[A-Z])", "_", type(e).__name__).lower(),
                "message": getattr(e, "description", http_status_message(status_code)),
                "status": status_code,
            }

<<<<<<< HEAD
            # 自定义特定错误信息
            if default_data['message'] == 'Failed to decode JSON object: Expecting value: line 1 column 1 (char 0)':
                default_data['message'] = 'Invalid JSON payload received or JSON payload is empty.'
=======
            if (
                default_data["message"]
                and default_data["message"] == "Failed to decode JSON object: Expecting value: line 1 column 1 (char 0)"
            ):
                default_data["message"] = "Invalid JSON payload received or JSON payload is empty."
>>>>>>> b035c02f

            # 从HTTP异常中获取响应头
            headers = e.get_response().headers
        # 如果异常是ValueError类型
        elif isinstance(e, ValueError):
            # 设置状态码和默认错误信息
            status_code = 400
            default_data = {
                "code": "invalid_param",
                "message": str(e),
                "status": status_code,
            }
        elif isinstance(e, AppInvokeQuotaExceededError):
            status_code = 429
            default_data = {
                "code": "too_many_requests",
                "message": str(e),
                "status": status_code,
            }
        else:
            # 其他异常，默认为服务器错误
            status_code = 500
            default_data = {
                "message": http_status_message(status_code),
            }

<<<<<<< HEAD
        # 移除Werkzeug异常生成的冗余Content-Length头
        remove_headers = ('Content-Length',)
=======
        # Werkzeug exceptions generate a content-length header which is added
        # to the response in addition to the actual content-length header
        # https://github.com/flask-restful/flask-restful/issues/534
        remove_headers = ("Content-Length",)
>>>>>>> b035c02f

        for header in remove_headers:
            headers.pop(header, None)

<<<<<<< HEAD
        # 获取错误信息数据，优先使用异常自带的数据，其次是默认数据
        data = getattr(e, 'data', default_data)
=======
        data = getattr(e, "data", default_data)
>>>>>>> b035c02f

        # 处理自定义错误信息
        error_cls_name = type(e).__name__
        if error_cls_name in self.errors:
            custom_data = self.errors.get(error_cls_name, {})
            custom_data = custom_data.copy()
            status_code = custom_data.get("status", 500)

            if "message" in custom_data:
                custom_data["message"] = custom_data["message"].format(
                    message=str(e.description if hasattr(e, "description") else e)
                )
            data.update(custom_data)

        # 记录500及以上状态码的异常到日志
        if status_code and status_code >= 500:
            exc_info = sys.exc_info()
            if exc_info[1] is None:
                exc_info = None
            current_app.log_exception(exc_info)

        # 处理不支持的媒体类型错误（406）
        if status_code == 406 and self.default_mediatype is None:
            supported_mediatypes = list(self.representations.keys())  # 只支持application/json
            fallback_mediatype = supported_mediatypes[0] if supported_mediatypes else "text/plain"
<<<<<<< HEAD
            data = {
                'code': 'not_acceptable',
                'message': data.get('message')
            }
            resp = self.make_response(
                data,
                status_code,
                headers,
                fallback_mediatype = fallback_mediatype
            )
        # 处理错误的请求参数（400）
=======
            data = {"code": "not_acceptable", "message": data.get("message")}
            resp = self.make_response(data, status_code, headers, fallback_mediatype=fallback_mediatype)
>>>>>>> b035c02f
        elif status_code == 400:
            if isinstance(data.get("message"), dict):
                param_key, param_value = list(data.get("message").items())[0]
                data = {"code": "invalid_param", "message": param_value, "params": param_key}
            else:
                if "code" not in data:
                    data["code"] = "unknown"

            resp = self.make_response(data, status_code, headers)
        else:
<<<<<<< HEAD
            # 默认错误处理
            if 'code' not in data:
                data['code'] = 'unknown'
=======
            if "code" not in data:
                data["code"] = "unknown"
>>>>>>> b035c02f

            resp = self.make_response(data, status_code, headers)

        # 如果是未授权的访问（401），则对响应进行特殊处理
        if status_code == 401:
            resp = self.unauthorized(resp)
        return resp<|MERGE_RESOLUTION|>--- conflicted
+++ resolved
@@ -10,10 +10,6 @@
 
 
 class ExternalApi(Api):
-<<<<<<< HEAD
-    
-=======
->>>>>>> b035c02f
     def handle_error(self, e):
         """
         处理API错误，将抛出的异常转换为Flask响应，包括适当的HTTP状态码和响应体。
@@ -42,17 +38,11 @@
                 "status": status_code,
             }
 
-<<<<<<< HEAD
-            # 自定义特定错误信息
-            if default_data['message'] == 'Failed to decode JSON object: Expecting value: line 1 column 1 (char 0)':
-                default_data['message'] = 'Invalid JSON payload received or JSON payload is empty.'
-=======
             if (
                 default_data["message"]
                 and default_data["message"] == "Failed to decode JSON object: Expecting value: line 1 column 1 (char 0)"
             ):
                 default_data["message"] = "Invalid JSON payload received or JSON payload is empty."
->>>>>>> b035c02f
 
             # 从HTTP异常中获取响应头
             headers = e.get_response().headers
@@ -79,25 +69,15 @@
                 "message": http_status_message(status_code),
             }
 
-<<<<<<< HEAD
-        # 移除Werkzeug异常生成的冗余Content-Length头
-        remove_headers = ('Content-Length',)
-=======
         # Werkzeug exceptions generate a content-length header which is added
         # to the response in addition to the actual content-length header
         # https://github.com/flask-restful/flask-restful/issues/534
         remove_headers = ("Content-Length",)
->>>>>>> b035c02f
 
         for header in remove_headers:
             headers.pop(header, None)
 
-<<<<<<< HEAD
-        # 获取错误信息数据，优先使用异常自带的数据，其次是默认数据
-        data = getattr(e, 'data', default_data)
-=======
         data = getattr(e, "data", default_data)
->>>>>>> b035c02f
 
         # 处理自定义错误信息
         error_cls_name = type(e).__name__
@@ -123,22 +103,8 @@
         if status_code == 406 and self.default_mediatype is None:
             supported_mediatypes = list(self.representations.keys())  # 只支持application/json
             fallback_mediatype = supported_mediatypes[0] if supported_mediatypes else "text/plain"
-<<<<<<< HEAD
-            data = {
-                'code': 'not_acceptable',
-                'message': data.get('message')
-            }
-            resp = self.make_response(
-                data,
-                status_code,
-                headers,
-                fallback_mediatype = fallback_mediatype
-            )
-        # 处理错误的请求参数（400）
-=======
             data = {"code": "not_acceptable", "message": data.get("message")}
             resp = self.make_response(data, status_code, headers, fallback_mediatype=fallback_mediatype)
->>>>>>> b035c02f
         elif status_code == 400:
             if isinstance(data.get("message"), dict):
                 param_key, param_value = list(data.get("message").items())[0]
@@ -149,14 +115,8 @@
 
             resp = self.make_response(data, status_code, headers)
         else:
-<<<<<<< HEAD
-            # 默认错误处理
-            if 'code' not in data:
-                data['code'] = 'unknown'
-=======
             if "code" not in data:
                 data["code"] = "unknown"
->>>>>>> b035c02f
 
             resp = self.make_response(data, status_code, headers)
 
