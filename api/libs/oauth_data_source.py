import urllib.parse

import requests
from flask_login import current_user

from extensions.ext_database import db
from models.source import DataSourceOauthBinding


class OAuthDataSource:
    """
    OAuth数据源类，用于提供OAuth认证的基本信息和支持。
    
    参数:
    client_id : str
        客户端ID，用于识别应用程序。
    client_secret : str
        客户端密钥，用于验证应用程序的身份。
    redirect_uri : str
        重定向URI，用于OAuth授权流程完成后的回调。
    """

    def __init__(self, client_id: str, client_secret: str, redirect_uri: str):
        """
        初始化OAuth数据源。
        
        参数:
        client_id : str
            客户端ID，用于识别应用程序。
        client_secret : str
            客户端密钥，用于验证应用程序的身份。
        redirect_uri : str
            重定向URI，用于OAuth授权流程完成后的回调。
        """
        self.client_id = client_id
        self.client_secret = client_secret
        self.redirect_uri = redirect_uri

    def get_authorization_url(self):
        """
        获取授权URL，用于开始OAuth授权流程。
        
        返回:
        str
            授权页面的URL。
        """
        raise NotImplementedError()

    def get_access_token(self, code: str):
        """
        使用授权码获取访问令牌。
        
        参数:
        code : str
            授权码，用于换取访问令牌。
        
        返回:
        str
            获取到的访问令牌。
        """
        raise NotImplementedError()


class NotionOAuth(OAuthDataSource):
<<<<<<< HEAD
    # NotionOAuth类，继承自OAuthDataSource，用于处理Notion的OAuth认证流程。
    
    _AUTH_URL = 'https://api.notion.com/v1/oauth/authorize'  # 授权URL
    _TOKEN_URL = 'https://api.notion.com/v1/oauth/token'  # 令牌URL
    _NOTION_PAGE_SEARCH = "https://api.notion.com/v1/search"  # 搜索Notion页面的URL
    _NOTION_BLOCK_SEARCH = "https://api.notion.com/v1/blocks"  # 搜索Notion区块的URL
    _NOTION_BOT_USER = "https://api.notion.com/v1/users/me"  # 获取当前Notion机器人用户信息的URL

    def get_authorization_url(self):
        """
        获取授权页面的URL。
        
        返回:
            str: 授权页面的URL，用于引导用户进行授权。
        """
        params = {  # 构建请求参数
            'client_id': self.client_id,
            'response_type': 'code',
            'redirect_uri': self.redirect_uri,
            'owner': 'user'
=======
    _AUTH_URL = "https://api.notion.com/v1/oauth/authorize"
    _TOKEN_URL = "https://api.notion.com/v1/oauth/token"
    _NOTION_PAGE_SEARCH = "https://api.notion.com/v1/search"
    _NOTION_BLOCK_SEARCH = "https://api.notion.com/v1/blocks"
    _NOTION_BOT_USER = "https://api.notion.com/v1/users/me"

    def get_authorization_url(self):
        params = {
            "client_id": self.client_id,
            "response_type": "code",
            "redirect_uri": self.redirect_uri,
            "owner": "user",
>>>>>>> b035c02f
        }
        return f"{self._AUTH_URL}?{urllib.parse.urlencode(params)}"  # 组装URL

    def get_access_token(self, code: str):
<<<<<<< HEAD
        """
        使用授权码获取访问令牌。
        
        参数:
            code (str): 授权码，用于向Notion服务器申请访问令牌。
        
        返回:
            无返回值，但在类实例中更新了访问令牌和其他相关信息。
        
        抛出:
            ValueError: 如果获取访问令牌失败，抛出包含错误信息的ValueError。
        """
        data = {  # 构建请求数据
            'code': code,
            'grant_type': 'authorization_code',
            'redirect_uri': self.redirect_uri
        }
        headers = {'Accept': 'application/json'}  # 请求头部
        auth = (self.client_id, self.client_secret)  # 认证信息
        response = requests.post(self._TOKEN_URL, data=data, auth=auth, headers=headers)  # 发起请求

        response_json = response.json()  # 解析响应
        access_token = response_json.get('access_token')
        if not access_token:
            raise ValueError(f"Error in Notion OAuth: {response_json}")  # 处理无访问令牌的情况
        # 解析并保存工作空间信息和授权页面信息
        workspace_name = response_json.get('workspace_name')
        workspace_icon = response_json.get('workspace_icon')
        workspace_id = response_json.get('workspace_id')
        pages = self.get_authorized_pages(access_token)  # 获取授权页面
=======
        data = {"code": code, "grant_type": "authorization_code", "redirect_uri": self.redirect_uri}
        headers = {"Accept": "application/json"}
        auth = (self.client_id, self.client_secret)
        response = requests.post(self._TOKEN_URL, data=data, auth=auth, headers=headers)

        response_json = response.json()
        access_token = response_json.get("access_token")
        if not access_token:
            raise ValueError(f"Error in Notion OAuth: {response_json}")
        workspace_name = response_json.get("workspace_name")
        workspace_icon = response_json.get("workspace_icon")
        workspace_id = response_json.get("workspace_id")
        # get all authorized pages
        pages = self.get_authorized_pages(access_token)
>>>>>>> b035c02f
        source_info = {
            "workspace_name": workspace_name,
            "workspace_icon": workspace_icon,
            "workspace_id": workspace_id,
            "pages": pages,
            "total": len(pages),
        }
        # save data source binding
        data_source_binding = DataSourceOauthBinding.query.filter(
            db.and_(
                DataSourceOauthBinding.tenant_id == current_user.current_tenant_id,
                DataSourceOauthBinding.provider == "notion",
                DataSourceOauthBinding.access_token == access_token,
            )
        ).first()
        if data_source_binding:
            # 更新已存在的数据源绑定
            data_source_binding.source_info = source_info
            data_source_binding.disabled = False
            db.session.commit()
        else:
            new_data_source_binding = DataSourceOauthBinding(
                tenant_id=current_user.current_tenant_id,
                access_token=access_token,
                source_info=source_info,
                provider="notion",
            )
            db.session.add(new_data_source_binding)
            db.session.commit()

    def save_internal_access_token(self, access_token: str):
        """
        保存内部访问令牌到数据源绑定中。
        
        参数:
        access_token (str): 需要保存的访问令牌。
        
        该方法不会返回任何内容。
        """
        # 根据访问令牌获取工作空间名称
        workspace_name = self.notion_workspace_name(access_token)
        workspace_icon = None
        workspace_id = current_user.current_tenant_id
        # 获取所有授权页面
        pages = self.get_authorized_pages(access_token)
        # 准备数据源信息
        source_info = {
            "workspace_name": workspace_name,
            "workspace_icon": workspace_icon,
            "workspace_id": workspace_id,
            "pages": pages,
            "total": len(pages),
        }
        # save data source binding
        data_source_binding = DataSourceOauthBinding.query.filter(
            db.and_(
                DataSourceOauthBinding.tenant_id == current_user.current_tenant_id,
                DataSourceOauthBinding.provider == "notion",
                DataSourceOauthBinding.access_token == access_token,
            )
        ).first()
        if data_source_binding:
            # 如果数据源绑定已存在，则更新其信息并启用
            data_source_binding.source_info = source_info
            data_source_binding.disabled = False
            db.session.commit()
        else:
            new_data_source_binding = DataSourceOauthBinding(
                tenant_id=current_user.current_tenant_id,
                access_token=access_token,
                source_info=source_info,
                provider="notion",
            )
            db.session.add(new_data_source_binding)
            db.session.commit()

    def sync_data_source(self, binding_id: str):
        # save data source binding
        data_source_binding = DataSourceOauthBinding.query.filter(
            db.and_(
                DataSourceOauthBinding.tenant_id == current_user.current_tenant_id,
                DataSourceOauthBinding.provider == "notion",
                DataSourceOauthBinding.id == binding_id,
                DataSourceOauthBinding.disabled == False,
            )
        ).first()
        if data_source_binding:
            # 使用访问令牌获取所有授权页面
            pages = self.get_authorized_pages(data_source_binding.access_token)
            source_info = data_source_binding.source_info
            # 更新数据源信息，包括工作区名称、图标、ID以及授权页面列表
            new_source_info = {
                "workspace_name": source_info["workspace_name"],
                "workspace_icon": source_info["workspace_icon"],
                "workspace_id": source_info["workspace_id"],
                "pages": pages,
                "total": len(pages),
            }
            data_source_binding.source_info = new_source_info
            data_source_binding.disabled = False
            # 提交数据库会话，保存更新
            db.session.commit()
        else:
<<<<<<< HEAD
            # 如果找不到绑定，抛出异常
            raise ValueError('Data source binding not found')
=======
            raise ValueError("Data source binding not found")
>>>>>>> b035c02f

    def get_authorized_pages(self, access_token: str):
        """
        使用访问令牌获取授权页面和数据库的详细信息。
        
        参数:
        - access_token: 用户授权后的访问令牌，用于访问Notion API。
        
        返回值:
        - pages: 包含页面和数据库详情的列表，每个元素都是一个字典，含有页面或数据库的ID、名称、图标、父页面ID和类型。
        """
        pages = []
        # 搜索页面和数据库
        page_results = self.notion_page_search(access_token)
        database_results = self.notion_database_search(access_token)
        # get page detail
        # 遍历搜索结果，获取每个页面的详细信息
        for page_result in page_results:
<<<<<<< HEAD
            # 提取页面名称和图标
            page_id = page_result['id']
            page_name = 'Untitled'
            for key in page_result['properties']:
                if 'title' in page_result['properties'][key] and page_result['properties'][key]['title']:
                    title_list = page_result['properties'][key]['title']
                    if len(title_list) > 0 and 'plain_text' in title_list[0]:
                        page_name = title_list[0]['plain_text']
            page_icon = page_result['icon']
=======
            page_id = page_result["id"]
            page_name = "Untitled"
            for key in page_result["properties"]:
                if "title" in page_result["properties"][key] and page_result["properties"][key]["title"]:
                    title_list = page_result["properties"][key]["title"]
                    if len(title_list) > 0 and "plain_text" in title_list[0]:
                        page_name = title_list[0]["plain_text"]
            page_icon = page_result["icon"]
>>>>>>> b035c02f
            if page_icon:
                icon_type = page_icon["type"]
                if icon_type == "external" or icon_type == "file":
                    url = page_icon[icon_type]["url"]
                    icon = {"type": "url", "url": url if url.startswith("http") else f"https://www.notion.so{url}"}
                else:
                    icon = {"type": "emoji", "emoji": page_icon[icon_type]}
            else:
                icon = None
            parent = page_result["parent"]
            parent_type = parent["type"]
            if parent_type == "block_id":
                parent_id = self.notion_block_parent_page_id(access_token, parent[parent_type])
            elif parent_type == "workspace":
                parent_id = "root"
            else:
                parent_id = parent[parent_type]
            # 构建页面信息字典
            page = {
                "page_id": page_id,
                "page_name": page_name,
                "page_icon": icon,
                "parent_id": parent_id,
                "type": "page",
            }
            pages.append(page)
            
        # 遍历数据库搜索结果，获取每个数据库的详细信息
        for database_result in database_results:
<<<<<<< HEAD
            # 提取数据库名称和图标
            page_id = database_result['id']
            if len(database_result['title']) > 0:
                page_name = database_result['title'][0]['plain_text']
=======
            page_id = database_result["id"]
            if len(database_result["title"]) > 0:
                page_name = database_result["title"][0]["plain_text"]
>>>>>>> b035c02f
            else:
                page_name = "Untitled"
            page_icon = database_result["icon"]
            if page_icon:
                icon_type = page_icon["type"]
                if icon_type == "external" or icon_type == "file":
                    url = page_icon[icon_type]["url"]
                    icon = {"type": "url", "url": url if url.startswith("http") else f"https://www.notion.so{url}"}
                else:
                    icon = {"type": icon_type, icon_type: page_icon[icon_type]}
            else:
                icon = None
            parent = database_result["parent"]
            parent_type = parent["type"]
            if parent_type == "block_id":
                parent_id = self.notion_block_parent_page_id(access_token, parent[parent_type])
            elif parent_type == "workspace":
                parent_id = "root"
            else:
                parent_id = parent[parent_type]
            # 构建数据库信息字典
            page = {
                "page_id": page_id,
                "page_name": page_name,
                "page_icon": icon,
                "parent_id": parent_id,
                "type": "database",
            }
            pages.append(page)
        return pages

    def notion_page_search(self, access_token: str):
        data = {"filter": {"value": "page", "property": "object"}}
        headers = {
            "Content-Type": "application/json",
            "Authorization": f"Bearer {access_token}",
            "Notion-Version": "2022-06-28",
        }
        response = requests.post(url=self._NOTION_PAGE_SEARCH, json=data, headers=headers)
        response_json = response.json()
        results = response_json.get("results", [])
        return results

    def notion_block_parent_page_id(self, access_token: str, block_id: str):
        headers = {
            "Authorization": f"Bearer {access_token}",
            "Notion-Version": "2022-06-28",
        }
        response = requests.get(url=f"{self._NOTION_BLOCK_SEARCH}/{block_id}", headers=headers)
        response_json = response.json()
        parent = response_json["parent"]
        parent_type = parent["type"]
        if parent_type == "block_id":
            return self.notion_block_parent_page_id(access_token, parent[parent_type])
        return parent[parent_type]

    def notion_workspace_name(self, access_token: str):
        headers = {
            "Authorization": f"Bearer {access_token}",
            "Notion-Version": "2022-06-28",
        }
        response = requests.get(url=self._NOTION_BOT_USER, headers=headers)
        response_json = response.json()
        if "object" in response_json and response_json["object"] == "user":
            user_type = response_json["type"]
            user_info = response_json[user_type]
            if "workspace_name" in user_info:
                return user_info["workspace_name"]
        return "workspace"

    def notion_database_search(self, access_token: str):
        data = {"filter": {"value": "database", "property": "object"}}
        headers = {
            "Content-Type": "application/json",
            "Authorization": f"Bearer {access_token}",
            "Notion-Version": "2022-06-28",
        }
        response = requests.post(url=self._NOTION_PAGE_SEARCH, json=data, headers=headers)
        response_json = response.json()
        results = response_json.get("results", [])
        return results<|MERGE_RESOLUTION|>--- conflicted
+++ resolved
@@ -62,28 +62,6 @@
 
 
 class NotionOAuth(OAuthDataSource):
-<<<<<<< HEAD
-    # NotionOAuth类，继承自OAuthDataSource，用于处理Notion的OAuth认证流程。
-    
-    _AUTH_URL = 'https://api.notion.com/v1/oauth/authorize'  # 授权URL
-    _TOKEN_URL = 'https://api.notion.com/v1/oauth/token'  # 令牌URL
-    _NOTION_PAGE_SEARCH = "https://api.notion.com/v1/search"  # 搜索Notion页面的URL
-    _NOTION_BLOCK_SEARCH = "https://api.notion.com/v1/blocks"  # 搜索Notion区块的URL
-    _NOTION_BOT_USER = "https://api.notion.com/v1/users/me"  # 获取当前Notion机器人用户信息的URL
-
-    def get_authorization_url(self):
-        """
-        获取授权页面的URL。
-        
-        返回:
-            str: 授权页面的URL，用于引导用户进行授权。
-        """
-        params = {  # 构建请求参数
-            'client_id': self.client_id,
-            'response_type': 'code',
-            'redirect_uri': self.redirect_uri,
-            'owner': 'user'
-=======
     _AUTH_URL = "https://api.notion.com/v1/oauth/authorize"
     _TOKEN_URL = "https://api.notion.com/v1/oauth/token"
     _NOTION_PAGE_SEARCH = "https://api.notion.com/v1/search"
@@ -96,43 +74,10 @@
             "response_type": "code",
             "redirect_uri": self.redirect_uri,
             "owner": "user",
->>>>>>> b035c02f
         }
         return f"{self._AUTH_URL}?{urllib.parse.urlencode(params)}"  # 组装URL
 
     def get_access_token(self, code: str):
-<<<<<<< HEAD
-        """
-        使用授权码获取访问令牌。
-        
-        参数:
-            code (str): 授权码，用于向Notion服务器申请访问令牌。
-        
-        返回:
-            无返回值，但在类实例中更新了访问令牌和其他相关信息。
-        
-        抛出:
-            ValueError: 如果获取访问令牌失败，抛出包含错误信息的ValueError。
-        """
-        data = {  # 构建请求数据
-            'code': code,
-            'grant_type': 'authorization_code',
-            'redirect_uri': self.redirect_uri
-        }
-        headers = {'Accept': 'application/json'}  # 请求头部
-        auth = (self.client_id, self.client_secret)  # 认证信息
-        response = requests.post(self._TOKEN_URL, data=data, auth=auth, headers=headers)  # 发起请求
-
-        response_json = response.json()  # 解析响应
-        access_token = response_json.get('access_token')
-        if not access_token:
-            raise ValueError(f"Error in Notion OAuth: {response_json}")  # 处理无访问令牌的情况
-        # 解析并保存工作空间信息和授权页面信息
-        workspace_name = response_json.get('workspace_name')
-        workspace_icon = response_json.get('workspace_icon')
-        workspace_id = response_json.get('workspace_id')
-        pages = self.get_authorized_pages(access_token)  # 获取授权页面
-=======
         data = {"code": code, "grant_type": "authorization_code", "redirect_uri": self.redirect_uri}
         headers = {"Accept": "application/json"}
         auth = (self.client_id, self.client_secret)
@@ -147,7 +92,6 @@
         workspace_id = response_json.get("workspace_id")
         # get all authorized pages
         pages = self.get_authorized_pages(access_token)
->>>>>>> b035c02f
         source_info = {
             "workspace_name": workspace_name,
             "workspace_icon": workspace_icon,
@@ -251,12 +195,7 @@
             # 提交数据库会话，保存更新
             db.session.commit()
         else:
-<<<<<<< HEAD
-            # 如果找不到绑定，抛出异常
-            raise ValueError('Data source binding not found')
-=======
             raise ValueError("Data source binding not found")
->>>>>>> b035c02f
 
     def get_authorized_pages(self, access_token: str):
         """
@@ -275,17 +214,6 @@
         # get page detail
         # 遍历搜索结果，获取每个页面的详细信息
         for page_result in page_results:
-<<<<<<< HEAD
-            # 提取页面名称和图标
-            page_id = page_result['id']
-            page_name = 'Untitled'
-            for key in page_result['properties']:
-                if 'title' in page_result['properties'][key] and page_result['properties'][key]['title']:
-                    title_list = page_result['properties'][key]['title']
-                    if len(title_list) > 0 and 'plain_text' in title_list[0]:
-                        page_name = title_list[0]['plain_text']
-            page_icon = page_result['icon']
-=======
             page_id = page_result["id"]
             page_name = "Untitled"
             for key in page_result["properties"]:
@@ -294,7 +222,6 @@
                     if len(title_list) > 0 and "plain_text" in title_list[0]:
                         page_name = title_list[0]["plain_text"]
             page_icon = page_result["icon"]
->>>>>>> b035c02f
             if page_icon:
                 icon_type = page_icon["type"]
                 if icon_type == "external" or icon_type == "file":
@@ -324,16 +251,9 @@
             
         # 遍历数据库搜索结果，获取每个数据库的详细信息
         for database_result in database_results:
-<<<<<<< HEAD
-            # 提取数据库名称和图标
-            page_id = database_result['id']
-            if len(database_result['title']) > 0:
-                page_name = database_result['title'][0]['plain_text']
-=======
             page_id = database_result["id"]
             if len(database_result["title"]) > 0:
                 page_name = database_result["title"][0]["plain_text"]
->>>>>>> b035c02f
             else:
                 page_name = "Untitled"
             page_icon = database_result["icon"]
