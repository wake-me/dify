--- conflicted
+++ resolved
@@ -9,16 +9,8 @@
     PassportService 类用于处理护照服务相关的操作，包括发行和验证JWT token。
     """
     def __init__(self):
-<<<<<<< HEAD
-        """
-        初始化方法，从当前应用配置中获取密钥。
-        """
-        self.sk = current_app.config.get('SECRET_KEY')
-    
-=======
         self.sk = dify_config.SECRET_KEY
 
->>>>>>> 5b32f2e0
     def issue(self, payload):
         """
         发行JWT token。
