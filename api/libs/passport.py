--- conflicted
+++ resolved
@@ -12,20 +12,7 @@
         self.sk = dify_config.SECRET_KEY
 
     def issue(self, payload):
-<<<<<<< HEAD
-        """
-        发行JWT token。
-
-        参数:
-        - payload: 字典类型，包含需要编码进token的数据。
-
-        返回值:
-        - 编码后的JWT token字符串。
-        """
-        return jwt.encode(payload, self.sk, algorithm='HS256')
-=======
         return jwt.encode(payload, self.sk, algorithm="HS256")
->>>>>>> b035c02f
 
     def verify(self, token):
         """
@@ -41,24 +28,10 @@
         - 如果token签名无效、无法解码或已过期，则抛出Unauthorized异常。
         """
         try:
-<<<<<<< HEAD
-            # 尝试解码token
-            return jwt.decode(token, self.sk, algorithms=['HS256'])
-        except jwt.exceptions.InvalidSignatureError:
-            # 如果签名无效，抛出Unauthorized异常
-            raise Unauthorized('Invalid token signature.')
-        except jwt.exceptions.DecodeError:
-            # 如果token无法解码，抛出Unauthorized异常
-            raise Unauthorized('Invalid token.')
-        except jwt.exceptions.ExpiredSignatureError:
-            # 如果token已过期，抛出Unauthorized异常
-            raise Unauthorized('Token has expired.')
-=======
             return jwt.decode(token, self.sk, algorithms=["HS256"])
         except jwt.exceptions.InvalidSignatureError:
             raise Unauthorized("Invalid token signature.")
         except jwt.exceptions.DecodeError:
             raise Unauthorized("Invalid token.")
         except jwt.exceptions.ExpiredSignatureError:
-            raise Unauthorized("Token has expired.")
->>>>>>> b035c02f
+            raise Unauthorized("Token has expired.")