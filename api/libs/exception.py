from typing import Optional

from werkzeug.exceptions import HTTPException


class BaseHTTPException(HTTPException):
<<<<<<< HEAD
    """
    基础HTTP异常类，用于定义通用的HTTP异常信息。
    
    Attributes:
        error_code (str): 异常的错误代码，默认为'unknown'。
        data (Optional[dict]): 异常相关的数据信息，默认为None。包含错误代码(code)、错误信息(message)和状态码(status)。
    """
    
    error_code: str = 'unknown'  # 错误代码
    data: Optional[dict] = None  # 异常相关的数据
=======
    error_code: str = "unknown"
    data: Optional[dict] = None
>>>>>>> b035c02f

    def __init__(self, description=None, response=None):
        """
        初始化基础HTTP异常实例。
        
        Args:
            description (Optional[str]): 异常描述信息，默认为None。
            response (Optional[HTTPResponse]): 相应的HTTP响应，默认为None。
        """
        super().__init__(description, response)  # 调用父类构造函数

        # 初始化data属性，包含错误代码、错误描述和状态码
        self.data = {
            "code": self.error_code,
            "message": self.description,
            "status": self.code,
        }<|MERGE_RESOLUTION|>--- conflicted
+++ resolved
@@ -4,21 +4,8 @@
 
 
 class BaseHTTPException(HTTPException):
-<<<<<<< HEAD
-    """
-    基础HTTP异常类，用于定义通用的HTTP异常信息。
-    
-    Attributes:
-        error_code (str): 异常的错误代码，默认为'unknown'。
-        data (Optional[dict]): 异常相关的数据信息，默认为None。包含错误代码(code)、错误信息(message)和状态码(status)。
-    """
-    
-    error_code: str = 'unknown'  # 错误代码
-    data: Optional[dict] = None  # 异常相关的数据
-=======
     error_code: str = "unknown"
     data: Optional[dict] = None
->>>>>>> b035c02f
 
     def __init__(self, description=None, response=None):
         """
