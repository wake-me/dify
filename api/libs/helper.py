--- conflicted
+++ resolved
@@ -251,21 +251,7 @@
     return result
 
 
-<<<<<<< HEAD
-def get_remote_ip(request):
-    """
-    获取远程客户端的IP地址。
-    
-    参数:
-    - request: HTTP请求对象。
-    
-    返回:
-    - 远程客户端的IP地址。
-    """
-    # 优先使用Cloudflare提供的IP地址
-=======
 def get_remote_ip(request) -> str:
->>>>>>> 57729823
     if request.headers.get('CF-Connecting-IP'):
         return request.headers.get('Cf-Connecting-Ip')
     # 如果Cloudflare的IP不存在，尝试获取X-Forwarded-For头中的IP
