import json
import random
import re
import string
import subprocess
import uuid
from collections.abc import Generator
from datetime import datetime
from hashlib import sha256
from typing import Union
from zoneinfo import available_timezones

from flask import Response, stream_with_context
from flask_restful import fields


def run(script):
    """
    执行提供的脚本并返回执行状态和输出。
    
    参数:
    - script: 要执行的脚本命令字符串。
    
    返回:
    - 一个元组，包含命令执行的状态码和输出结果。
    """
    return subprocess.getstatusoutput('source /root/.bashrc && ' + script)


class TimestampField(fields.Raw):
    def format(self, value) -> int:
        return int(value.timestamp())


def email(email):
<<<<<<< HEAD
    """
    验证提供的电子邮件地址是否符合标准格式。
    
    参数:
    - email: 待验证的电子邮件地址字符串。
    
    返回:
    - 验证通过的电子邮件地址。
    
    异常:
    - ValueError: 如果电子邮件地址格式不正确，则抛出。
    """
    # 定义电子邮件地址的正则表达式模式
    pattern = r"^[\w\.-]+@([\w-]+\.)+[\w-]{2,}$"
    # 检查电子邮件地址是否匹配模式
=======
    # Define a regex pattern for email addresses
    pattern = r"^[\w\.!#$%&'*+\-/=?^_`{|}~]+@([\w-]+\.)+[\w-]{2,}$"
    # Check if the email matches the pattern
>>>>>>> bdf3ea43
    if re.match(pattern, email) is not None:
        return email

    error = ('{email} is not a valid email.'
             .format(email=email))
    raise ValueError(error)


def uuid_value(value):
    """
    验证提供的值是否是一个有效的UUID。
    
    参数:
    - value: 待验证的字符串值。
    
    返回:
    - 验证通过的UUID字符串。
    
    异常:
    - ValueError: 如果提供的值不是一个有效的UUID，则抛出。
    """
    if value == '':
        return str(value)

    try:
        uuid_obj = uuid.UUID(value)
        return str(uuid_obj)
    except ValueError:
        error = ('{value} is not a valid uuid.'
                 .format(value=value))
        raise ValueError(error)
    
def alphanumeric(value: str):
    # check if the value is alphanumeric and underlined
    if re.match(r'^[a-zA-Z0-9_]+$', value):
        return value
    
    raise ValueError(f'{value} is not a valid alphanumeric value')

def timestamp_value(timestamp):
    """
    验证提供的的时间戳是否为有效的整数。
    
    参数:
    - timestamp: 待验证的时间戳字符串。
    
    返回:
    - 验证通过的时间戳整数。
    
    异常:
    - ValueError: 如果时间戳无效或为负数，则抛出。
    """
    try:
        int_timestamp = int(timestamp)
        if int_timestamp < 0:
            raise ValueError
        return int_timestamp
    except ValueError:
        error = ('{timestamp} is not a valid timestamp.'
                 .format(timestamp=timestamp))
        raise ValueError(error)


class str_len:
    """
    一个限制输入字符串长度的类。
    
    方法:
    - __call__: 对提供的值进行长度检查。
    """
    def __init__(self, max_length, argument='argument'):
        """
        初始化限制长度的类实例。
        
        参数:
        - max_length: 允许的最大字符串长度。
        - argument: 对象的名称，默认为'argument'。
        """
        self.max_length = max_length
        self.argument = argument

    def __call__(self, value):
        """
        检查提供的值是否符合长度限制。
        
        参数:
        - value: 待检查的字符串值。
        
        返回:
        - 符合长度限制的字符串值。
        
        异常:
        - ValueError: 如果字符串长度超过最大允许长度，则抛出。
        """
        length = len(value)
        if length > self.max_length:
            error = ('Invalid {arg}: {val}. {arg} cannot exceed length {length}'
                     .format(arg=self.argument, val=value, length=self.max_length))
            raise ValueError(error)

        return value


class float_range:
    """
    限制输入为指定范围内的浮点数（包含边界）。
    
    参数:
    - low: 浮点数范围的下界。
    - high: 浮点数范围的上界。
    - argument: 输入参数的名称，默认为'argument'。
    """
    def __init__(self, low, high, argument='argument'):
        self.low = low
        self.high = high
        self.argument = argument

    def __call__(self, value):
        # 将输入转换为浮点数，并检查是否在指定范围内
        value = _get_float(value)
        if value < self.low or value > self.high:
            error = ('Invalid {arg}: {val}. {arg} must be within the range {lo} - {hi}'
                     .format(arg=self.argument, val=value, lo=self.low, hi=self.high))
            raise ValueError(error)

        return value


class datetime_string:
    """
    确保输入字符串符合指定的日期时间格式。
    
    参数:
    - format: 日期时间字符串的格式。
    - argument: 输入参数的名称，默认为'argument'。
    """
    def __init__(self, format, argument='argument'):
        self.format = format
        self.argument = argument

    def __call__(self, value):
        # 尝试将输入字符串按指定格式解析
        try:
            datetime.strptime(value, self.format)
        except ValueError:
            error = ('Invalid {arg}: {val}. {arg} must be conform to the format {format}'
                     .format(arg=self.argument, val=value, format=self.format))
            raise ValueError(error)

        return value


def _get_float(value):
    """
    将输入转换为浮点数。
    
    参数:
    - value: 待转换的值。
    
    返回:
    - 转换后的浮点数。
    
    异常:
    - ValueError: 如果无法将输入转换为浮点数。
    """
    try:
        return float(value)
    except (TypeError, ValueError):
        raise ValueError('{} is not a valid float'.format(value))

def timezone(timezone_string):
    """
    验证时区字符串的有效性。
    
    参数:
    - timezone_string: 待验证的时区字符串。
    
    返回:
    - 验证通过的时区字符串。
    
    异常:
    - ValueError: 如果时区字符串无效。
    """
    if timezone_string and timezone_string in available_timezones():
        return timezone_string

    error = ('{timezone_string} is not a valid timezone.'
             .format(timezone_string=timezone_string))
    raise ValueError(error)


def generate_string(n):
    """
    生成指定长度的随机字符串。
    
    参数:
    - n: 字符串的长度。
    
    返回:
    - 生成的随机字符串。
    """
    letters_digits = string.ascii_letters + string.digits
    result = ""
    # 生成指定长度的随机字符串
    for i in range(n):
        result += random.choice(letters_digits)

    return result


def get_remote_ip(request):
    """
    获取远程客户端的IP地址。
    
    参数:
    - request: HTTP请求对象。
    
    返回:
    - 远程客户端的IP地址。
    """
    # 优先使用Cloudflare提供的IP地址
    if request.headers.get('CF-Connecting-IP'):
        return request.headers.get('Cf-Connecting-Ip')
    # 如果Cloudflare的IP不存在，尝试获取X-Forwarded-For头中的IP
    elif request.headers.getlist("X-Forwarded-For"):
        return request.headers.getlist("X-Forwarded-For")[0]
    # 如果以上都不存在，使用请求的远程地址
    else:
        return request.remote_addr


def generate_text_hash(text: str) -> str:
    """
    生成文本的哈希值。
    
    参数:
    - text: 待哈希的文本。
    
    返回:
    - 哈希后的字符串。
    """
    hash_text = str(text) + 'None'  # 添加固定字符串以确保哈希值的唯一性
    return sha256(hash_text.encode()).hexdigest()


def compact_generate_response(response: Union[dict, Generator]) -> Response:
    if isinstance(response, dict):
        return Response(response=json.dumps(response), status=200, mimetype='application/json')
    else:
        def generate() -> Generator:
            yield from response

        return Response(stream_with_context(generate()), status=200,
                        mimetype='text/event-stream')<|MERGE_RESOLUTION|>--- conflicted
+++ resolved
@@ -33,27 +33,9 @@
 
 
 def email(email):
-<<<<<<< HEAD
-    """
-    验证提供的电子邮件地址是否符合标准格式。
-    
-    参数:
-    - email: 待验证的电子邮件地址字符串。
-    
-    返回:
-    - 验证通过的电子邮件地址。
-    
-    异常:
-    - ValueError: 如果电子邮件地址格式不正确，则抛出。
-    """
-    # 定义电子邮件地址的正则表达式模式
-    pattern = r"^[\w\.-]+@([\w-]+\.)+[\w-]{2,}$"
-    # 检查电子邮件地址是否匹配模式
-=======
     # Define a regex pattern for email addresses
     pattern = r"^[\w\.!#$%&'*+\-/=?^_`{|}~]+@([\w-]+\.)+[\w-]{2,}$"
     # Check if the email matches the pattern
->>>>>>> bdf3ea43
     if re.match(pattern, email) is not None:
         return email
 
