--- conflicted
+++ resolved
@@ -21,13 +21,7 @@
     """
     # 输出任务开始信息
     click.echo(click.style('Start clean unused datasets indexes.', fg='green'))
-<<<<<<< HEAD
-    # 读取清理天数设置
-    clean_days = int(current_app.config.get('CLEAN_DAY_SETTING'))
-    # 记录任务开始时间
-=======
     clean_days = int(dify_config.CLEAN_DAY_SETTING)
->>>>>>> 57729823
     start_at = time.perf_counter()
     # 计算清理阈值时间
     thirty_days_ago = datetime.datetime.now() - datetime.timedelta(days=clean_days)
@@ -35,11 +29,6 @@
     page = 1
     while True:
         try:
-<<<<<<< HEAD
-            # 查询创建时间超过阈值的数据集
-            datasets = db.session.query(Dataset).filter(Dataset.created_at < thirty_days_ago) \
-                .order_by(Dataset.created_at.desc()).paginate(page=page, per_page=50)
-=======
             # Subquery for counting new documents
             document_subquery_new = db.session.query(
                 Document.dataset_id,
@@ -76,9 +65,7 @@
                 Dataset.created_at.desc()
             ).paginate(page=page, per_page=50))
 
->>>>>>> 57729823
         except NotFound:
-            # 查询不到数据时退出循环
             break
         if datasets.items is None or len(datasets.items) == 0:
             break
@@ -91,38 +78,6 @@
             ).all()
             # 如果数据集没有查询记录且没有文档，则进行清理
             if not dataset_query or len(dataset_query) == 0:
-<<<<<<< HEAD
-                documents = db.session.query(Document).filter(
-                    Document.dataset_id == dataset.id,
-                    Document.indexing_status == 'completed',
-                    Document.enabled == True,
-                    Document.archived == False,
-                    Document.updated_at > thirty_days_ago
-                ).all()
-                # 如果数据集没有关联的文档，则进行索引清理和状态更新
-                if not documents or len(documents) == 0:
-                    try:
-                        # 清理索引
-                        index_processor = IndexProcessorFactory(dataset.doc_form).init_index_processor()
-                        index_processor.clean(dataset, None)
-
-                        # 更新文档状态为不可用
-                        update_params = {
-                            Document.enabled: False
-                        }
-
-                        Document.query.filter_by(dataset_id=dataset.id).update(update_params)
-                        db.session.commit()
-                        # 输出清理成功信息
-                        click.echo(click.style('Cleaned unused dataset {} from db success!'.format(dataset.id),
-                                               fg='green'))
-                    except Exception as e:
-                        # 输出清理失败信息
-                        click.echo(
-                            click.style('clean dataset index error: {} {}'.format(e.__class__.__name__, str(e)),
-                                        fg='red'))
-    # 输出任务完成信息
-=======
                 try:
                     # remove index
                     index_processor = IndexProcessorFactory(dataset.doc_form).init_index_processor()
@@ -141,6 +96,5 @@
                     click.echo(
                         click.style('clean dataset index error: {} {}'.format(e.__class__.__name__, str(e)),
                                     fg='red'))
->>>>>>> 57729823
     end_at = time.perf_counter()
     click.echo(click.style('Cleaned unused dataset from db success latency: {}'.format(end_at - start_at), fg='green'))