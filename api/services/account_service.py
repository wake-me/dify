import base64
import logging
import secrets
import uuid
from datetime import datetime, timedelta
from hashlib import sha256
from typing import Any, Optional

from flask import current_app
from sqlalchemy import func
from werkzeug.exceptions import Forbidden

from constants.languages import language_timezone_mapping, languages
from events.tenant_event import tenant_was_created
from extensions.ext_redis import redis_client
from libs.helper import get_remote_ip
from libs.passport import PassportService
from libs.password import compare_password, hash_password, valid_password
from libs.rsa import generate_key_pair
from models.account import *
from services.errors.account import (
    AccountAlreadyInTenantError,
    AccountLoginError,
    AccountNotLinkTenantError,
    AccountRegisterError,
    CannotOperateSelfError,
    CurrentPasswordIncorrectError,
    InvalidActionError,
    LinkAccountIntegrateError,
    MemberNotInTenantError,
    NoPermissionError,
    RoleAlreadyAssignedError,
    TenantNotFound,
)
from tasks.mail_invite_member_task import send_invite_member_mail_task


class AccountService:
    """
    账户服务类，提供静态方法以处理账户相关的操作，例如加载用户、认证、更新密码、创建账户等。
    
    方法
    - `load_user`: 根据用户ID加载账户信息，检查账户状态并更新当前租户信息及最后活跃时间。
    - `get_account_jwt_token`: 生成并返回账户的JWT令牌。
    - `authenticate`: 使用邮箱和密码进行账户认证，处理账户初始化状态变更。
    - `update_account_password`: 更新账户密码，验证旧密码正确性后加密存储新密码。
    - `create_account`: 创建新账户，设置邮箱、名称、语言偏好、密码（可选）以及其他相关属性。
    - `link_account_integrate`: 将第三方账号与现有账户进行绑定或更新已存在的绑定记录。
    - `close_account`: 关闭指定账户。
    - `update_account`: 更新账户的指定字段信息。
    - `update_last_login`: 更新账户的最后登录时间和IP地址。
    """

    @staticmethod
    def load_user(user_id: str) -> Account:
        """
        根据用户ID加载用户账号信息。
        
        参数:
        user_id (str): 用户的唯一标识符。
        
        返回值:
        Account: 如果找到且账号状态正常，则返回Account对象；否则返回None。
        
        抛出:
        Forbidden: 如果账号被禁用或关闭，抛出Forbidden异常。
        """
        # 从数据库查询账号信息
        account = Account.query.filter_by(id=user_id).first()
        if not account:
            return None  # 账号不存在时返回None

        # 检查账号状态是否为禁用或关闭
        if account.status in [AccountStatus.BANNED.value, AccountStatus.CLOSED.value]:
            raise Forbidden('Account is banned or closed.')

        # 查询当前有效的租户关联，如果存在则更新账号的当前租户ID
        current_tenant = TenantAccountJoin.query.filter_by(account_id=account.id, current=True).first()
        if current_tenant:
            account.current_tenant_id = current_tenant.tenant_id
        else:
            # 如果没有当前有效的租户关联，查找第一个可用的租户关联并设置为当前
            available_ta = TenantAccountJoin.query.filter_by(account_id=account.id) \
                .order_by(TenantAccountJoin.id.asc()).first()
            if not available_ta:
                return None  # 如果账号没有关联任何租户，则返回None

            account.current_tenant_id = available_ta.tenant_id
            available_ta.current = True
            db.session.commit()  # 提交数据库更改

        # 更新账号的最后活跃时间，如果超过10分钟未活跃则更新
        if datetime.utcnow() - account.last_active_at > timedelta(minutes=10):
            account.last_active_at = datetime.utcnow()
            db.session.commit()

        return account


    @staticmethod
    def get_account_jwt_token(account):
        """
        为指定账户生成并返回JWT令牌。
        
        参数:
        account - 包含账户信息的对象，该对象应具有id属性。
        
        返回值:
        返回一个字符串类型的JWT令牌。
        """
        
        # 准备JWT负载信息，包括用户ID、令牌过期时间、发行者和主题
        payload = {
            "user_id": account.id,
            "exp": datetime.utcnow() + timedelta(days=30),
            "iss": current_app.config['EDITION'],
            "sub": 'Console API Passport',
        }

        # 调用PassportService的issue方法，根据负载生成JWT令牌
        token = PassportService().issue(payload)
        return token

    @staticmethod
    def authenticate(email: str, password: str) -> Account:
        """
        使用电子邮件和密码验证账户。

        参数:
        email (str): 用户的电子邮件地址。
        password (str): 用户的密码。

        返回:
        Account: 验证成功返回账户对象。

        异常:
        AccountLoginError: 验证失败时抛出，包括无效的电子邮件或密码、账户被禁用或关闭、账户待激活等情况。
        """

        # 根据电子邮件查询账户信息
        account = Account.query.filter_by(email=email).first()
        if not account:
            raise AccountLoginError('Invalid email or password.')

        # 检查账户状态，禁用或关闭的账户不能登录
        if account.status == AccountStatus.BANNED.value or account.status == AccountStatus.CLOSED.value:
            raise AccountLoginError('Account is banned or closed.')

        # 如果账户状态为待激活，则将其激活
        if account.status == AccountStatus.PENDING.value:
            account.status = AccountStatus.ACTIVE.value
            account.initialized_at = datetime.utcnow()
            db.session.commit()

        # 验证密码，不匹配则抛出登录错误
        if account.password is None or not compare_password(password, account.password, account.password_salt):
            raise AccountLoginError('Invalid email or password.')
        return account

    @staticmethod
    def update_account_password(account, password, new_password):
        """
        更新账户密码
        
        参数:
        account: 账户对象，需要包含密码和密码盐的属性。
        password: 当前密码，用于验证用户身份。
        new_password: 新密码，用户设定的用于替换旧密码的密码。
        
        返回值:
        更新后的账户对象。
        
        异常:
        CurrentPasswordIncorrectError: 如果提供的当前密码不正确，则抛出此错误。
        """
        # 验证当前密码是否正确
        if account.password and not compare_password(password, account.password, account.password_salt):
            raise CurrentPasswordIncorrectError("Current password is incorrect.")

        # 验证新密码的有效性
        valid_password(new_password)

        # 生成新的密码盐
        salt = secrets.token_bytes(16)
        base64_salt = base64.b64encode(salt).decode()

        # 使用新密码和盐加密密码
        password_hashed = hash_password(new_password, salt)
        base64_password_hashed = base64.b64encode(password_hashed).decode()
        account.password = base64_password_hashed  # 更新加密后的密码
        account.password_salt = base64_salt  # 更新密码盐
        db.session.commit()  # 提交数据库事务
        return account

    @staticmethod
    def create_account(email: str, name: str, interface_language: str,
                    password: str = None,
                    interface_theme: str = 'light',
                    timezone: str = 'America/New_York', ) -> Account:
        """
        创建一个新的账户。

        参数:
        - email: 账户的电子邮件地址，字符串类型。
        - name: 账户的名称，字符串类型。
        - interface_language: 账户界面的语言设置，字符串类型。
        - password: 账户的密码，字符串类型。如果提供，将被加密存储；如果为None，则表示不设置密码。
        - interface_theme: 账户界面的主题设置，默认为'light'。
        - timezone: 账户所在的时区，默认为'America/New_York'。

        返回值:
        - 创建的账户对象(Account类型)。
        """
        account = Account()  # 创建一个新的账户对象
        account.email = email  # 设置电子邮件地址
        account.name = name  # 设置账户名称

        if password:
            # 为账户生成密码盐并加密密码
            salt = secrets.token_bytes(16)  # 随机生成密码盐
            base64_salt = base64.b64encode(salt).decode()  # 将密码盐编码为base64格式

            # 使用密码盐加密密码
            password_hashed = hash_password(password, salt)  # 加密密码
            base64_password_hashed = base64.b64encode(password_hashed).decode()  # 将加密后的密码编码为base64格式

            account.password = base64_password_hashed  # 设置加密后的密码
            account.password_salt = base64_salt  # 设置密码盐

        account.interface_language = interface_language  # 设置界面语言
        account.interface_theme = interface_theme  # 设置界面主题

        # 根据界面语言设置时区，默认为UTC
        account.timezone = language_timezone_mapping.get(interface_language, 'UTC')

        db.session.add(account)  # 将新账户添加到数据库会话
        db.session.commit()  # 提交数据库会话，保存新账户
        return account  # 返回新创建的账户对象

    @staticmethod
    def link_account_integrate(provider: str, open_id: str, account: Account) -> None:
        """
        链接账户整合
        
        参数:
        provider: str - 提供者名称，例如'github'、'google'等。
        open_id: str - 由提供者颁发的开放ID。
        account: Account - 需要链接的账户对象。
        
        返回值:
        None
        """
        try:
            # 查询是否存在相同提供者的绑定记录
            account_integrate: Optional[AccountIntegrate] = AccountIntegrate.query.filter_by(account_id=account.id,
                                                                                            provider=provider).first()

            if account_integrate:
                # 如果存在，更新记录
                account_integrate.open_id = open_id
                account_integrate.encrypted_token = ""  # todo: 需要实现加密令牌的逻辑
                account_integrate.updated_at = datetime.utcnow()
            else:
                # 如果不存在，创建新记录
                account_integrate = AccountIntegrate(account_id=account.id, provider=provider, open_id=open_id,
                                                    encrypted_token="")
                db.session.add(account_integrate)

            db.session.commit()
            logging.info(f'Account {account.id} linked {provider} account {open_id}.')
        except Exception as e:
            logging.exception(f'Failed to link {provider} account {open_id} to Account {account.id}')
            # 抛出链接账户整合错误的异常
            raise LinkAccountIntegrateError('Failed to link account.') from e

    @staticmethod
    def close_account(account: Account) -> None:
<<<<<<< HEAD
        """
        关闭账户
        
        参数:
        account: Account - 需要关闭的账户对象
        
        返回值:
        None
        """
        account.status = AccountStatus.CLOSED.value  # 更新账户状态为关闭
        db.session.commit()  # 提交数据库事务，确保状态更新被保存
=======
        """Close account"""
        account.status = AccountStatus.CLOSED.value
        db.session.commit()
>>>>>>> 89a85321

    @staticmethod
    def update_account(account, **kwargs):
        """
        更新账户字段
        :param account: 账户对象，需要更新的账户
        :param kwargs: 关键字参数，键为字段名，值为更新的值
        :return: 更新后的账户对象
        """
        # 遍历kwargs，更新account对象的属性
        for field, value in kwargs.items():
            if hasattr(account, field):
                setattr(account, field, value)
            else:
                # 如果账户对象没有该字段，则抛出异常
                raise AttributeError(f"Invalid field: {field}")

        # 提交数据库会话，保存更新
        db.session.commit()
        return account

    @staticmethod
    def update_last_login(account: Account, request) -> None:
        """
        更新最后登录时间和IP地址
        
        参数:
        account - Account类型，需要更新登录信息的账户对象
        request - 请求对象，用于获取远程IP地址
        
        返回值:
        无
        """
        # 更新最后登录时间为当前时间
        account.last_login_at = datetime.utcnow()
        # 获取并更新最后登录的IP地址
        account.last_login_ip = get_remote_ip(request)
        # 将账户对象添加到数据库会话，并提交更改
        db.session.add(account)
        db.session.commit()
        # 记录登录成功的日志信息
        logging.info(f'Account {account.id} logged in successfully.')


class TenantService:
    """
    租户服务类，提供了一系列静态方法来处理与租户相关的操作，包括创建租户、管理租户成员、切换当前工作空间等。
    
    方法：
    - `create_tenant`: 创建新的租户，并将其与公钥加密关联并保存到数据库。
    - `create_owner_tenant_if_not_exist`: 若不存在所有者租户，则创建一个新的所有者租户，并将指定账户添加为该租户的所有者。
    - `create_tenant_member`: 将账户添加为租户成员，并可指定角色（默认为“normal”）。
    - `get_join_tenants`: 获取指定账户加入的所有租户列表。
    - `get_current_tenant_by_account`: 获取账户当前关联的租户并为其添加角色信息。
    - `switch_tenant`: 切换账户当前的工作空间至指定租户。
    - `get_tenant_members`: 获取租户的所有成员及其对应的角色。
    - `has_roles`: 检查用户在指定租户下是否具有给定的任意角色。
    - `get_user_role`: 获取账户在特定租户下的角色。
    - `get_tenant_count`: 获取数据库中租户的数量。
    - `check_member_permission`: 检查操作员是否有权限对成员进行增删改操作。
    - `remove_member_from_tenant`: 从租户中移除指定成员。
    - `update_member_role`: 更新租户内成员的角色。
    - `dissolve_tenant`: 解散租户，删除其所有成员关系及租户本身。
    - `get_custom_config`: 获取指定租户的自定义配置。
    """

    @staticmethod
    def create_tenant(name: str) -> Tenant:
        """
        创建一个租户

        参数:
        name (str): 租户的名称

        返回值:
        Tenant: 创建的租户对象
        """
        # 创建租户对象
        tenant = Tenant(name=name)

        # 将租户对象添加到数据库会话并提交
        db.session.add(tenant)
        db.session.commit()

        # 为租户生成并设置加密公钥，再次提交数据库
        tenant.encrypt_public_key = generate_key_pair(tenant.id)
        db.session.commit()
        return tenant

    @staticmethod
    def create_owner_tenant_if_not_exist(account: Account):
        """
        如果还未存在，创建一个属于指定账户的owner租户
        参数:
            account: Account - 需要创建租户的账户对象
        返回值:
            无
        """
        # 查询当前账户是否已经关联了租户
        available_ta = TenantAccountJoin.query.filter_by(account_id=account.id) \
            .order_by(TenantAccountJoin.id.asc()).first()

        # 如果已经存在关联租户，则不进行操作
        if available_ta:
            return

        # 创建新的租户，并将账户作为owner角色加入到租户中
        tenant = TenantService.create_tenant(f"{account.name}'s Workspace")
        TenantService.create_tenant_member(tenant, account, role='owner')
        account.current_tenant = tenant
        db.session.commit()  # 提交数据库会话，确保更改被保存
        tenant_was_created.send(tenant)  # 发送租户创建成功的信号

    @staticmethod
    def create_tenant_member(tenant: Tenant, account: Account, role: str = 'normal') -> TenantAccountJoin:
        """
        创建租户成员
        
        参数:
        tenant: Tenant - 租户对象，表示需要添加成员的租户。
        account: Account - 账户对象，表示要添加到租户的成员。
        role: str - 成员的角色，默认为 'normal'。可接受的值包括但不限于 'normal'、'owner'。

        返回值:
        TenantAccountJoin - 表示租户成员关系的对象。

        异常:
        如果尝试将多个‘owner’角色分配给一个租户，将引发异常。
        """

        # 检查是否尝试添加第二个‘owner’角色，如果是，则抛出异常
        if role == TenantAccountJoinRole.OWNER.value:
            if TenantService.has_roles(tenant, [TenantAccountJoinRole.OWNER]):
                logging.error(f'Tenant {tenant.id} has already an owner.')
                raise Exception('Tenant already has an owner.')

        # 创建租户成员关系对象并将其添加到数据库
        ta = TenantAccountJoin(
            tenant_id=tenant.id,
            account_id=account.id,
            role=role
        )
        db.session.add(ta)
        db.session.commit()
        return ta

    @staticmethod
    def get_join_tenants(account: Account) -> list[Tenant]:
        """
        获取账户已加入的租户列表
        
        参数:
        account: Account - 需要查询加入租户的账户对象
        
        返回值:
        list[Tenant] - 账户已加入的租户列表
        """
        return db.session.query(Tenant).join(
            TenantAccountJoin, Tenant.id == TenantAccountJoin.tenant_id
        ).filter(TenantAccountJoin.account_id == account.id).all()

    @staticmethod
    def get_current_tenant_by_account(account: Account):
        """
        根据账户获取当前租户，并为其添加角色。
        
        参数:
        account: Account - 需要获取租户信息的账户对象。
        
        返回值:
        返回当前账户所属的租户对象。
        
        抛出异常:
        TenantNotFound - 如果无法找到对应的租户或账户与租户关系时抛出。
        """
        tenant = account.current_tenant  # 尝试从账户获取当前租户
        if not tenant:
            raise TenantNotFound("Tenant not found.")  # 如果租户不存在，则抛出异常

        # 查询账户与租户的关系，尝试更新租户的角色
        ta = TenantAccountJoin.query.filter_by(tenant_id=tenant.id, account_id=account.id).first()
        if ta:
            tenant.role = ta.role  # 如果找到关系，则更新租户角色
        else:
            raise TenantNotFound("Tenant not found for the account.")  # 如果找不到租户与账户的关系，则抛出异常
        return tenant  # 返回更新后的租户对象

    @staticmethod
    def switch_tenant(account: Account, tenant_id: int = None) -> None:
        """
        为账户切换当前的工作空间

        参数:
        account: Account - 需要切换工作空间的账户对象。
        tenant_id: int - 目标工作空间的ID。如果未提供，则抛出异常。

        返回值:
        无
        """

        # 确保提供了tenant_id
        if tenant_id is None:
            raise ValueError("Tenant ID must be provided.")

        # 查询账户是否已与指定的租户关联
        tenant_account_join = TenantAccountJoin.query.filter_by(account_id=account.id, tenant_id=tenant_id).first()
        if not tenant_account_join:
            # 如果未找到关联或账户不是租户的成员，则抛出异常
            raise AccountNotLinkTenantError("Tenant not found or account is not a member of the tenant.")
        else:
            # 更新除当前租户外的所有租户关联的当前状态为False
            TenantAccountJoin.query.filter(TenantAccountJoin.account_id == account.id, TenantAccountJoin.tenant_id != tenant_id).update({'current': False})
            tenant_account_join.current = True
            # 设置账户的当前租户ID
            account.current_tenant_id = tenant_account_join.tenant_id
            db.session.commit()  # 提交数据库会话更改

    @staticmethod
    def get_tenant_members(tenant: Tenant) -> list[Account]:
        """
        获取指定租户的成员列表
        
        参数:
        tenant: Tenant - 需要获取成员的租户对象
        
        返回值:
        list[Account] - 更新后的账户列表，每个账户都附加了其在租户中的角色信息
        """
        
        # 构建SQL查询，获取账户及其在租户中的角色信息
        query = (
            db.session.query(Account, TenantAccountJoin.role)
            .select_from(Account)
            .join(
                TenantAccountJoin, Account.id == TenantAccountJoin.account_id
            )
            .filter(TenantAccountJoin.tenant_id == tenant.id)
        )

        # 初始化一个空列表，用于存储更新后的账户
        updated_accounts = []

        # 执行查询，并为每个账户附加角色信息，将更新后的账户添加到列表中
        for account, role in query:
            account.role = role
            updated_accounts.append(account)

        return updated_accounts

    @staticmethod
    def has_roles(tenant: Tenant, roles: list[TenantAccountJoinRole]) -> bool:
        """
        检查用户是否拥有指定租户中的任意一个角色。
        
        参数:
        tenant - 租户对象，用于确定用户所属的租户。
        roles - 角色列表，包含用户可能拥有的多个角色。
        
        返回值:
        bool - 如果用户拥有指定租户中的任意一个角色，则返回True；否则返回False。
        """
        # 检查roles列表中的所有元素是否都为TenantAccountJoinRole类型
        if not all(isinstance(role, TenantAccountJoinRole) for role in roles):
            raise ValueError('all roles must be TenantAccountJoinRole')

        # 查询数据库，检查是否存在租户、角色匹配的记录
        return db.session.query(TenantAccountJoin).filter(
            TenantAccountJoin.tenant_id == tenant.id,
            TenantAccountJoin.role.in_([role.value for role in roles])
        ).first() is not None

    @staticmethod
    def get_user_role(account: Account, tenant: Tenant) -> Optional[TenantAccountJoinRole]:
        """
        获取指定租户下当前账户的角色

        参数:
        account: Account - 需要查询角色的账户对象
        tenant: Tenant - 指定的租户对象

        返回值:
        Optional[TenantAccountJoinRole] - 如果账户在租户中，返回其角色对象；否则返回None
        """
        # 查询数据库，尝试获取账户和租户关联的角色信息
        join = db.session.query(TenantAccountJoin).filter(
            TenantAccountJoin.tenant_id == tenant.id,
            TenantAccountJoin.account_id == account.id
        ).first()
        # 如果找到了关联信息，返回角色对象；否则返回None
        return join.role if join else None

    @staticmethod
    def get_tenant_count() -> int:
        """
        获取租户数量
        
        无参数
        
        返回值:
        int: 租户的数量
        """
        # 从数据库中查询租户数量
        return db.session.query(func.count(Tenant.id)).scalar()

    @staticmethod
    def check_member_permission(tenant: Tenant, operator: Account, member: Account, action: str) -> None:
        """
        检查成员权限

        参数:
        - tenant: 租户对象，表示当前操作的租户
        - operator: 操作者账户对象，执行操作的账户
        - member: 成员账户对象，被操作的账户
        - action: 字符串，指定的操作类型（'add', 'remove', 'update'）

        返回值:
        - 无

        异常:
        - InvalidActionError: 如果操作类型不在['add', 'remove', 'update']中
        - CannotOperateSelfError: 如果操作者尝试操作自己
        - NoPermissionError: 如果操作者没有执行指定操作的权限
        """

        # 定义可执行操作及其所需权限
        perms = {
            'add': ['owner', 'admin'],
            'remove': ['owner'],
            'update': ['owner']
        }

        # 检查操作类型是否有效
        if action not in ['add', 'remove', 'update']:
            raise InvalidActionError("Invalid action.")

        # 如果成员账户非空且操作者尝试操作自己，抛出异常
        if member:
            if operator.id == member.id:
                raise CannotOperateSelfError("Cannot operate self.")

        # 查询操作者是否在租户中具有相应权限
        ta_operator = TenantAccountJoin.query.filter_by(
            tenant_id=tenant.id,
            account_id=operator.id
        ).first()

        # 如果查询结果为空或角色不在可执行操作的权限列表中，抛出无权限异常
        if not ta_operator or ta_operator.role not in perms[action]:
            raise NoPermissionError(f'No permission to {action} member.')

    @staticmethod
    def remove_member_from_tenant(tenant: Tenant, account: Account, operator: Account) -> None:
        """
        从租户中移除成员
        
        参数:
        tenant: Tenant - 租户对象，表示需要操作的租户。
        account: Account - 需要被移除的成员账户对象。
        operator: Account - 执行移除操作的管理员账户对象。
        
        返回值:
        None
        """
        # 检查操作者是否尝试移除自己，如果是，则抛出错误
        if operator.id == account.id and TenantService.check_member_permission(tenant, operator, account, 'remove'):
            raise CannotOperateSelfError("Cannot operate self.")

        # 查询指定租户和成员是否存在关联，不存在则抛出错误
        ta = TenantAccountJoin.query.filter_by(tenant_id=tenant.id, account_id=account.id).first()
        if not ta:
            raise MemberNotInTenantError("Member not in tenant.")

        # 删除成员与租户的关联，并提交数据库事务
        db.session.delete(ta)
        db.session.commit()

    @staticmethod
    def update_member_role(tenant: Tenant, member: Account, new_role: str, operator: Account) -> None:
        """
        更新成员的角色
        :param tenant: 租户对象，表示需要操作的租户
        :param member: 账户对象，表示需要更新角色的成员
        :param new_role: 字符串，表示成员新的角色
        :param operator: 账户对象，表示执行操作的管理员
        :return: 无返回值
        """
        # 检查操作者是否有权限更新成员的角色
        TenantService.check_member_permission(tenant, operator, member, 'update')

        # 查询目标成员的加入信息
        target_member_join = TenantAccountJoin.query.filter_by(
            tenant_id=tenant.id,
            account_id=member.id
        ).first()

        # 如果新角色与旧角色相同，则抛出角色已分配错误
        if target_member_join.role == new_role:
            raise RoleAlreadyAssignedError("The provided role is already assigned to the member.")

        # 如果新角色为owner，则查找当前owner并将其角色改为admin
        if new_role == 'owner':
            current_owner_join = TenantAccountJoin.query.filter_by(
                tenant_id=tenant.id,
                role='owner'
            ).first()
            current_owner_join.role = 'admin'

        # 更新目标成员的角色
        target_member_join.role = new_role
        db.session.commit()

    @staticmethod
    def dissolve_tenant(tenant: Tenant, operator: Account) -> None:
        """
        解散租户
        
        参数:
        tenant: Tenant - 需要被解散的租户对象。
        operator: Account - 执行解散操作的账户对象。
        
        返回值:
        None
        
        抛出:
        NoPermissionError - 如果操作者没有权限解散租户，则抛出无权限错误。
        """
        # 检查操作者是否有权限解散租户
        if not TenantService.check_member_permission(tenant, operator, operator, 'remove'):
            raise NoPermissionError('No permission to dissolve tenant.')
        
        # 从数据库中删除租户与账户之间的关联
        db.session.query(TenantAccountJoin).filter_by(tenant_id=tenant.id).delete()
        # 删除租户对象
        db.session.delete(tenant)
        # 提交数据库事务
        db.session.commit()

    @staticmethod
    def get_custom_config(tenant_id: str) -> None:
        """
        获取指定租户的自定义配置。

        参数:
        tenant_id (str): 租户的唯一标识符。

        返回:
        None: 函数直接返回租户的自定义配置字典。
        """
        # 从数据库中查询指定ID的租户信息，如果不存在则返回404错误
        tenant = db.session.query(Tenant).filter(Tenant.id == tenant_id).one_or_404()

        return tenant.custom_config_dict  # 返回租户的自定义配置字典


class RegisterService:
    """
    注册服务类，提供账户注册、邀请成员、生成和验证邀请令牌等功能。

    方法：
    - _get_invitation_token_key(token: str) -> str：根据邀请令牌生成存储在Redis中的键名。
    - register(email, name, ...) -> Account：处理账户注册逻辑，包括创建账户、关联第三方账号（如有）、初始化workspace等操作，并返回注册成功的账户对象。
    - invite_new_member(tenant: Tenant, email: str, ...) -> str：邀请新成员加入指定租户，如果成员不存在则先进行注册，然后添加至租户并发送邀请邮件，最后返回邀请令牌。
    - generate_invite_token(tenant: Tenant, account: Account) -> str：为已注册的账户生成一个邀请令牌，并将其与相关数据一同存储到Redis中，有效期由配置决定。
    - revoke_token(workspace_id: str, email: str, token: str)：撤销特定工作区、邮箱及令牌对应的邀请信息。
    - get_invitation_if_token_valid(workspace_id: str, email: str, token: str) -> Optional[dict[str, Any]]：检查邀请令牌是否有效，并获取对应的有效邀请数据，若有效则返回包含账户、租户等信息的字典，否则返回None。
    - _get_invitation_by_token(token: str, workspace_id: str, email: str) -> Optional[dict[str, str]]：从Redis中根据给定条件获取邀请数据，如果没有找到则返回None。

    """

    @classmethod
    def _get_invitation_token_key(cls, token: str) -> str:
        """
        获取邀请令牌的键名。
        
        参数:
        cls - 类的引用，用于表示这是一个类方法。
        token - 字符串类型，表示邀请令牌。
        
        返回值:
        返回一个字符串，表示邀请令牌在存储系统中的键名。
        """
        return f'member_invite:token:{token}'

    @classmethod
    def register(cls, email, name, password: str = None, open_id: str = None, provider: str = None,
                language: str = None, status: AccountStatus = None) -> Account:
        db.session.begin_nested()
        """
        注册账户

        参数:
        cls - 未知用途，可能与ORM有关
        email - 账户邮箱
        name - 用户名
        password - 账户密码，可选
        open_id - 第三方平台的用户ID，可选
        provider - 第三方平台提供商，如微信、Google，可选
        language - 用户首选语言，如果未指定，则默认为系统配置的第一语言
        status - 账户状态，如果未指定，则默认为激活状态

        返回值:
        Account - 注册成功的账户对象
        """
        try:
            # 创建账户，如果未指定语言则使用默认语言；如果指定了密码，则进行加密处理
            account = AccountService.create_account(
                email=email,
                name=name,
                interface_language=language if language else languages[0],
                password=password
            )
            # 设置账户状态，优先使用传入的状态，若无则设置为激活状态
            account.status = AccountStatus.ACTIVE.value if not status else status.value
            account.initialized_at = datetime.utcnow()

            # 如果有提供open_id和provider，则绑定账户的第三方身份认证
            if open_id is not None or provider is not None:
                AccountService.link_account_integrate(provider, open_id, account)

            # 非自托管版本创建租户，并将账户设置为租户所有者
            if current_app.config['EDITION'] != 'SELF_HOSTED':
                tenant = TenantService.create_tenant(f"{account.name}'s Workspace")
                TenantService.create_tenant_member(tenant, account, role='owner')
                account.current_tenant = tenant
                # 发送租户创建事件
                tenant_was_created.send(tenant)

            db.session.commit()  # 提交数据库事务
        except Exception as e:
<<<<<<< HEAD
            db.session.rollback()  # 发生异常时回滚事务
            logging.error(f'Register failed: {e}')  # 记录错误日志
            raise AccountRegisterError(f'Registration failed: {e}') from e  # 抛出账户注册错误异常
=======
            db.session.rollback()
            logging.error(f'Register failed: {e}')
            raise AccountRegisterError(f'Registration failed: {e}') from e
>>>>>>> 89a85321

        return account  # 返回创建的账户对象

    @classmethod
    def invite_new_member(cls, tenant: Tenant, email: str, language: str, role: str = 'normal', inviter: Account = None) -> str:
        """
        邀请新的成员加入租户。
        
        参数:
        - cls: 类的引用。
        - tenant: 租户对象，表示邀请加入的租户。
        - email: 被邀请人的邮箱地址，同时也是账户的登录标识。
        - language: 被邀请人的语言偏好。
        - role: 被邀请人在租户中的角色，默认为 'normal'。
        - inviter: 发起邀请的账户对象，默认为 None，表示系统邀请。
        
        返回值:
        - token: 生成的邀请令牌，用于邮件中确认邀请。
        """
        
        # 查询是否已存在该邮箱对应的账户
        account = Account.query.filter_by(email=email).first()

        if not account:
            # 检查邀请者是否有权限添加成员
            TenantService.check_member_permission(tenant, inviter, None, 'add')
            # 从邮箱中提取用户名
            name = email.split('@')[0]

            # 为新邀请的成员注册账户
            account = cls.register(email=email, name=name, language=language, status=AccountStatus.PENDING)
            # 创建新的租户成员关系
            TenantService.create_tenant_member(tenant, account, role)
            # 切换当前账户所属租户为被邀请人
            TenantService.switch_tenant(account, tenant.id)
        else:
            # 检查邀请者是否有权限添加已有账户成员
            TenantService.check_member_permission(tenant, inviter, account, 'add')
            
            # 查询该账户是否已经是当前租户的成员
            ta = TenantAccountJoin.query.filter_by(
                tenant_id=tenant.id,
                account_id=account.id
            ).first()

            if not ta:
                # 如果账户还不是当前租户的成员，则创建成员关系
                TenantService.create_tenant_member(tenant, account, role)

            # 如果账户状态不是待确认（PENDING），则抛出异常，提示账户已存在于租户中
            if account.status != AccountStatus.PENDING.value:
                raise AccountAlreadyInTenantError("Account already in tenant.")

        # 生成邀请令牌
        token = cls.generate_invite_token(tenant, account)

        # 发送邀请邮件
        send_invite_member_mail_task.delay(
            language=account.interface_language,
            to=email,
            token=token,
            inviter_name=inviter.name if inviter else 'Dify',
            workspace_name=tenant.name,
        )

        return token

    @classmethod
    def generate_invite_token(cls, tenant: Tenant, account: Account) -> str:
        """
        生成邀请令牌。

        为指定的租户和账户生成一个唯一的邀请令牌，并将相关邀请信息存储在Redis中，
        以便后续验证和处理。

        参数:
        - cls: 类的引用，用于调用类方法。
        - tenant: 租户对象，包含租户信息。
        - account: 账户对象，包含被邀请人的账户信息。

        返回值:
        - 生成的邀请令牌（字符串）。
        """
        token = str(uuid.uuid4())  # 生成一个随机的UUID作为邀请令牌。
        invitation_data = {
            'account_id': account.id,
            'email': account.email,
            'workspace_id': tenant.id,
        }  # 准备邀请数据，包含账户ID、电子邮件和工作空间ID。
        expiryHours = current_app.config['INVITE_EXPIRY_HOURS']  # 从应用配置中获取邀请令牌的过期时间（小时）。
        # 在Redis中设置邀请令牌及其相关数据，设置过期时间为expiryHours小时。
        redis_client.setex(
            cls._get_invitation_token_key(token),
            expiryHours * 60 * 60,
            json.dumps(invitation_data)
        )
        return token  # 返回生成的邀请令牌。

    @classmethod
    def revoke_token(cls, workspace_id: str, email: str, token: str):
        """
        撤销指定的工作空间ID和电子邮件对应的邀请令牌。
        
        参数:
        - cls: 类的引用，用于调用类方法。
        - workspace_id: str，工作空间的唯一标识符。
        - email: str，被邀请人的电子邮件地址。
        - token: str，需要被撤销的邀请令牌。
        
        返回值:
        - 无返回值。
        """
        if workspace_id and email:
            # 根据电子邮件生成哈希值，并构造缓存键
            email_hash = sha256(email.encode()).hexdigest()
            cache_key = 'member_invite_token:{}, {}:{}'.format(workspace_id, email_hash, token)
            # 从Redis中删除对应的缓存条目
            redis_client.delete(cache_key)
        else:
            # 如果没有提供工作空间ID或电子邮件，则直接通过令牌 key 从Redis删除
            redis_client.delete(cls._get_invitation_token_key(token))

    @classmethod
    def get_invitation_if_token_valid(cls, workspace_id: str, email: str, token: str) -> Optional[dict[str, Any]]:
        """
        根据提供的令牌验证邀请信息的有效性，并返回相关的账户、邀请数据和租户信息。
        
        参数:
        - workspace_id: 工作空间的ID，字符串类型。
        - email: 邀请邮件地址，字符串类型。
        - token: 邀请令牌，用于验证邀请的合法性，字符串类型。
        
        返回值:
        - 如果邀请令牌有效且未过期，并且相关的账户和租户信息存在，则返回一个包含账户、邀请数据和租户信息的字典。
        - 如果邀请无效或已过期，或无法找到相关的账户和租户信息，则返回None。
        """
        # 通过令牌、工作空间ID和电子邮件查询邀请信息
        invitation_data = cls._get_invitation_by_token(token, workspace_id, email)
        if not invitation_data:
            return None

        # 查询租户信息，确保租户存在且状态正常
        tenant = db.session.query(Tenant).filter(
            Tenant.id == invitation_data['workspace_id'],
            Tenant.status == 'normal'
        ).first()

        if not tenant:
            return None

        # 查询账户及其在租户中的角色信息，确保账户存在且与邀请邮件地址匹配
        tenant_account = db.session.query(Account, TenantAccountJoin.role).join(
            TenantAccountJoin, Account.id == TenantAccountJoin.account_id
        ).filter(Account.email == invitation_data['email'], TenantAccountJoin.tenant_id == tenant.id).first()

        if not tenant_account:
            return None

        account = tenant_account[0]
        if not account:
            return None

        # 验证邀请的账户ID是否与查询到的账户ID匹配
        if invitation_data['account_id'] != str(account.id):
            return None

        # 返回验证通过的账户、邀请数据和租户信息
        return {
            'account': account,
            'data': invitation_data,
            'tenant': tenant,
        }

    @classmethod
    def _get_invitation_by_token(cls, token: str, workspace_id: str, email: str) -> Optional[dict[str, str]]:
        """
        根据邀请令牌获取邀请信息。
        
        参数:
        - token: 邀请令牌，字符串类型。
        - workspace_id: 工作空间ID，字符串类型。
        - email: 邀请邮箱，字符串类型。
        
        返回值:
        - 如果找到邀请信息，则返回一个字典，包含账户ID、邮箱和工作空间ID；
        - 如果未找到邀请信息或参数不完整，则返回None。
        """
        if workspace_id is not None and email is not None:
            # 通过邮箱生成哈希值，并构造缓存键
            email_hash = sha256(email.encode()).hexdigest()
            cache_key = f'member_invite_token:{workspace_id}, {email_hash}:{token}'
            account_id = redis_client.get(cache_key)

            if not account_id:
                return None

            # 返回邀请信息字典
            return {
                'account_id': account_id.decode('utf-8'),
                'email': email,
                'workspace_id': workspace_id,
            }
        else:
            # 通过邀请令牌直接从Redis获取邀请信息
            data = redis_client.get(cls._get_invitation_token_key(token))
            if not data:
                return None

            # 解析并返回邀请信息
            invitation = json.loads(data)
            return invitation<|MERGE_RESOLUTION|>--- conflicted
+++ resolved
@@ -275,23 +275,9 @@
 
     @staticmethod
     def close_account(account: Account) -> None:
-<<<<<<< HEAD
-        """
-        关闭账户
-        
-        参数:
-        account: Account - 需要关闭的账户对象
-        
-        返回值:
-        None
-        """
-        account.status = AccountStatus.CLOSED.value  # 更新账户状态为关闭
-        db.session.commit()  # 提交数据库事务，确保状态更新被保存
-=======
         """Close account"""
         account.status = AccountStatus.CLOSED.value
         db.session.commit()
->>>>>>> 89a85321
 
     @staticmethod
     def update_account(account, **kwargs):
@@ -821,15 +807,9 @@
 
             db.session.commit()  # 提交数据库事务
         except Exception as e:
-<<<<<<< HEAD
-            db.session.rollback()  # 发生异常时回滚事务
-            logging.error(f'Register failed: {e}')  # 记录错误日志
-            raise AccountRegisterError(f'Registration failed: {e}') from e  # 抛出账户注册错误异常
-=======
             db.session.rollback()
             logging.error(f'Register failed: {e}')
             raise AccountRegisterError(f'Registration failed: {e}') from e
->>>>>>> 89a85321
 
         return account  # 返回创建的账户对象
 
