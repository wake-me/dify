import uuid

from flask_sqlalchemy.pagination import Pagination
from sqlalchemy import and_, or_

from extensions.ext_database import db
from models import CreatedByRole
from models.model import App, EndUser
from models.workflow import WorkflowAppLog, WorkflowRun, WorkflowRunStatus


class WorkflowAppService:
    
    def get_paginate_workflow_app_logs(self, app_model: App, args: dict) -> Pagination:
        """
        获取分页工作流应用日志
        :param app_model: 应用模型，用于指定查询的日志所属应用
        :param args: 请求参数，包含日志状态、关键字、页码和每页数量等信息
        :return: 分页对象，包含当前页日志信息和分页导航参数
        """
        # 构建基础查询语句，筛选出指定应用和租户的日志
        query = (
            db.select(WorkflowAppLog)
            .where(
                WorkflowAppLog.tenant_id == app_model.tenant_id,
                WorkflowAppLog.app_id == app_model.id
            )
        )

        # 根据请求参数中的状态值构建查询条件
        status = WorkflowRunStatus.value_of(args.get('status')) if args.get('status') else None
<<<<<<< HEAD
        # 如果有关键字或状态条件，则需关联查询工作流运行信息
        if args['keyword'] or status:
=======
        keyword = args['keyword']
        if keyword or status:
>>>>>>> 5b32f2e0
            query = query.join(
                WorkflowRun, WorkflowRun.id == WorkflowAppLog.workflow_run_id
            )

<<<<<<< HEAD
        # 如果有关键字条件，构建关键字查询条件，并进行模糊匹配
        if args['keyword']:
            keyword_val = f"%{args['keyword'][:30]}%"
            keyword_conditions = [
                WorkflowRun.inputs.ilike(keyword_val),
                WorkflowRun.outputs.ilike(keyword_val),
                # 如果日志是由终端用户创建的，通过终端用户会话ID筛选
                and_(WorkflowRun.created_by_role == 'end_user', EndUser.session_id.ilike(keyword_val))
            ]

            # 关联终端用户信息，以便根据终端用户会话ID进行筛选
=======
        if keyword:
            keyword_like_val = f"%{args['keyword'][:30]}%"
            keyword_conditions = [
                WorkflowRun.inputs.ilike(keyword_like_val),
                WorkflowRun.outputs.ilike(keyword_like_val),
                # filter keyword by end user session id if created by end user role
                and_(WorkflowRun.created_by_role == 'end_user', EndUser.session_id.ilike(keyword_like_val))
            ]

            # filter keyword by workflow run id
            keyword_uuid = self._safe_parse_uuid(keyword)
            if keyword_uuid:
                keyword_conditions.append(WorkflowRun.id == keyword_uuid)

>>>>>>> 5b32f2e0
            query = query.outerjoin(
                EndUser,
                and_(WorkflowRun.created_by == EndUser.id, WorkflowRun.created_by_role == CreatedByRole.END_USER.value)
            ).filter(or_(*keyword_conditions))

        # 如果有状态条件，根据工作流运行的状态进行筛选
        if status:
            query = query.filter(
                WorkflowRun.status == status.value
            )

        # 按日志创建时间倒序排列
        query = query.order_by(WorkflowAppLog.created_at.desc())

        # 执行分页查询
        pagination = db.paginate(
            query,
            page=args['page'],
            per_page=args['limit'],
            error_out=False
        )

        return pagination

    @staticmethod
    def _safe_parse_uuid(value: str):
        # fast check
        if len(value) < 32:
            return None

        try:
            return uuid.UUID(value)
        except ValueError:
            return None<|MERGE_RESOLUTION|>--- conflicted
+++ resolved
@@ -29,30 +29,12 @@
 
         # 根据请求参数中的状态值构建查询条件
         status = WorkflowRunStatus.value_of(args.get('status')) if args.get('status') else None
-<<<<<<< HEAD
-        # 如果有关键字或状态条件，则需关联查询工作流运行信息
-        if args['keyword'] or status:
-=======
         keyword = args['keyword']
         if keyword or status:
->>>>>>> 5b32f2e0
             query = query.join(
                 WorkflowRun, WorkflowRun.id == WorkflowAppLog.workflow_run_id
             )
 
-<<<<<<< HEAD
-        # 如果有关键字条件，构建关键字查询条件，并进行模糊匹配
-        if args['keyword']:
-            keyword_val = f"%{args['keyword'][:30]}%"
-            keyword_conditions = [
-                WorkflowRun.inputs.ilike(keyword_val),
-                WorkflowRun.outputs.ilike(keyword_val),
-                # 如果日志是由终端用户创建的，通过终端用户会话ID筛选
-                and_(WorkflowRun.created_by_role == 'end_user', EndUser.session_id.ilike(keyword_val))
-            ]
-
-            # 关联终端用户信息，以便根据终端用户会话ID进行筛选
-=======
         if keyword:
             keyword_like_val = f"%{args['keyword'][:30]}%"
             keyword_conditions = [
@@ -67,7 +49,6 @@
             if keyword_uuid:
                 keyword_conditions.append(WorkflowRun.id == keyword_uuid)
 
->>>>>>> 5b32f2e0
             query = query.outerjoin(
                 EndUser,
                 and_(WorkflowRun.created_by == EndUser.id, WorkflowRun.created_by_role == CreatedByRole.END_USER.value)
