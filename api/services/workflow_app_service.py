--- conflicted
+++ resolved
@@ -10,10 +10,6 @@
 
 
 class WorkflowAppService:
-<<<<<<< HEAD
-    
-=======
->>>>>>> 7b7576ad
     def get_paginate_workflow_app_logs(self, app_model: App, args: dict) -> Pagination:
         """
         获取分页工作流应用日志
@@ -21,27 +17,12 @@
         :param args: 请求参数，包含日志状态、关键字、页码和每页数量等信息
         :return: 分页对象，包含当前页日志信息和分页导航参数
         """
-<<<<<<< HEAD
-        # 构建基础查询语句，筛选出指定应用和租户的日志
-        query = (
-            db.select(WorkflowAppLog)
-            .where(
-                WorkflowAppLog.tenant_id == app_model.tenant_id,
-                WorkflowAppLog.app_id == app_model.id
-            )
-        )
-
-        # 根据请求参数中的状态值构建查询条件
-        status = WorkflowRunStatus.value_of(args.get('status')) if args.get('status') else None
-        keyword = args['keyword']
-=======
         query = db.select(WorkflowAppLog).where(
             WorkflowAppLog.tenant_id == app_model.tenant_id, WorkflowAppLog.app_id == app_model.id
         )
 
         status = WorkflowRunStatus.value_of(args.get("status")) if args.get("status") else None
         keyword = args["keyword"]
->>>>>>> 7b7576ad
         if keyword or status:
             query = query.join(WorkflowRun, WorkflowRun.id == WorkflowAppLog.workflow_run_id)
 
@@ -66,29 +47,13 @@
 
         # 如果有状态条件，根据工作流运行的状态进行筛选
         if status:
-<<<<<<< HEAD
-            query = query.filter(
-                WorkflowRun.status == status.value
-            )
-=======
             # join with workflow_run and filter by status
             query = query.filter(WorkflowRun.status == status.value)
->>>>>>> 7b7576ad
 
         # 按日志创建时间倒序排列
         query = query.order_by(WorkflowAppLog.created_at.desc())
 
-<<<<<<< HEAD
-        # 执行分页查询
-        pagination = db.paginate(
-            query,
-            page=args['page'],
-            per_page=args['limit'],
-            error_out=False
-        )
-=======
         pagination = db.paginate(query, page=args["page"], per_page=args["limit"], error_out=False)
->>>>>>> 7b7576ad
 
         return pagination
 
