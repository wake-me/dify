--- conflicted
+++ resolved
@@ -27,27 +27,6 @@
 
 class MessageService:
     @classmethod
-<<<<<<< HEAD
-    def pagination_by_first_id(cls, app_model: App, user: Optional[Union[Account, EndUser]],
-                                conversation_id: str, first_id: Optional[str], limit: int) -> InfiniteScrollPagination:
-        """
-        根据第一个消息的ID进行分页查询会话历史记录。
-
-        :param cls: 类名，用于指示方法属于哪个类。
-        :param app_model: 应用模型实例，用于查询会话信息。
-        :param user: 用户模型，可以是账户或终端用户，用于查询会话信息。
-        :param conversation_id: 会话ID，用于查询具体的会话。
-        :param first_id: 第一个消息的ID，用于指定查询的起始位置。如果为None，则从最新消息开始查询。
-        :param limit: 查询限制的数量。
-        :return: 返回一个InfiniteScrollPagination实例，包含查询到的数据、限制数量和是否有更多数据的标志。
-
-        该方法首先检查用户和会话ID是否存在，然后通过conversation_id和first_id查询会话历史消息。
-        如果first_id提供，则从该消息之前的消息开始查询，否则从最新消息开始查询。
-        查询结果将根据创建时间倒序返回，并标记是否还有更多的历史消息可供查询。
-        """
-
-        # 检查用户是否提供
-=======
     def pagination_by_first_id(
         cls,
         app_model: App,
@@ -56,7 +35,6 @@
         first_id: Optional[str],
         limit: int,
     ) -> InfiniteScrollPagination:
->>>>>>> 7b7576ad
         if not user:
             return InfiniteScrollPagination(data=[], limit=limit, has_more=False)
 
@@ -77,7 +55,6 @@
                 .first()
             )
 
-            # 如果起始消息不存在，则抛出异常
             if not first_message:
                 raise FirstMessageNotExistsError()
 
@@ -93,11 +70,6 @@
                 .all()
             )
         else:
-<<<<<<< HEAD
-            # 如果没有提供first_id，则直接查询最新的消息
-            history_messages = db.session.query(Message).filter(Message.conversation_id == conversation.id) \
-                .order_by(Message.created_at.desc()).limit(limit).all()
-=======
             history_messages = (
                 db.session.query(Message)
                 .filter(Message.conversation_id == conversation.id)
@@ -105,7 +77,6 @@
                 .limit(limit)
                 .all()
             )
->>>>>>> 7b7576ad
 
         # 判断是否还有更多的消息可供查询
         has_more = False
@@ -127,32 +98,6 @@
         # 将消息列表反转，以便按照创建时间倒序返回
         history_messages = list(reversed(history_messages))
 
-<<<<<<< HEAD
-        # 构建并返回分页结果
-        return InfiniteScrollPagination(
-            data=history_messages,
-            limit=limit,
-            has_more=has_more
-        )
-
-    @classmethod
-    def pagination_by_last_id(cls, app_model: App, user: Optional[Union[Account, EndUser]],
-                            last_id: Optional[str], limit: int, conversation_id: Optional[str] = None,
-                            include_ids: Optional[list] = None) -> InfiniteScrollPagination:
-        """
-        根据用户的最后一个消息ID，进行分页查询，支持无限滚动。
-        
-        :param cls: 未使用的类参数，可能用于未来扩展。
-        :param app_model: 应用模型，用于查询时的上下文绑定。
-        :param user: 执行查询的用户，可以是账户或终端用户，None表示不进行用户限制的查询。
-        :param last_id: 上一次查询的最后一条消息的ID，用于获取该消息之前的最新消息。
-        :param limit: 每次查询的消息数量限制。
-        :param conversation_id: 对话ID，如果提供，则查询该对话中的消息。
-        :param include_ids: 包含的消息ID列表，如果提供，则只查询这些ID的消息。
-        :return: 返回一个InfiniteScrollPagination对象，包含查询到的消息数据、限制数和是否有更多消息的标志。
-        """
-        # 如果没有指定用户，则直接返回空数据的分页对象
-=======
         return InfiniteScrollPagination(data=history_messages, limit=limit, has_more=has_more)
 
     @classmethod
@@ -165,7 +110,6 @@
         conversation_id: Optional[str] = None,
         include_ids: Optional[list] = None,
     ) -> InfiniteScrollPagination:
->>>>>>> 7b7576ad
         if not user:
             return InfiniteScrollPagination(data=[], limit=limit, has_more=False)
 
@@ -189,13 +133,6 @@
             # 如果找不到指定的最后一条消息，抛出异常
             if not last_message:
                 raise LastMessageNotExistsError()
-<<<<<<< HEAD
-            # 查询最后一条消息之前的消息，按创建时间降序排列，限制查询数量
-            history_messages = base_query.filter(
-                Message.created_at < last_message.created_at,
-                Message.id != last_message.id
-            ).order_by(Message.created_at.desc()).limit(limit).all()
-=======
 
             history_messages = (
                 base_query.filter(Message.created_at < last_message.created_at, Message.id != last_message.id)
@@ -203,7 +140,6 @@
                 .limit(limit)
                 .all()
             )
->>>>>>> 7b7576ad
         else:
             history_messages = base_query.order_by(Message.created_at.desc()).limit(limit).all()
 
@@ -218,54 +154,16 @@
             if rest_count > 0:
                 has_more = True
 
-<<<<<<< HEAD
-        # 返回查询结果的分页对象
-        return InfiniteScrollPagination(
-            data=history_messages,
-            limit=limit,
-            has_more=has_more
-        )
-
-    @classmethod
-    def create_feedback(cls, app_model: App, message_id: str, user: Optional[Union[Account, EndUser]],
-                            rating: Optional[str]) -> MessageFeedback:
-        """
-        创建或更新消息反馈。
-
-        参数:
-        - cls: 类的引用。
-        - app_model: 应用模型实例，表示特定的应用。
-        - message_id: 消息的唯一标识符。
-        - user: 提供反馈的用户，可以是终端用户或管理员。可为None。
-        - rating: 用户给的消息评分。可为None。
-
-        返回值:
-        - MessageFeedback实例。
-
-        抛出:
-        - ValueError: 如果user为None或在不存在反馈时rating为None，则抛出此异常。
-        """
-=======
         return InfiniteScrollPagination(data=history_messages, limit=limit, has_more=has_more)
 
     @classmethod
     def create_feedback(
         cls, app_model: App, message_id: str, user: Optional[Union[Account, EndUser]], rating: Optional[str]
     ) -> MessageFeedback:
->>>>>>> 7b7576ad
         if not user:
             raise ValueError("user cannot be None")
 
-<<<<<<< HEAD
-        # 根据提供的app_model, user和message_id获取消息实例
-        message = cls.get_message(
-            app_model=app_model,
-            user=user,
-            message_id=message_id
-        )
-=======
         message = cls.get_message(app_model=app_model, user=user, message_id=message_id)
->>>>>>> 7b7576ad
 
         # 根据用户类型选择合适的反馈类型
         feedback = message.user_feedback if isinstance(user, EndUser) else message.admin_feedback
@@ -276,11 +174,7 @@
         elif rating and feedback:
             feedback.rating = rating  # 更新反馈的评分
         elif not rating and not feedback:
-<<<<<<< HEAD
-            raise ValueError('rating cannot be None when feedback not exists')  # 无评分且无反馈时抛出异常
-=======
             raise ValueError("rating cannot be None when feedback not exists")
->>>>>>> 7b7576ad
         else:
             # 创建新的反馈记录
             feedback = MessageFeedback(
@@ -300,26 +194,6 @@
 
     @classmethod
     def get_message(cls, app_model: App, user: Optional[Union[Account, EndUser]], message_id: str):
-<<<<<<< HEAD
-        """
-        根据提供的参数获取相应的消息对象。
-        
-        :param cls: 类的引用，用于调用本方法。
-        :param app_model: App模型的实例，代表一个特定的应用。
-        :param user: 可选参数，可以是Account或EndUser的实例，代表发起消息的用户。
-        :param message_id: 消息的唯一标识符。
-        :return: 返回与给定条件匹配的消息对象。
-        :raises MessageNotExistsError: 如果找不到对应的消息，则抛出异常。
-        """
-        # 查询数据库，尝试获取满足条件的消息对象
-        message = db.session.query(Message).filter(
-            Message.id == message_id,
-            Message.app_id == app_model.id,
-            Message.from_source == ('api' if isinstance(user, EndUser) else 'console'),
-            Message.from_end_user_id == (user.id if isinstance(user, EndUser) else None),
-            Message.from_account_id == (user.id if isinstance(user, Account) else None),
-        ).first()
-=======
         message = (
             db.session.query(Message)
             .filter(
@@ -331,7 +205,6 @@
             )
             .first()
         )
->>>>>>> 7b7576ad
 
         # 如果查询结果为空，则抛出消息不存在异常
         if not message:
@@ -346,16 +219,7 @@
         if not user:
             raise ValueError("user cannot be None")
 
-<<<<<<< HEAD
-        # 根据提供的app_model, user和message_id获取消息
-        message = cls.get_message(
-            app_model=app_model,
-            user=user,
-            message_id=message_id
-        )
-=======
         message = cls.get_message(app_model=app_model, user=user, message_id=message_id)
->>>>>>> 7b7576ad
 
         # 获取对话
         conversation = ConversationService.get_conversation(
@@ -365,12 +229,7 @@
         if not conversation:
             raise ConversationNotExistsError()
 
-<<<<<<< HEAD
-        # 检查对话状态是否正常
-        if conversation.status != 'normal':
-=======
         if conversation.status != "normal":
->>>>>>> 7b7576ad
             raise ConversationCompletedError()
 
         model_manager = ModelManager()
