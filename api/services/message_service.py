import json
from typing import Optional, Union

from core.app.apps.advanced_chat.app_config_manager import AdvancedChatAppConfigManager
from core.app.entities.app_invoke_entities import InvokeFrom
from core.llm_generator.llm_generator import LLMGenerator
from core.memory.token_buffer_memory import TokenBufferMemory
from core.model_manager import ModelManager
from core.model_runtime.entities.model_entities import ModelType
from extensions.ext_database import db
from libs.infinite_scroll_pagination import InfiniteScrollPagination
from models.account import Account
from models.model import App, AppMode, AppModelConfig, EndUser, Message, MessageFeedback
from services.conversation_service import ConversationService
from services.errors.conversation import ConversationCompletedError, ConversationNotExistsError
from services.errors.message import (
    FirstMessageNotExistsError,
    LastMessageNotExistsError,
    MessageNotExistsError,
    SuggestedQuestionsAfterAnswerDisabledError,
)
from services.workflow_service import WorkflowService


class MessageService:
    @classmethod
    def pagination_by_first_id(cls, app_model: App, user: Optional[Union[Account, EndUser]],
                                conversation_id: str, first_id: Optional[str], limit: int) -> InfiniteScrollPagination:
        """
        根据第一个消息的ID进行分页查询会话历史记录。

        :param cls: 类名，用于指示方法属于哪个类。
        :param app_model: 应用模型实例，用于查询会话信息。
        :param user: 用户模型，可以是账户或终端用户，用于查询会话信息。
        :param conversation_id: 会话ID，用于查询具体的会话。
        :param first_id: 第一个消息的ID，用于指定查询的起始位置。如果为None，则从最新消息开始查询。
        :param limit: 查询限制的数量。
        :return: 返回一个InfiniteScrollPagination实例，包含查询到的数据、限制数量和是否有更多数据的标志。

        该方法首先检查用户和会话ID是否存在，然后通过conversation_id和first_id查询会话历史消息。
        如果first_id提供，则从该消息之前的消息开始查询，否则从最新消息开始查询。
        查询结果将根据创建时间倒序返回，并标记是否还有更多的历史消息可供查询。
        """

        # 检查用户是否提供
        if not user:
            return InfiniteScrollPagination(data=[], limit=limit, has_more=False)

        # 检查会话ID是否提供
        if not conversation_id:
            return InfiniteScrollPagination(data=[], limit=limit, has_more=False)

        # 根据提供的app_model, user, conversation_id获取会话信息
        conversation = ConversationService.get_conversation(
            app_model=app_model,
            user=user,
            conversation_id=conversation_id
        )

        # 根据first_id查询起始消息，并获取该消息之前的消息
        if first_id:
            first_message = db.session.query(Message) \
                .filter(Message.conversation_id == conversation.id, Message.id == first_id).first()

            # 如果起始消息不存在，则抛出异常
            if not first_message:
                raise FirstMessageNotExistsError()

            history_messages = db.session.query(Message).filter(
                Message.conversation_id == conversation.id,
                Message.created_at < first_message.created_at,
                Message.id != first_message.id
            ) \
                .order_by(Message.created_at.desc()).limit(limit).all()
        else:
            # 如果没有提供first_id，则直接查询最新的消息
            history_messages = db.session.query(Message).filter(Message.conversation_id == conversation.id) \
                .order_by(Message.created_at.desc()).limit(limit).all()

        # 判断是否还有更多的消息可供查询
        has_more = False
        if len(history_messages) == limit:
            current_page_first_message = history_messages[-1]
            rest_count = db.session.query(Message).filter(
                Message.conversation_id == conversation.id,
                Message.created_at < current_page_first_message.created_at,
                Message.id != current_page_first_message.id
            ).count()

            if rest_count > 0:
                has_more = True

        # 将消息列表反转，以便按照创建时间倒序返回
        history_messages = list(reversed(history_messages))

        # 构建并返回分页结果
        return InfiniteScrollPagination(
            data=history_messages,
            limit=limit,
            has_more=has_more
        )

    @classmethod
    def pagination_by_last_id(cls, app_model: App, user: Optional[Union[Account, EndUser]],
                            last_id: Optional[str], limit: int, conversation_id: Optional[str] = None,
                            include_ids: Optional[list] = None) -> InfiniteScrollPagination:
        """
        根据用户的最后一个消息ID，进行分页查询，支持无限滚动。
        
        :param cls: 未使用的类参数，可能用于未来扩展。
        :param app_model: 应用模型，用于查询时的上下文绑定。
        :param user: 执行查询的用户，可以是账户或终端用户，None表示不进行用户限制的查询。
        :param last_id: 上一次查询的最后一条消息的ID，用于获取该消息之前的最新消息。
        :param limit: 每次查询的消息数量限制。
        :param conversation_id: 对话ID，如果提供，则查询该对话中的消息。
        :param include_ids: 包含的消息ID列表，如果提供，则只查询这些ID的消息。
        :return: 返回一个InfiniteScrollPagination对象，包含查询到的消息数据、限制数和是否有更多消息的标志。
        """
        # 如果没有指定用户，则直接返回空数据的分页对象
        if not user:
            return InfiniteScrollPagination(data=[], limit=limit, has_more=False)

        # 基础查询，从数据库会话中查询消息
        base_query = db.session.query(Message)

        # 如果提供了对话ID，过滤查询结果，只包含指定对话的消息
        if conversation_id is not None:
            conversation = ConversationService.get_conversation(
                app_model=app_model,
                user=user,
                conversation_id=conversation_id
            )
            base_query = base_query.filter(Message.conversation_id == conversation.id)

        # 如果提供了包含的消息ID列表，进一步过滤查询结果
        if include_ids is not None:
            base_query = base_query.filter(Message.id.in_(include_ids))

        # 如果提供了last_id，查询该ID之前的消息，否则查询最新的消息
        if last_id:
            last_message = base_query.filter(Message.id == last_id).first()
            # 如果找不到指定的最后一条消息，抛出异常
            if not last_message:
                raise LastMessageNotExistsError()
            # 查询最后一条消息之前的消息，按创建时间降序排列，限制查询数量
            history_messages = base_query.filter(
                Message.created_at < last_message.created_at,
                Message.id != last_message.id
            ).order_by(Message.created_at.desc()).limit(limit).all()
        else:
            history_messages = base_query.order_by(Message.created_at.desc()).limit(limit).all()

        # 判断是否还有更多的消息可供查询
        has_more = False
        if len(history_messages) == limit:
            current_page_first_message = history_messages[-1]
            rest_count = base_query.filter(
                Message.created_at < current_page_first_message.created_at,
                Message.id != current_page_first_message.id
            ).count()

            if rest_count > 0:
                has_more = True

        # 返回查询结果的分页对象
        return InfiniteScrollPagination(
            data=history_messages,
            limit=limit,
            has_more=has_more
        )

    @classmethod
    def create_feedback(cls, app_model: App, message_id: str, user: Optional[Union[Account, EndUser]],
                            rating: Optional[str]) -> MessageFeedback:
        """
        创建或更新消息反馈。

        参数:
        - cls: 类的引用。
        - app_model: 应用模型实例，表示特定的应用。
        - message_id: 消息的唯一标识符。
        - user: 提供反馈的用户，可以是终端用户或管理员。可为None。
        - rating: 用户给的消息评分。可为None。

        返回值:
        - MessageFeedback实例。

        抛出:
        - ValueError: 如果user为None或在不存在反馈时rating为None，则抛出此异常。
        """
        if not user:
            raise ValueError('user cannot be None')

        # 根据提供的app_model, user和message_id获取消息实例
        message = cls.get_message(
            app_model=app_model,
            user=user,
            message_id=message_id
        )

        # 根据用户类型选择合适的反馈类型
        feedback = message.user_feedback if isinstance(user, EndUser) else message.admin_feedback

        # 判断是否存在反馈和评分，进行相应的操作：删除、更新或创建反馈
        if not rating and feedback:
            db.session.delete(feedback)  # 删除现有反馈
        elif rating and feedback:
            feedback.rating = rating  # 更新反馈的评分
        elif not rating and not feedback:
            raise ValueError('rating cannot be None when feedback not exists')  # 无评分且无反馈时抛出异常
        else:
            # 创建新的反馈记录
            feedback = MessageFeedback(
                app_id=app_model.id,
                conversation_id=message.conversation_id,
                message_id=message.id,
                rating=rating,
                from_source=('user' if isinstance(user, EndUser) else 'admin'),
                from_end_user_id=(user.id if isinstance(user, EndUser) else None),
                from_account_id=(user.id if isinstance(user, Account) else None),
            )
            db.session.add(feedback)

        db.session.commit()  # 提交数据库事务

        return feedback

    @classmethod
    def get_message(cls, app_model: App, user: Optional[Union[Account, EndUser]], message_id: str):
        """
        根据提供的参数获取相应的消息对象。
        
        :param cls: 类的引用，用于调用本方法。
        :param app_model: App模型的实例，代表一个特定的应用。
        :param user: 可选参数，可以是Account或EndUser的实例，代表发起消息的用户。
        :param message_id: 消息的唯一标识符。
        :return: 返回与给定条件匹配的消息对象。
        :raises MessageNotExistsError: 如果找不到对应的消息，则抛出异常。
        """
        # 查询数据库，尝试获取满足条件的消息对象
        message = db.session.query(Message).filter(
            Message.id == message_id,
            Message.app_id == app_model.id,
            Message.from_source == ('api' if isinstance(user, EndUser) else 'console'),
            Message.from_end_user_id == (user.id if isinstance(user, EndUser) else None),
            Message.from_account_id == (user.id if isinstance(user, Account) else None),
        ).first()

        # 如果查询结果为空，则抛出消息不存在异常
        if not message:
            raise MessageNotExistsError()

        return message

    @classmethod
    def get_suggested_questions_after_answer(cls, app_model: App, user: Optional[Union[Account, EndUser]],
<<<<<<< HEAD
                                                message_id: str, check_enabled: bool = True) -> list[Message]:
        """
        在用户回答问题后，获取建议的问题列表。
        
        参数:
        - cls: 类的引用。
        - app_model: 应用模型实例，代表一个特定的应用。
        - user: 用户账户，可以是普通用户或管理员，为可选参数。
        - message_id: 消息的唯一标识符，用于定位用户的回答。
        - check_enabled: 是否检查建议问题功能是否开启，默认为True。
        
        返回值:
        - list[Message]: 建议的问题列表。
        
        抛出:
        - ValueError: 如果用户参数为None。
        - ConversationNotExistsError: 如果对话不存在。
        - ConversationCompletedError: 如果对话已经结束。
        - AppModelConfigBrokenError: 如果应用模型配置损坏。
        - SuggestedQuestionsAfterAnswerDisabledError: 如果建议问题功能被禁用。
        """
=======
                                             message_id: str, invoke_from: InvokeFrom) -> list[Message]:
>>>>>>> 89a85321
        if not user:
            raise ValueError('user cannot be None')

        # 根据提供的app_model, user和message_id获取消息
        message = cls.get_message(
            app_model=app_model,
            user=user,
            message_id=message_id
        )

        # 获取对话
        conversation = ConversationService.get_conversation(
            app_model=app_model,
            conversation_id=message.conversation_id,
            user=user
        )

        if not conversation:
            raise ConversationNotExistsError()

        # 检查对话状态是否正常
        if conversation.status != 'normal':
            raise ConversationCompletedError()

<<<<<<< HEAD
        # 处理应用模型配置
        if not conversation.override_model_configs:
            app_model_config = db.session.query(AppModelConfig).filter(
                AppModelConfig.id == conversation.app_model_config_id,
                AppModelConfig.app_id == app_model.id
            ).first()

            if not app_model_config:
                raise AppModelConfigBrokenError()
        else:
            # 使用覆盖的模型配置
            conversation_override_model_configs = json.loads(conversation.override_model_configs)
            app_model_config = AppModelConfig(
                id=conversation.app_model_config_id,
                app_id=app_model.id,
            )
=======
        model_manager = ModelManager()

        if app_model.mode == AppMode.ADVANCED_CHAT.value:
            workflow_service = WorkflowService()
            if invoke_from == InvokeFrom.DEBUGGER:
                workflow = workflow_service.get_draft_workflow(app_model=app_model)
            else:
                workflow = workflow_service.get_published_workflow(app_model=app_model)
>>>>>>> 89a85321

            if workflow is None:
                return []

<<<<<<< HEAD
        # 检查是否启用了建议问题功能
        suggested_questions_after_answer = app_model_config.suggested_questions_after_answer_dict
=======
            app_config = AdvancedChatAppConfigManager.get_app_config(
                app_model=app_model,
                workflow=workflow
            )
>>>>>>> 89a85321

            if not app_config.additional_features.suggested_questions_after_answer:
                raise SuggestedQuestionsAfterAnswerDisabledError()

<<<<<<< HEAD
        # 获取对话的记忆（只读）
        model_manager = ModelManager()
        model_instance = model_manager.get_model_instance(
            tenant_id=app_model.tenant_id,
            provider=app_model_config.model_dict['provider'],
            model_type=ModelType.LLM,
            model=app_model_config.model_dict['name']
        )
=======
            model_instance = model_manager.get_default_model_instance(
                tenant_id=app_model.tenant_id,
                model_type=ModelType.LLM
            )
        else:
            if not conversation.override_model_configs:
                app_model_config = db.session.query(AppModelConfig).filter(
                    AppModelConfig.id == conversation.app_model_config_id,
                    AppModelConfig.app_id == app_model.id
                ).first()
            else:
                conversation_override_model_configs = json.loads(conversation.override_model_configs)
                app_model_config = AppModelConfig(
                    id=conversation.app_model_config_id,
                    app_id=app_model.id,
                )

                app_model_config = app_model_config.from_model_config_dict(conversation_override_model_configs)

            suggested_questions_after_answer = app_model_config.suggested_questions_after_answer_dict
            if suggested_questions_after_answer.get("enabled", False) is False:
                raise SuggestedQuestionsAfterAnswerDisabledError()

            model_instance = model_manager.get_model_instance(
                tenant_id=app_model.tenant_id,
                provider=app_model_config.model_dict['provider'],
                model_type=ModelType.LLM,
                model=app_model_config.model_dict['name']
            )
>>>>>>> 89a85321

        # get memory of conversation (read-only)
        memory = TokenBufferMemory(
            conversation=conversation,
            model_instance=model_instance
        )

        # 获取历史对话文本
        histories = memory.get_history_prompt_text(
            max_token_limit=3000,
            message_limit=3,
        )

        # 生成建议的问题
        questions = LLMGenerator.generate_suggested_questions_after_answer(
            tenant_id=app_model.tenant_id,
            histories=histories
        )

        return questions<|MERGE_RESOLUTION|>--- conflicted
+++ resolved
@@ -254,31 +254,7 @@
 
     @classmethod
     def get_suggested_questions_after_answer(cls, app_model: App, user: Optional[Union[Account, EndUser]],
-<<<<<<< HEAD
-                                                message_id: str, check_enabled: bool = True) -> list[Message]:
-        """
-        在用户回答问题后，获取建议的问题列表。
-        
-        参数:
-        - cls: 类的引用。
-        - app_model: 应用模型实例，代表一个特定的应用。
-        - user: 用户账户，可以是普通用户或管理员，为可选参数。
-        - message_id: 消息的唯一标识符，用于定位用户的回答。
-        - check_enabled: 是否检查建议问题功能是否开启，默认为True。
-        
-        返回值:
-        - list[Message]: 建议的问题列表。
-        
-        抛出:
-        - ValueError: 如果用户参数为None。
-        - ConversationNotExistsError: 如果对话不存在。
-        - ConversationCompletedError: 如果对话已经结束。
-        - AppModelConfigBrokenError: 如果应用模型配置损坏。
-        - SuggestedQuestionsAfterAnswerDisabledError: 如果建议问题功能被禁用。
-        """
-=======
                                              message_id: str, invoke_from: InvokeFrom) -> list[Message]:
->>>>>>> 89a85321
         if not user:
             raise ValueError('user cannot be None')
 
@@ -303,24 +279,6 @@
         if conversation.status != 'normal':
             raise ConversationCompletedError()
 
-<<<<<<< HEAD
-        # 处理应用模型配置
-        if not conversation.override_model_configs:
-            app_model_config = db.session.query(AppModelConfig).filter(
-                AppModelConfig.id == conversation.app_model_config_id,
-                AppModelConfig.app_id == app_model.id
-            ).first()
-
-            if not app_model_config:
-                raise AppModelConfigBrokenError()
-        else:
-            # 使用覆盖的模型配置
-            conversation_override_model_configs = json.loads(conversation.override_model_configs)
-            app_model_config = AppModelConfig(
-                id=conversation.app_model_config_id,
-                app_id=app_model.id,
-            )
-=======
         model_manager = ModelManager()
 
         if app_model.mode == AppMode.ADVANCED_CHAT.value:
@@ -329,34 +287,18 @@
                 workflow = workflow_service.get_draft_workflow(app_model=app_model)
             else:
                 workflow = workflow_service.get_published_workflow(app_model=app_model)
->>>>>>> 89a85321
 
             if workflow is None:
                 return []
 
-<<<<<<< HEAD
-        # 检查是否启用了建议问题功能
-        suggested_questions_after_answer = app_model_config.suggested_questions_after_answer_dict
-=======
             app_config = AdvancedChatAppConfigManager.get_app_config(
                 app_model=app_model,
                 workflow=workflow
             )
->>>>>>> 89a85321
 
             if not app_config.additional_features.suggested_questions_after_answer:
                 raise SuggestedQuestionsAfterAnswerDisabledError()
 
-<<<<<<< HEAD
-        # 获取对话的记忆（只读）
-        model_manager = ModelManager()
-        model_instance = model_manager.get_model_instance(
-            tenant_id=app_model.tenant_id,
-            provider=app_model_config.model_dict['provider'],
-            model_type=ModelType.LLM,
-            model=app_model_config.model_dict['name']
-        )
-=======
             model_instance = model_manager.get_default_model_instance(
                 tenant_id=app_model.tenant_id,
                 model_type=ModelType.LLM
@@ -386,7 +328,6 @@
                 model_type=ModelType.LLM,
                 model=app_model_config.model_dict['name']
             )
->>>>>>> 89a85321
 
         # get memory of conversation (read-only)
         memory = TokenBufferMemory(
