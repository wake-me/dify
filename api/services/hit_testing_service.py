--- conflicted
+++ resolved
@@ -54,17 +54,6 @@
         if not retrieval_model:
             retrieval_model = dataset.retrieval_model if dataset.retrieval_model else default_retrieval_model
 
-<<<<<<< HEAD
-        all_documents = RetrievalService.retrieve(retrival_method=retrieval_model['search_method'],
-                                                dataset_id=dataset.id,
-                                                query=query,
-                                                top_k=retrieval_model['top_k'],
-                                                score_threshold=retrieval_model['score_threshold']
-                                                if retrieval_model['score_threshold_enabled'] else None,
-                                                reranking_model=retrieval_model['reranking_model']
-                                                if retrieval_model['reranking_enable'] else None
-                                                )
-=======
         all_documents = RetrievalService.retrieve(retrival_method=retrieval_model.get('search_method', 'semantic_search'),
                                                   dataset_id=dataset.id,
                                                   query=cls.escape_query_for_search(query),
@@ -77,7 +66,6 @@
                                                   if retrieval_model.get('reranking_mode') else 'reranking_model',
                                                   weights=retrieval_model.get('weights', None),
                                                   )
->>>>>>> 5b32f2e0
 
         end = time.perf_counter()
         # 记录检索执行时间
