--- conflicted
+++ resolved
@@ -18,27 +18,16 @@
         """
         app_model_config: AppModelConfig = None
 
-<<<<<<< HEAD
-        # 从数据库中查询应用模型的配置信息
-        app_model_config = db.session.query(AppModelConfig).filter(AppModelConfig.id == app_model.app_model_config_id).first()
-=======
         app_model_config = (
             db.session.query(AppModelConfig).filter(AppModelConfig.id == app_model.app_model_config_id).first()
         )
->>>>>>> 7b7576ad
 
         if not app_model_config:
             # 如果找不到应用模型配置，抛出异常
             raise ValueError("app model config not found")
 
-<<<<<<< HEAD
-        # 从配置中获取审核类型和配置信息
-        name = app_model_config.sensitive_word_avoidance_dict['type']
-        config = app_model_config.sensitive_word_avoidance_dict['config']
-=======
         name = app_model_config.sensitive_word_avoidance_dict["type"]
         config = app_model_config.sensitive_word_avoidance_dict["config"]
->>>>>>> 7b7576ad
 
         # 根据审核类型和配置创建审核器实例
         moderation = ModerationFactory(name, app_id, app_model.tenant_id, config)
