--- conflicted
+++ resolved
@@ -35,14 +35,8 @@
         extension = file.filename.split('.')[-1]
         if len(filename) > 200:
             filename = filename.split('.')[0][:200] + '.' + extension
-<<<<<<< HEAD
-        etl_type = current_app.config['ETL_TYPE']
-        # 根据ETL类型确定允许的文件扩展名列表
-        allowed_extensions = UNSTRUSTURED_ALLOWED_EXTENSIONS + IMAGE_EXTENSIONS if etl_type == 'Unstructured' \
-=======
         etl_type = dify_config.ETL_TYPE
         allowed_extensions = UNSTRUCTURED_ALLOWED_EXTENSIONS + IMAGE_EXTENSIONS if etl_type == 'Unstructured' \
->>>>>>> 57729823
             else ALLOWED_EXTENSIONS + IMAGE_EXTENSIONS
         # 检查文件扩展名是否受支持
         if extension.lower() not in allowed_extensions:
@@ -83,12 +77,7 @@
         # 将文件内容保存到存储系统
         storage.save(file_key, file_content)
 
-<<<<<<< HEAD
-        # 保存文件信息到数据库
-        config = current_app.config
-=======
         # save file to db
->>>>>>> 57729823
         upload_file = UploadFile(
             tenant_id=current_tenant_id,
             storage_type=dify_config.STORAGE_TYPE,
@@ -121,12 +110,7 @@
         # 将文本内容编码后保存到存储系统
         storage.save(file_key, text.encode('utf-8'))
 
-<<<<<<< HEAD
-        # 在数据库中创建新的文件记录
-        config = current_app.config
-=======
         # save file to db
->>>>>>> 57729823
         upload_file = UploadFile(
             tenant_id=current_user.current_tenant_id,
             storage_type=dify_config.STORAGE_TYPE,
