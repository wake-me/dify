--- conflicted
+++ resolved
@@ -17,12 +17,7 @@
 from models.model import EndUser, UploadFile
 from services.errors.file import FileTooLargeError, UnsupportedFileTypeError
 
-<<<<<<< HEAD
-# 定义支持的图片文件扩展名列表，并将其转换为小写和大写两种形式，以便于文件扩展名的大小写不敏感匹配。
-IMAGE_EXTENSIONS = ['jpg', 'jpeg', 'png', 'webp', 'gif', 'svg']
-=======
 IMAGE_EXTENSIONS = ["jpg", "jpeg", "png", "webp", "gif", "svg"]
->>>>>>> 7b7576ad
 IMAGE_EXTENSIONS.extend([ext.upper() for ext in IMAGE_EXTENSIONS])
 
 ALLOWED_EXTENSIONS = ["txt", "markdown", "md", "pdf", "html", "htm", "xlsx", "xls", "docx", "csv"]
@@ -59,11 +54,7 @@
             UNSTRUCTURED_ALLOWED_EXTENSIONS + IMAGE_EXTENSIONS
             if etl_type == "Unstructured"
             else ALLOWED_EXTENSIONS + IMAGE_EXTENSIONS
-<<<<<<< HEAD
-        # 检查文件扩展名是否受支持
-=======
         )
->>>>>>> 7b7576ad
         if extension.lower() not in allowed_extensions:
             raise UnsupportedFileTypeError()
         elif only_image and extension.lower() not in IMAGE_EXTENSIONS:
@@ -96,12 +87,7 @@
             # end_user
             current_tenant_id = user.tenant_id
 
-<<<<<<< HEAD
-        # 构造文件存储路径
-        file_key = 'upload_files/' + current_tenant_id + '/' + file_uuid + '.' + extension
-=======
         file_key = "upload_files/" + current_tenant_id + "/" + file_uuid + "." + extension
->>>>>>> 7b7576ad
 
         # 将文件内容保存到存储系统
         storage.save(file_key, file_content)
@@ -133,18 +119,10 @@
             text_name = text_name[:200]
         # user uuid as file name
         file_uuid = str(uuid.uuid4())
-<<<<<<< HEAD
-        # 构建文件在存储系统中的键值
-        file_key = 'upload_files/' + current_user.current_tenant_id + '/' + file_uuid + '.txt'
-
-        # 将文本内容编码后保存到存储系统
-        storage.save(file_key, text.encode('utf-8'))
-=======
         file_key = "upload_files/" + current_user.current_tenant_id + "/" + file_uuid + ".txt"
 
         # save file to storage
         storage.save(file_key, text.encode("utf-8"))
->>>>>>> 7b7576ad
 
         # save file to db
         upload_file = UploadFile(
@@ -170,23 +148,7 @@
 
     @staticmethod
     def get_file_preview(file_id: str) -> str:
-<<<<<<< HEAD
-        """
-        获取文件的预览文本。
-        
-        参数:
-        file_id (str): 文件的唯一标识符。
-        
-        返回:
-        str: 文件的预览文本。如果文件不存在或文件类型不受支持，则抛出相应的异常。
-        """
-        # 从数据库中查询对应的文件信息
-        upload_file = db.session.query(UploadFile) \
-            .filter(UploadFile.id == file_id) \
-            .first()
-=======
         upload_file = db.session.query(UploadFile).filter(UploadFile.id == file_id).first()
->>>>>>> 7b7576ad
 
         if not upload_file:
             # 如果文件不存在，则抛出异常
@@ -225,14 +187,7 @@
         if not result:
             raise NotFound("File not found or signature is invalid")
 
-<<<<<<< HEAD
-        # 从数据库中查询文件信息
-        upload_file = db.session.query(UploadFile) \
-            .filter(UploadFile.id == file_id) \
-            .first()
-=======
         upload_file = db.session.query(UploadFile).filter(UploadFile.id == file_id).first()
->>>>>>> 7b7576ad
 
         if not upload_file:
             raise NotFound("File not found or signature is invalid")
@@ -249,27 +204,7 @@
 
     @staticmethod
     def get_public_image_preview(file_id: str) -> tuple[Generator, str]:
-<<<<<<< HEAD
-        """
-        获取公开图片预览
-        
-        参数:
-        file_id (str): 文件ID，用于查询数据库中的上传文件记录。
-        
-        返回值:
-        tuple[Generator, str]: 返回一个元组，包含图片数据的生成器和图片的MIME类型。
-        
-        抛出:
-        NotFound: 如果文件不存在或签名无效。
-        UnsupportedFileTypeError: 如果文件扩展名不是图片类型。
-        """
-        # 从数据库中查询文件记录
-        upload_file = db.session.query(UploadFile) \
-            .filter(UploadFile.id == file_id) \
-            .first()
-=======
         upload_file = db.session.query(UploadFile).filter(UploadFile.id == file_id).first()
->>>>>>> 7b7576ad
 
         if not upload_file:
             raise NotFound("File not found or signature is invalid")
