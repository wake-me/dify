from core.app.apps.agent_chat.app_config_manager import AgentChatAppConfigManager
from core.app.apps.chat.app_config_manager import ChatAppConfigManager
from core.app.apps.completion.app_config_manager import CompletionAppConfigManager
from models.model import AppMode


class AppModelConfigService:
<<<<<<< HEAD
    @classmethod
    def is_dataset_exists(cls, account: Account, dataset_id: str) -> bool:
        """
        检查给定的数据库集是否存在于指定账户下。
        
        参数:
        - cls: 类的引用，用于可能的类方法调用，但在此上下文中未使用。
        - account: Account类型，表示当前的用户账户。
        - dataset_id: 字符串，指定要查询的数据库集的ID。
        
        返回值:
        - bool: 如果数据库集存在且属于指定账户的当前租户，则返回True；否则返回False。
        """
        # 根据dataset_id获取数据库集信息
        dataset = DatasetService.get_dataset(dataset_id)

        if not dataset:
            return False  # 数据库集不存在

        if dataset.tenant_id != account.current_tenant_id:
            return False  # 数据库集不属于当前租户

        return True  # 数据库集存在且属于当前租户

    @classmethod
    def validate_model_completion_params(cls, cp: dict, model_name: str) -> dict:
        """
        验证模型完成参数的合法性。

        参数:
        - cls: 类的引用，用于可能的类方法调用，但在此函数中未使用。
        - cp: 一个字典，包含模型的完成参数。
        - model_name: 模型的名称，用于可能的错误消息，但在此函数中未使用。

        返回值:
        - 通过验证的参数字典。

        抛出:
        - ValueError: 如果参数不符合要求，则抛出此异常。
        """
        # 验证cp是否为字典类型
        if not isinstance(cp, dict):
            raise ValueError("model.completion_params must be of object type")

        # 验证并设置stop参数
        if 'stop' not in cp:
            cp["stop"] = []
        elif not isinstance(cp["stop"], list):
            raise ValueError("stop in model.completion_params must be of list type")

        # 确保stop列表长度小于等于4
        if len(cp["stop"]) > 4:
            raise ValueError("stop sequences must be less than 4")

        return cp

    @classmethod
    def validate_configuration(cls, tenant_id: str, account: Account, config: dict, app_mode: str) -> dict:
        """
        验证并配置应用模式的参数。

        参数:
        - cls: 类名，用于调用类方法进行进一步的验证。
        - tenant_id: 租户ID，用于标识应用的租户。
        - account: 账户对象，包含与账户相关的信息，用于验证数据权限等。
        - config: 字典，包含应用模式的配置信息。
        - app_mode: 字符串，表示应用的模式。

        返回值:
        - 配置信息的字典，经过验证和必要的填充后。

        验证config字典中的各项配置，确保其完整性和正确性，并根据需要填充默认值。
        """

        # 验证并设置'opening_statement'配置
        if 'opening_statement' not in config or not config["opening_statement"]:
            config["opening_statement"] = ""

        if not isinstance(config["opening_statement"], str):
            raise ValueError("opening_statement must be of string type")

        # 验证并设置'suggested_questions'配置
        if 'suggested_questions' not in config or not config["suggested_questions"]:
            config["suggested_questions"] = []

        if not isinstance(config["suggested_questions"], list):
            raise ValueError("suggested_questions must be of list type")

        for question in config["suggested_questions"]:
            if not isinstance(question, str):
                raise ValueError("Elements in suggested_questions list must be of string type")

        # 验证并设置'suggested_questions_after_answer'配置
        if 'suggested_questions_after_answer' not in config or not config["suggested_questions_after_answer"]:
            config["suggested_questions_after_answer"] = {
                "enabled": False
            }

        if not isinstance(config["suggested_questions_after_answer"], dict):
            raise ValueError("suggested_questions_after_answer must be of dict type")

        # 确保'enabled'字段存在且为布尔类型
        if "enabled" not in config["suggested_questions_after_answer"] or not config["suggested_questions_after_answer"]["enabled"]:
            config["suggested_questions_after_answer"]["enabled"] = False

        if not isinstance(config["suggested_questions_after_answer"]["enabled"], bool):
            raise ValueError("enabled in suggested_questions_after_answer must be of boolean type")

        # 以下部分对'speech_to_text', 'text_to_speech', 'retriever_resource', 'more_like_this'的配置进行类似的验证和设置

        # 验证并设置'speech_to_text'配置
        if 'speech_to_text' not in config or not config["speech_to_text"]:
            config["speech_to_text"] = {
                "enabled": False
            }

        if not isinstance(config["speech_to_text"], dict):
            raise ValueError("speech_to_text must be of dict type")

        # 确保'enabled'字段存在且为布尔类型
        if "enabled" not in config["speech_to_text"] or not config["speech_to_text"]["enabled"]:
            config["speech_to_text"]["enabled"] = False

        if not isinstance(config["speech_to_text"]["enabled"], bool):
            raise ValueError("enabled in speech_to_text must be of boolean type")

        # 验证并设置'text_to_speech'配置
        if 'text_to_speech' not in config or not config["text_to_speech"]:
            config["text_to_speech"] = {
                "enabled": False,
                "voice": "",
                "language": ""
            }

        if not isinstance(config["text_to_speech"], dict):
            raise ValueError("text_to_speech must be of dict type")

        # 确保'enabled', 'voice', 'language'字段存在且正确
        if "enabled" not in config["text_to_speech"] or not config["text_to_speech"]["enabled"]:
            config["text_to_speech"]["enabled"] = False
            config["text_to_speech"]["voice"] = ""
            config["text_to_speech"]["language"] = ""

        if not isinstance(config["text_to_speech"]["enabled"], bool):
            raise ValueError("enabled in text_to_speech must be of boolean type")

        # 验证并设置'retriever_resource'配置
        if 'retriever_resource' not in config or not config["retriever_resource"]:
            config["retriever_resource"] = {
                "enabled": False
            }

        if not isinstance(config["retriever_resource"], dict):
            raise ValueError("retriever_resource must be of dict type")

        # 确保'enabled'字段存在且为布尔类型
        if "enabled" not in config["retriever_resource"] or not config["retriever_resource"]["enabled"]:
            config["retriever_resource"]["enabled"] = False

        if not isinstance(config["retriever_resource"]["enabled"], bool):
            raise ValueError("enabled in retriever_resource must be of boolean type")

        # 验证并设置'more_like_this'配置
        if 'more_like_this' not in config or not config["more_like_this"]:
            config["more_like_this"] = {
                "enabled": False
            }

        if not isinstance(config["more_like_this"], dict):
            raise ValueError("more_like_this must be of dict type")

        # 确保'enabled'字段存在且为布尔类型
        if "enabled" not in config["more_like_this"] or not config["more_like_this"]["enabled"]:
            config["more_like_this"]["enabled"] = False

        if not isinstance(config["more_like_this"]["enabled"], bool):
            raise ValueError("enabled in more_like_this must be of boolean type")

        # 验证并设置'model'配置
        if 'model' not in config:
            raise ValueError("model is required")

        if not isinstance(config["model"], dict):
            raise ValueError("model must be of object type")

        # 对'model'的'provider'和'name'字段进行详细验证
        provider_entities = model_provider_factory.get_providers()
        model_provider_names = [provider.provider for provider in provider_entities]
        if 'provider' not in config["model"] or config["model"]["provider"] not in model_provider_names:
            raise ValueError(f"model.provider is required and must be in {str(model_provider_names)}")

        if 'name' not in config["model"]:
            raise ValueError("model.name is required")

        # 验证模型是否可用
        provider_manager = ProviderManager()
        models = provider_manager.get_configurations(tenant_id).get_models(
            provider=config["model"]["provider"],
            model_type=ModelType.LLM
        )
        if not models:
            raise ValueError("model.name must be in the specified model list")

        model_ids = [m.model for m in models]
        if config["model"]["name"] not in model_ids:
            raise ValueError("model.name must be in the specified model list")

        # 设置'model'的'mode'字段
        model_mode = None
        for model in models:
            if model.model == config["model"]["name"]:
                model_mode = model.model_properties.get(ModelPropertyKey.MODE)
                break

        if model_mode:
            config['model']["mode"] = model_mode
        else:
            config['model']["mode"] = "completion"

        # 验证并设置'model.completion_params'
        if 'completion_params' not in config["model"]:
            raise ValueError("model.completion_params is required")

        config["model"]["completion_params"] = cls.validate_model_completion_params(
            config["model"]["completion_params"],
            config["model"]["name"]
        )

        # 验证并设置'user_input_form'配置
        if "user_input_form" not in config or not config["user_input_form"]:
            config["user_input_form"] = []

        if not isinstance(config["user_input_form"], list):
            raise ValueError("user_input_form must be a list of objects")

        # 对'user_input_form'中的每一项进行详细验证
        variables = []
        for item in config["user_input_form"]:
            key = list(item.keys())[0]
            if key not in ["text-input", "select", "paragraph", "external_data_tool"]:
                raise ValueError("Keys in user_input_form list can only be 'text-input', 'paragraph'  or 'select'")

            form_item = item[key]
            if 'label' not in form_item:
                raise ValueError("label is required in user_input_form")

            if not isinstance(form_item["label"], str):
                raise ValueError("label in user_input_form must be of string type")

            if 'variable' not in form_item:
                raise ValueError("variable is required in user_input_form")

            if not isinstance(form_item["variable"], str):
                raise ValueError("variable in user_input_form must be of string type")

            # 验证'variable'的格式
            pattern = re.compile(r"^(?!\d)[\u4e00-\u9fa5A-Za-z0-9_\U0001F300-\U0001F64F\U0001F680-\U0001F6FF]{1,100}$")
            if pattern.match(form_item["variable"]) is None:
                raise ValueError("variable in user_input_form must be a string, "
                                "and cannot start with a number")

             # 处理用户输入表单中的变量
            variables.append(form_item["variable"])
            
            # 设置表单项是否必需，默认为非必需
            if 'required' not in form_item or not form_item["required"]:
                form_item["required"] = False
                
            # 检查required字段是否为布尔值
            if not isinstance(form_item["required"], bool):
                raise ValueError("required in user_input_form must be of boolean type")

            # 处理选择类型字段的选项
            if key == "select":
                # 设置默认选项列表，若未提供则为空列表
                if 'options' not in form_item or not form_item["options"]:
                    form_item["options"] = []
                    
                # 检查options字段是否为字符串列表
                if not isinstance(form_item["options"], list):
                    raise ValueError("options in user_input_form must be a list of strings")

                # 检查默认值是否在选项列表中
                if "default" in form_item and form_item['default'] \
                        and form_item["default"] not in form_item["options"]:
                    raise ValueError("default value in user_input_form must be in the options list")

        # 处理预提示信息
        if "pre_prompt" not in config or not config["pre_prompt"]:
            config["pre_prompt"] = ""

        # 检查pre_prompt字段是否为字符串
        if not isinstance(config["pre_prompt"], str):
            raise ValueError("pre_prompt must be of string type")

        # 设置代理模式的默认配置
        if "agent_mode" not in config or not config["agent_mode"]:
            config["agent_mode"] = {
                "enabled": False,
                "tools": []
            }

        # 检查agent_mode字段是否为字典
        if not isinstance(config["agent_mode"], dict):
            raise ValueError("agent_mode must be of object type")

        # 设置代理模式是否启用，默认不启用
        if "enabled" not in config["agent_mode"] or not config["agent_mode"]["enabled"]:
            config["agent_mode"]["enabled"] = False

        # 检查enabled字段是否为布尔值
        if not isinstance(config["agent_mode"]["enabled"], bool):
            raise ValueError("enabled in agent_mode must be of boolean type")

        # 设置代理模式策略，默认为ROUTER
        if "strategy" not in config["agent_mode"] or not config["agent_mode"]["strategy"]:
            config["agent_mode"]["strategy"] = PlanningStrategy.ROUTER.value

        # 检查策略是否在指定策略列表中
        if config["agent_mode"]["strategy"] not in [member.value for member in list(PlanningStrategy.__members__.values())]:
            raise ValueError("strategy in agent_mode must be in the specified strategy list")

        # 设置代理模式工具列表，默认为空列表
        if "tools" not in config["agent_mode"] or not config["agent_mode"]["tools"]:
            config["agent_mode"]["tools"] = []

        # 检查tools字段是否为对象列表
        if not isinstance(config["agent_mode"]["tools"], list):
            raise ValueError("tools in agent_mode must be a list of objects")

        # 验证代理模式工具的配置
        for tool in config["agent_mode"]["tools"]:
            key = list(tool.keys())[0]
            if key in SUPPORT_TOOLS:
                # 处理旧样式工具配置
                tool_item = tool[key]

                # 设置工具是否启用，默认不启用
                if "enabled" not in tool_item or not tool_item["enabled"]:
                    tool_item["enabled"] = False
                # 检查enabled字段是否为布尔值
                if not isinstance(tool_item["enabled"], bool):
                    raise ValueError("enabled in agent_mode.tools must be of boolean type")

                # 验证数据集配置
                if key == "dataset":
                    if 'id' not in tool_item:
                        raise ValueError("id is required in dataset")

                    # 检查数据集ID是否为UUID类型
                    try:
                        uuid.UUID(tool_item["id"])
                    except ValueError:
                        raise ValueError("id in dataset must be of UUID type")

                    # 验证数据集ID是否存在
                    if not cls.is_dataset_exists(account, tool_item["id"]):
                        raise ValueError("Dataset ID does not exist, please check your permission.")
            else:
                 # 处理新样式工具配置
                if "enabled" not in tool or not tool["enabled"]:
                    tool["enabled"] = False
                if "provider_type" not in tool:
                    raise ValueError("provider_type is required in agent_mode.tools")
                if "provider_id" not in tool:
                    raise ValueError("provider_id is required in agent_mode.tools")
                if "tool_name" not in tool:
                    raise ValueError("tool_name is required in agent_mode.tools")
                if "tool_parameters" not in tool:
                    raise ValueError("tool_parameters is required in agent_mode.tools")

        # 验证数据集查询变量的合法性
        cls.is_dataset_query_variable_valid(config, app_mode)

        # 高级提示验证
        cls.is_advanced_prompt_valid(config, app_mode)

        # 外部数据工具验证
        cls.is_external_data_tools_valid(tenant_id, config)

        # 审核验证
        cls.is_moderation_valid(tenant_id, config)

        # 文件上传验证
        cls.is_file_upload_valid(config)

        # 过滤掉额外的参数，只保留必要的配置项
        filtered_config = {
            "opening_statement": config["opening_statement"],
            "suggested_questions": config["suggested_questions"],
            "suggested_questions_after_answer": config["suggested_questions_after_answer"],
            "speech_to_text": config["speech_to_text"],
            "text_to_speech": config["text_to_speech"],
            "retriever_resource": config["retriever_resource"],
            "more_like_this": config["more_like_this"],
            "sensitive_word_avoidance": config["sensitive_word_avoidance"],
            "external_data_tools": config["external_data_tools"],
            "model": {
                "provider": config["model"]["provider"],
                "name": config["model"]["name"],
                "mode": config['model']["mode"],
                "completion_params": config["model"]["completion_params"]
            },
            "user_input_form": config["user_input_form"],
            "dataset_query_variable": config.get('dataset_query_variable'),
            "pre_prompt": config["pre_prompt"],
            "agent_mode": config["agent_mode"],
            "prompt_type": config["prompt_type"],
            "chat_prompt_config": config["chat_prompt_config"],
            "completion_prompt_config": config["completion_prompt_config"],
            "dataset_configs": config["dataset_configs"],
            "file_upload": config["file_upload"]
        }

        return filtered_config

    @classmethod
    def is_moderation_valid(cls, tenant_id: str, config: dict):
        """
        校验审核配置是否有效。

        参数:
        - cls: 类的引用，用于可能的类方法调用。
        - tenant_id: 字符串，表示租户ID。
        - config: 字典，包含敏感词规避的配置信息。

        返回值:
        - 无返回值，但会在配置无效时抛出异常或直接返回。
        """

        # 如果配置中没有敏感词规避部分，初始化为禁用状态
        if 'sensitive_word_avoidance' not in config or not config["sensitive_word_avoidance"]:
            config["sensitive_word_avoidance"] = {
                "enabled": False
            }

        # 确保敏感词规避的配置是字典类型
        if not isinstance(config["sensitive_word_avoidance"], dict):
            raise ValueError("sensitive_word_avoidance must be of dict type")

        # 如果未明确启用敏感词规避，视为禁用
        if "enabled" not in config["sensitive_word_avoidance"] or not config["sensitive_word_avoidance"]["enabled"]:
            config["sensitive_word_avoidance"]["enabled"] = False

        # 如果敏感词规避未启用，则直接返回
        if not config["sensitive_word_avoidance"]["enabled"]:
            return

        # 如果未提供类型或类型未明确启用，抛出异常
        if "type" not in config["sensitive_word_avoidance"] or not config["sensitive_word_avoidance"]["type"]:
            raise ValueError("sensitive_word_avoidance.type is required")

        # 准备类型和配置，以供进一步验证
        type = config["sensitive_word_avoidance"]["type"]
        config = config["sensitive_word_avoidance"]["config"]

        # 调用工厂方法验证配置的有效性
        ModerationFactory.validate_config(
            name=type,
            tenant_id=tenant_id,
            config=config
        )

    @classmethod
    def is_file_upload_valid(cls, config: dict):
        """
        检查文件上传配置是否有效。
        
        参数:
        - cls: 类的引用，用于可能的类方法调用，但在此函数中未使用。
        - config: 一个字典，包含关于文件上传的配置信息。
        
        返回值:
        - 无返回值，但会抛出 ValueError 如果配置不满足要求。
        """
        # 检查 file_upload 配置是否存在，若不存在则初始化为空字典
        if 'file_upload' not in config or not config["file_upload"]:
            config["file_upload"] = {}

        # 确保 file_upload 配置是字典类型
        if not isinstance(config["file_upload"], dict):
            raise ValueError("file_upload must be of dict type")

        # 检查图片上传配置
        if 'image' not in config["file_upload"] or not config["file_upload"]["image"]:
            config["file_upload"]["image"] = {"enabled": False}

        # 如果启用了图片上传，检查配置的合法性
        if config['file_upload']['image']['enabled']:
            # 检查图片数量限制是否在 [1, 6] 的范围内
            number_limits = config['file_upload']['image']['number_limits']
            if number_limits < 1 or number_limits > 6:
                raise ValueError("number_limits must be in [1, 6]")
            
            # 检查图片详情设置是否为 'high' 或 'low'
            detail = config['file_upload']['image']['detail']
            if detail not in ['high', 'low']:
                raise ValueError("detail must be in ['high', 'low']")

            # 检查图片传输方法是否为列表，并且列表中的每个项是否是 'remote_url' 或 'local_file'
            transfer_methods = config['file_upload']['image']['transfer_methods']
            if not isinstance(transfer_methods, list):
                raise ValueError("transfer_methods must be of list type")
            for method in transfer_methods:
                if method not in ['remote_url', 'local_file']:
                    raise ValueError("transfer_methods must be in ['remote_url', 'local_file']")

    @classmethod
    def is_external_data_tools_valid(cls, tenant_id: str, config: dict):
        """
        验证外部数据工具的配置是否有效。

        参数:
        - cls: 类的引用，用于可能的类方法调用。
        - tenant_id: 字符串，表示租户ID。
        - config: 字典，包含外部数据工具的配置信息。

        返回值:
        - 无返回值，但会抛出异常来指示配置验证失败。
        """
        # 检查config中是否定义了external_data_tools，如果没有则初始化为空列表
        if 'external_data_tools' not in config or not config["external_data_tools"]:
            config["external_data_tools"] = []

        # 确保external_data_tools是一个列表类型
        if not isinstance(config["external_data_tools"], list):
            raise ValueError("external_data_tools must be of list type")

        # 遍历external_data_tools列表，验证每个工具的配置
        for tool in config["external_data_tools"]:
            # 如果工具未明确启用，则默认为禁用
            if "enabled" not in tool or not tool["enabled"]:
                tool["enabled"] = False

            # 跳过禁用的工具
            if not tool["enabled"]:
                continue

            # 验证工具必须提供类型信息
            if "type" not in tool or not tool["type"]:
                raise ValueError("external_data_tools[].type is required")

            # 获取工具类型和配置，并进行进一步的配置验证
            type = tool["type"]
            config = tool["config"]

            ExternalDataToolFactory.validate_config(
                name=type,
                tenant_id=tenant_id,
                config=config
            )

    @classmethod
    def is_dataset_query_variable_valid(cls, config: dict, mode: str) -> None:
        """
        检查数据集查询变量的有效性。
        
        参数:
        - cls: 类的引用，此处未使用。
        - config: 包含代理模式和数据集配置的字典。
        - mode: 操作模式，如"completion"表示完成模式。
        
        返回值:
        - None: 该函数不返回任何值，但可能会抛出 ValueError。

        当模式为"completion"时，检查配置中是否指定了数据集以及数据集查询变量。
        如果数据集存在但未指定数据集查询变量，则抛出 ValueError。
        """

        # 仅当模式为"completion"时进行检查
        if mode != 'completion':
            return

        agent_mode = config.get("agent_mode", {})
        tools = agent_mode.get("tools", [])
        dataset_exists = "dataset" in str(tools)  # 检查数据集是否存在

        dataset_query_variable = config.get("dataset_query_variable")  # 获取数据集查询变量配置

        # 如果数据集存在但未设置数据集查询变量，则抛出异常
        if dataset_exists and not dataset_query_variable:
            raise ValueError("Dataset query variable is required when dataset is exist")

    @classmethod
    def is_advanced_prompt_valid(cls, config: dict, app_mode: str) -> None:
        """
        校验高级提示配置的有效性。

        参数:
        - cls: 类的引用，用于可能的类方法调用，但在此函数中未使用。
        - config: 一个字典，包含提示配置、聊天提示配置、完成提示配置和数据集配置等。
        - app_mode: 应用模式字符串，用于根据应用的当前模式调整配置要求。

        返回值:
        - 无。此函数通过抛出异常来报告无效配置。
        """

        # 校验提示类型配置
        if 'prompt_type' not in config or not config["prompt_type"]:
            config["prompt_type"] = "simple"

        if config['prompt_type'] not in ['simple', 'advanced']:
            raise ValueError("prompt_type must be in ['simple', 'advanced']")

        # 校验聊天提示配置
        if 'chat_prompt_config' not in config or not config["chat_prompt_config"]:
            config["chat_prompt_config"] = {}

        if not isinstance(config["chat_prompt_config"], dict):
            raise ValueError("chat_prompt_config must be of object type")

        # 校验完成提示配置
        if 'completion_prompt_config' not in config or not config["completion_prompt_config"]:
            config["completion_prompt_config"] = {}

        if not isinstance(config["completion_prompt_config"], dict):
            raise ValueError("completion_prompt_config must be of object type")

        # 校验数据集配置
        if 'dataset_configs' not in config or not config["dataset_configs"]:
            config["dataset_configs"] = {'retrieval_model': 'single'}

        if 'datasets' not in config["dataset_configs"] or not config["dataset_configs"]["datasets"]:
            config["dataset_configs"]["datasets"] = {
                "strategy": "router",
                "datasets": []
            }

        if not isinstance(config["dataset_configs"], dict):
            raise ValueError("dataset_configs must be of object type")

        # 多重检索模型配置检查
        if config["dataset_configs"]['retrieval_model'] == 'multiple':
            if not config["dataset_configs"]['reranking_model']:
                raise ValueError("reranking_model has not been set")
            if not isinstance(config["dataset_configs"]['reranking_model'], dict):
                raise ValueError("reranking_model must be of object type")

        if not isinstance(config["dataset_configs"], dict):
            raise ValueError("dataset_configs must be of object type")

        # 高级提示类型下的额外校验
        if config['prompt_type'] == 'advanced':
            if not config['chat_prompt_config'] and not config['completion_prompt_config']:
                raise ValueError("chat_prompt_config or completion_prompt_config is required when prompt_type is advanced")

            if config['model']["mode"] not in ['chat', 'completion']:
                raise ValueError("model.mode must be in ['chat', 'completion'] when prompt_type is advanced")

            # 在聊天模式下，检查完成提示配置中的用户和助手前缀
            if app_mode == AppMode.CHAT.value and config['model']["mode"] == "completion":
                user_prefix = config['completion_prompt_config']['conversation_histories_role']['user_prefix']
                assistant_prefix = config['completion_prompt_config']['conversation_histories_role']['assistant_prefix']

                if not user_prefix:
                    config['completion_prompt_config']['conversation_histories_role']['user_prefix'] = 'Human'

                if not assistant_prefix:
                    config['completion_prompt_config']['conversation_histories_role']['assistant_prefix'] = 'Assistant'

            # 聊天模式下，提示消息数量限制检查
            if config['model']["mode"] == "chat":
                prompt_list = config['chat_prompt_config']['prompt']

                if len(prompt_list) > 10:
                    raise ValueError("prompt messages must be less than 10")
=======

    @classmethod
    def validate_configuration(cls, tenant_id: str, config: dict, app_mode: AppMode) -> dict:
        if app_mode == AppMode.CHAT:
            return ChatAppConfigManager.config_validate(tenant_id, config)
        elif app_mode == AppMode.AGENT_CHAT:
            return AgentChatAppConfigManager.config_validate(tenant_id, config)
        elif app_mode == AppMode.COMPLETION:
            return CompletionAppConfigManager.config_validate(tenant_id, config)
        else:
            raise ValueError(f"Invalid app mode: {app_mode}")
>>>>>>> 89a85321
<|MERGE_RESOLUTION|>--- conflicted
+++ resolved
@@ -5,674 +5,6 @@
 
 
 class AppModelConfigService:
-<<<<<<< HEAD
-    @classmethod
-    def is_dataset_exists(cls, account: Account, dataset_id: str) -> bool:
-        """
-        检查给定的数据库集是否存在于指定账户下。
-        
-        参数:
-        - cls: 类的引用，用于可能的类方法调用，但在此上下文中未使用。
-        - account: Account类型，表示当前的用户账户。
-        - dataset_id: 字符串，指定要查询的数据库集的ID。
-        
-        返回值:
-        - bool: 如果数据库集存在且属于指定账户的当前租户，则返回True；否则返回False。
-        """
-        # 根据dataset_id获取数据库集信息
-        dataset = DatasetService.get_dataset(dataset_id)
-
-        if not dataset:
-            return False  # 数据库集不存在
-
-        if dataset.tenant_id != account.current_tenant_id:
-            return False  # 数据库集不属于当前租户
-
-        return True  # 数据库集存在且属于当前租户
-
-    @classmethod
-    def validate_model_completion_params(cls, cp: dict, model_name: str) -> dict:
-        """
-        验证模型完成参数的合法性。
-
-        参数:
-        - cls: 类的引用，用于可能的类方法调用，但在此函数中未使用。
-        - cp: 一个字典，包含模型的完成参数。
-        - model_name: 模型的名称，用于可能的错误消息，但在此函数中未使用。
-
-        返回值:
-        - 通过验证的参数字典。
-
-        抛出:
-        - ValueError: 如果参数不符合要求，则抛出此异常。
-        """
-        # 验证cp是否为字典类型
-        if not isinstance(cp, dict):
-            raise ValueError("model.completion_params must be of object type")
-
-        # 验证并设置stop参数
-        if 'stop' not in cp:
-            cp["stop"] = []
-        elif not isinstance(cp["stop"], list):
-            raise ValueError("stop in model.completion_params must be of list type")
-
-        # 确保stop列表长度小于等于4
-        if len(cp["stop"]) > 4:
-            raise ValueError("stop sequences must be less than 4")
-
-        return cp
-
-    @classmethod
-    def validate_configuration(cls, tenant_id: str, account: Account, config: dict, app_mode: str) -> dict:
-        """
-        验证并配置应用模式的参数。
-
-        参数:
-        - cls: 类名，用于调用类方法进行进一步的验证。
-        - tenant_id: 租户ID，用于标识应用的租户。
-        - account: 账户对象，包含与账户相关的信息，用于验证数据权限等。
-        - config: 字典，包含应用模式的配置信息。
-        - app_mode: 字符串，表示应用的模式。
-
-        返回值:
-        - 配置信息的字典，经过验证和必要的填充后。
-
-        验证config字典中的各项配置，确保其完整性和正确性，并根据需要填充默认值。
-        """
-
-        # 验证并设置'opening_statement'配置
-        if 'opening_statement' not in config or not config["opening_statement"]:
-            config["opening_statement"] = ""
-
-        if not isinstance(config["opening_statement"], str):
-            raise ValueError("opening_statement must be of string type")
-
-        # 验证并设置'suggested_questions'配置
-        if 'suggested_questions' not in config or not config["suggested_questions"]:
-            config["suggested_questions"] = []
-
-        if not isinstance(config["suggested_questions"], list):
-            raise ValueError("suggested_questions must be of list type")
-
-        for question in config["suggested_questions"]:
-            if not isinstance(question, str):
-                raise ValueError("Elements in suggested_questions list must be of string type")
-
-        # 验证并设置'suggested_questions_after_answer'配置
-        if 'suggested_questions_after_answer' not in config or not config["suggested_questions_after_answer"]:
-            config["suggested_questions_after_answer"] = {
-                "enabled": False
-            }
-
-        if not isinstance(config["suggested_questions_after_answer"], dict):
-            raise ValueError("suggested_questions_after_answer must be of dict type")
-
-        # 确保'enabled'字段存在且为布尔类型
-        if "enabled" not in config["suggested_questions_after_answer"] or not config["suggested_questions_after_answer"]["enabled"]:
-            config["suggested_questions_after_answer"]["enabled"] = False
-
-        if not isinstance(config["suggested_questions_after_answer"]["enabled"], bool):
-            raise ValueError("enabled in suggested_questions_after_answer must be of boolean type")
-
-        # 以下部分对'speech_to_text', 'text_to_speech', 'retriever_resource', 'more_like_this'的配置进行类似的验证和设置
-
-        # 验证并设置'speech_to_text'配置
-        if 'speech_to_text' not in config or not config["speech_to_text"]:
-            config["speech_to_text"] = {
-                "enabled": False
-            }
-
-        if not isinstance(config["speech_to_text"], dict):
-            raise ValueError("speech_to_text must be of dict type")
-
-        # 确保'enabled'字段存在且为布尔类型
-        if "enabled" not in config["speech_to_text"] or not config["speech_to_text"]["enabled"]:
-            config["speech_to_text"]["enabled"] = False
-
-        if not isinstance(config["speech_to_text"]["enabled"], bool):
-            raise ValueError("enabled in speech_to_text must be of boolean type")
-
-        # 验证并设置'text_to_speech'配置
-        if 'text_to_speech' not in config or not config["text_to_speech"]:
-            config["text_to_speech"] = {
-                "enabled": False,
-                "voice": "",
-                "language": ""
-            }
-
-        if not isinstance(config["text_to_speech"], dict):
-            raise ValueError("text_to_speech must be of dict type")
-
-        # 确保'enabled', 'voice', 'language'字段存在且正确
-        if "enabled" not in config["text_to_speech"] or not config["text_to_speech"]["enabled"]:
-            config["text_to_speech"]["enabled"] = False
-            config["text_to_speech"]["voice"] = ""
-            config["text_to_speech"]["language"] = ""
-
-        if not isinstance(config["text_to_speech"]["enabled"], bool):
-            raise ValueError("enabled in text_to_speech must be of boolean type")
-
-        # 验证并设置'retriever_resource'配置
-        if 'retriever_resource' not in config or not config["retriever_resource"]:
-            config["retriever_resource"] = {
-                "enabled": False
-            }
-
-        if not isinstance(config["retriever_resource"], dict):
-            raise ValueError("retriever_resource must be of dict type")
-
-        # 确保'enabled'字段存在且为布尔类型
-        if "enabled" not in config["retriever_resource"] or not config["retriever_resource"]["enabled"]:
-            config["retriever_resource"]["enabled"] = False
-
-        if not isinstance(config["retriever_resource"]["enabled"], bool):
-            raise ValueError("enabled in retriever_resource must be of boolean type")
-
-        # 验证并设置'more_like_this'配置
-        if 'more_like_this' not in config or not config["more_like_this"]:
-            config["more_like_this"] = {
-                "enabled": False
-            }
-
-        if not isinstance(config["more_like_this"], dict):
-            raise ValueError("more_like_this must be of dict type")
-
-        # 确保'enabled'字段存在且为布尔类型
-        if "enabled" not in config["more_like_this"] or not config["more_like_this"]["enabled"]:
-            config["more_like_this"]["enabled"] = False
-
-        if not isinstance(config["more_like_this"]["enabled"], bool):
-            raise ValueError("enabled in more_like_this must be of boolean type")
-
-        # 验证并设置'model'配置
-        if 'model' not in config:
-            raise ValueError("model is required")
-
-        if not isinstance(config["model"], dict):
-            raise ValueError("model must be of object type")
-
-        # 对'model'的'provider'和'name'字段进行详细验证
-        provider_entities = model_provider_factory.get_providers()
-        model_provider_names = [provider.provider for provider in provider_entities]
-        if 'provider' not in config["model"] or config["model"]["provider"] not in model_provider_names:
-            raise ValueError(f"model.provider is required and must be in {str(model_provider_names)}")
-
-        if 'name' not in config["model"]:
-            raise ValueError("model.name is required")
-
-        # 验证模型是否可用
-        provider_manager = ProviderManager()
-        models = provider_manager.get_configurations(tenant_id).get_models(
-            provider=config["model"]["provider"],
-            model_type=ModelType.LLM
-        )
-        if not models:
-            raise ValueError("model.name must be in the specified model list")
-
-        model_ids = [m.model for m in models]
-        if config["model"]["name"] not in model_ids:
-            raise ValueError("model.name must be in the specified model list")
-
-        # 设置'model'的'mode'字段
-        model_mode = None
-        for model in models:
-            if model.model == config["model"]["name"]:
-                model_mode = model.model_properties.get(ModelPropertyKey.MODE)
-                break
-
-        if model_mode:
-            config['model']["mode"] = model_mode
-        else:
-            config['model']["mode"] = "completion"
-
-        # 验证并设置'model.completion_params'
-        if 'completion_params' not in config["model"]:
-            raise ValueError("model.completion_params is required")
-
-        config["model"]["completion_params"] = cls.validate_model_completion_params(
-            config["model"]["completion_params"],
-            config["model"]["name"]
-        )
-
-        # 验证并设置'user_input_form'配置
-        if "user_input_form" not in config or not config["user_input_form"]:
-            config["user_input_form"] = []
-
-        if not isinstance(config["user_input_form"], list):
-            raise ValueError("user_input_form must be a list of objects")
-
-        # 对'user_input_form'中的每一项进行详细验证
-        variables = []
-        for item in config["user_input_form"]:
-            key = list(item.keys())[0]
-            if key not in ["text-input", "select", "paragraph", "external_data_tool"]:
-                raise ValueError("Keys in user_input_form list can only be 'text-input', 'paragraph'  or 'select'")
-
-            form_item = item[key]
-            if 'label' not in form_item:
-                raise ValueError("label is required in user_input_form")
-
-            if not isinstance(form_item["label"], str):
-                raise ValueError("label in user_input_form must be of string type")
-
-            if 'variable' not in form_item:
-                raise ValueError("variable is required in user_input_form")
-
-            if not isinstance(form_item["variable"], str):
-                raise ValueError("variable in user_input_form must be of string type")
-
-            # 验证'variable'的格式
-            pattern = re.compile(r"^(?!\d)[\u4e00-\u9fa5A-Za-z0-9_\U0001F300-\U0001F64F\U0001F680-\U0001F6FF]{1,100}$")
-            if pattern.match(form_item["variable"]) is None:
-                raise ValueError("variable in user_input_form must be a string, "
-                                "and cannot start with a number")
-
-             # 处理用户输入表单中的变量
-            variables.append(form_item["variable"])
-            
-            # 设置表单项是否必需，默认为非必需
-            if 'required' not in form_item or not form_item["required"]:
-                form_item["required"] = False
-                
-            # 检查required字段是否为布尔值
-            if not isinstance(form_item["required"], bool):
-                raise ValueError("required in user_input_form must be of boolean type")
-
-            # 处理选择类型字段的选项
-            if key == "select":
-                # 设置默认选项列表，若未提供则为空列表
-                if 'options' not in form_item or not form_item["options"]:
-                    form_item["options"] = []
-                    
-                # 检查options字段是否为字符串列表
-                if not isinstance(form_item["options"], list):
-                    raise ValueError("options in user_input_form must be a list of strings")
-
-                # 检查默认值是否在选项列表中
-                if "default" in form_item and form_item['default'] \
-                        and form_item["default"] not in form_item["options"]:
-                    raise ValueError("default value in user_input_form must be in the options list")
-
-        # 处理预提示信息
-        if "pre_prompt" not in config or not config["pre_prompt"]:
-            config["pre_prompt"] = ""
-
-        # 检查pre_prompt字段是否为字符串
-        if not isinstance(config["pre_prompt"], str):
-            raise ValueError("pre_prompt must be of string type")
-
-        # 设置代理模式的默认配置
-        if "agent_mode" not in config or not config["agent_mode"]:
-            config["agent_mode"] = {
-                "enabled": False,
-                "tools": []
-            }
-
-        # 检查agent_mode字段是否为字典
-        if not isinstance(config["agent_mode"], dict):
-            raise ValueError("agent_mode must be of object type")
-
-        # 设置代理模式是否启用，默认不启用
-        if "enabled" not in config["agent_mode"] or not config["agent_mode"]["enabled"]:
-            config["agent_mode"]["enabled"] = False
-
-        # 检查enabled字段是否为布尔值
-        if not isinstance(config["agent_mode"]["enabled"], bool):
-            raise ValueError("enabled in agent_mode must be of boolean type")
-
-        # 设置代理模式策略，默认为ROUTER
-        if "strategy" not in config["agent_mode"] or not config["agent_mode"]["strategy"]:
-            config["agent_mode"]["strategy"] = PlanningStrategy.ROUTER.value
-
-        # 检查策略是否在指定策略列表中
-        if config["agent_mode"]["strategy"] not in [member.value for member in list(PlanningStrategy.__members__.values())]:
-            raise ValueError("strategy in agent_mode must be in the specified strategy list")
-
-        # 设置代理模式工具列表，默认为空列表
-        if "tools" not in config["agent_mode"] or not config["agent_mode"]["tools"]:
-            config["agent_mode"]["tools"] = []
-
-        # 检查tools字段是否为对象列表
-        if not isinstance(config["agent_mode"]["tools"], list):
-            raise ValueError("tools in agent_mode must be a list of objects")
-
-        # 验证代理模式工具的配置
-        for tool in config["agent_mode"]["tools"]:
-            key = list(tool.keys())[0]
-            if key in SUPPORT_TOOLS:
-                # 处理旧样式工具配置
-                tool_item = tool[key]
-
-                # 设置工具是否启用，默认不启用
-                if "enabled" not in tool_item or not tool_item["enabled"]:
-                    tool_item["enabled"] = False
-                # 检查enabled字段是否为布尔值
-                if not isinstance(tool_item["enabled"], bool):
-                    raise ValueError("enabled in agent_mode.tools must be of boolean type")
-
-                # 验证数据集配置
-                if key == "dataset":
-                    if 'id' not in tool_item:
-                        raise ValueError("id is required in dataset")
-
-                    # 检查数据集ID是否为UUID类型
-                    try:
-                        uuid.UUID(tool_item["id"])
-                    except ValueError:
-                        raise ValueError("id in dataset must be of UUID type")
-
-                    # 验证数据集ID是否存在
-                    if not cls.is_dataset_exists(account, tool_item["id"]):
-                        raise ValueError("Dataset ID does not exist, please check your permission.")
-            else:
-                 # 处理新样式工具配置
-                if "enabled" not in tool or not tool["enabled"]:
-                    tool["enabled"] = False
-                if "provider_type" not in tool:
-                    raise ValueError("provider_type is required in agent_mode.tools")
-                if "provider_id" not in tool:
-                    raise ValueError("provider_id is required in agent_mode.tools")
-                if "tool_name" not in tool:
-                    raise ValueError("tool_name is required in agent_mode.tools")
-                if "tool_parameters" not in tool:
-                    raise ValueError("tool_parameters is required in agent_mode.tools")
-
-        # 验证数据集查询变量的合法性
-        cls.is_dataset_query_variable_valid(config, app_mode)
-
-        # 高级提示验证
-        cls.is_advanced_prompt_valid(config, app_mode)
-
-        # 外部数据工具验证
-        cls.is_external_data_tools_valid(tenant_id, config)
-
-        # 审核验证
-        cls.is_moderation_valid(tenant_id, config)
-
-        # 文件上传验证
-        cls.is_file_upload_valid(config)
-
-        # 过滤掉额外的参数，只保留必要的配置项
-        filtered_config = {
-            "opening_statement": config["opening_statement"],
-            "suggested_questions": config["suggested_questions"],
-            "suggested_questions_after_answer": config["suggested_questions_after_answer"],
-            "speech_to_text": config["speech_to_text"],
-            "text_to_speech": config["text_to_speech"],
-            "retriever_resource": config["retriever_resource"],
-            "more_like_this": config["more_like_this"],
-            "sensitive_word_avoidance": config["sensitive_word_avoidance"],
-            "external_data_tools": config["external_data_tools"],
-            "model": {
-                "provider": config["model"]["provider"],
-                "name": config["model"]["name"],
-                "mode": config['model']["mode"],
-                "completion_params": config["model"]["completion_params"]
-            },
-            "user_input_form": config["user_input_form"],
-            "dataset_query_variable": config.get('dataset_query_variable'),
-            "pre_prompt": config["pre_prompt"],
-            "agent_mode": config["agent_mode"],
-            "prompt_type": config["prompt_type"],
-            "chat_prompt_config": config["chat_prompt_config"],
-            "completion_prompt_config": config["completion_prompt_config"],
-            "dataset_configs": config["dataset_configs"],
-            "file_upload": config["file_upload"]
-        }
-
-        return filtered_config
-
-    @classmethod
-    def is_moderation_valid(cls, tenant_id: str, config: dict):
-        """
-        校验审核配置是否有效。
-
-        参数:
-        - cls: 类的引用，用于可能的类方法调用。
-        - tenant_id: 字符串，表示租户ID。
-        - config: 字典，包含敏感词规避的配置信息。
-
-        返回值:
-        - 无返回值，但会在配置无效时抛出异常或直接返回。
-        """
-
-        # 如果配置中没有敏感词规避部分，初始化为禁用状态
-        if 'sensitive_word_avoidance' not in config or not config["sensitive_word_avoidance"]:
-            config["sensitive_word_avoidance"] = {
-                "enabled": False
-            }
-
-        # 确保敏感词规避的配置是字典类型
-        if not isinstance(config["sensitive_word_avoidance"], dict):
-            raise ValueError("sensitive_word_avoidance must be of dict type")
-
-        # 如果未明确启用敏感词规避，视为禁用
-        if "enabled" not in config["sensitive_word_avoidance"] or not config["sensitive_word_avoidance"]["enabled"]:
-            config["sensitive_word_avoidance"]["enabled"] = False
-
-        # 如果敏感词规避未启用，则直接返回
-        if not config["sensitive_word_avoidance"]["enabled"]:
-            return
-
-        # 如果未提供类型或类型未明确启用，抛出异常
-        if "type" not in config["sensitive_word_avoidance"] or not config["sensitive_word_avoidance"]["type"]:
-            raise ValueError("sensitive_word_avoidance.type is required")
-
-        # 准备类型和配置，以供进一步验证
-        type = config["sensitive_word_avoidance"]["type"]
-        config = config["sensitive_word_avoidance"]["config"]
-
-        # 调用工厂方法验证配置的有效性
-        ModerationFactory.validate_config(
-            name=type,
-            tenant_id=tenant_id,
-            config=config
-        )
-
-    @classmethod
-    def is_file_upload_valid(cls, config: dict):
-        """
-        检查文件上传配置是否有效。
-        
-        参数:
-        - cls: 类的引用，用于可能的类方法调用，但在此函数中未使用。
-        - config: 一个字典，包含关于文件上传的配置信息。
-        
-        返回值:
-        - 无返回值，但会抛出 ValueError 如果配置不满足要求。
-        """
-        # 检查 file_upload 配置是否存在，若不存在则初始化为空字典
-        if 'file_upload' not in config or not config["file_upload"]:
-            config["file_upload"] = {}
-
-        # 确保 file_upload 配置是字典类型
-        if not isinstance(config["file_upload"], dict):
-            raise ValueError("file_upload must be of dict type")
-
-        # 检查图片上传配置
-        if 'image' not in config["file_upload"] or not config["file_upload"]["image"]:
-            config["file_upload"]["image"] = {"enabled": False}
-
-        # 如果启用了图片上传，检查配置的合法性
-        if config['file_upload']['image']['enabled']:
-            # 检查图片数量限制是否在 [1, 6] 的范围内
-            number_limits = config['file_upload']['image']['number_limits']
-            if number_limits < 1 or number_limits > 6:
-                raise ValueError("number_limits must be in [1, 6]")
-            
-            # 检查图片详情设置是否为 'high' 或 'low'
-            detail = config['file_upload']['image']['detail']
-            if detail not in ['high', 'low']:
-                raise ValueError("detail must be in ['high', 'low']")
-
-            # 检查图片传输方法是否为列表，并且列表中的每个项是否是 'remote_url' 或 'local_file'
-            transfer_methods = config['file_upload']['image']['transfer_methods']
-            if not isinstance(transfer_methods, list):
-                raise ValueError("transfer_methods must be of list type")
-            for method in transfer_methods:
-                if method not in ['remote_url', 'local_file']:
-                    raise ValueError("transfer_methods must be in ['remote_url', 'local_file']")
-
-    @classmethod
-    def is_external_data_tools_valid(cls, tenant_id: str, config: dict):
-        """
-        验证外部数据工具的配置是否有效。
-
-        参数:
-        - cls: 类的引用，用于可能的类方法调用。
-        - tenant_id: 字符串，表示租户ID。
-        - config: 字典，包含外部数据工具的配置信息。
-
-        返回值:
-        - 无返回值，但会抛出异常来指示配置验证失败。
-        """
-        # 检查config中是否定义了external_data_tools，如果没有则初始化为空列表
-        if 'external_data_tools' not in config or not config["external_data_tools"]:
-            config["external_data_tools"] = []
-
-        # 确保external_data_tools是一个列表类型
-        if not isinstance(config["external_data_tools"], list):
-            raise ValueError("external_data_tools must be of list type")
-
-        # 遍历external_data_tools列表，验证每个工具的配置
-        for tool in config["external_data_tools"]:
-            # 如果工具未明确启用，则默认为禁用
-            if "enabled" not in tool or not tool["enabled"]:
-                tool["enabled"] = False
-
-            # 跳过禁用的工具
-            if not tool["enabled"]:
-                continue
-
-            # 验证工具必须提供类型信息
-            if "type" not in tool or not tool["type"]:
-                raise ValueError("external_data_tools[].type is required")
-
-            # 获取工具类型和配置，并进行进一步的配置验证
-            type = tool["type"]
-            config = tool["config"]
-
-            ExternalDataToolFactory.validate_config(
-                name=type,
-                tenant_id=tenant_id,
-                config=config
-            )
-
-    @classmethod
-    def is_dataset_query_variable_valid(cls, config: dict, mode: str) -> None:
-        """
-        检查数据集查询变量的有效性。
-        
-        参数:
-        - cls: 类的引用，此处未使用。
-        - config: 包含代理模式和数据集配置的字典。
-        - mode: 操作模式，如"completion"表示完成模式。
-        
-        返回值:
-        - None: 该函数不返回任何值，但可能会抛出 ValueError。
-
-        当模式为"completion"时，检查配置中是否指定了数据集以及数据集查询变量。
-        如果数据集存在但未指定数据集查询变量，则抛出 ValueError。
-        """
-
-        # 仅当模式为"completion"时进行检查
-        if mode != 'completion':
-            return
-
-        agent_mode = config.get("agent_mode", {})
-        tools = agent_mode.get("tools", [])
-        dataset_exists = "dataset" in str(tools)  # 检查数据集是否存在
-
-        dataset_query_variable = config.get("dataset_query_variable")  # 获取数据集查询变量配置
-
-        # 如果数据集存在但未设置数据集查询变量，则抛出异常
-        if dataset_exists and not dataset_query_variable:
-            raise ValueError("Dataset query variable is required when dataset is exist")
-
-    @classmethod
-    def is_advanced_prompt_valid(cls, config: dict, app_mode: str) -> None:
-        """
-        校验高级提示配置的有效性。
-
-        参数:
-        - cls: 类的引用，用于可能的类方法调用，但在此函数中未使用。
-        - config: 一个字典，包含提示配置、聊天提示配置、完成提示配置和数据集配置等。
-        - app_mode: 应用模式字符串，用于根据应用的当前模式调整配置要求。
-
-        返回值:
-        - 无。此函数通过抛出异常来报告无效配置。
-        """
-
-        # 校验提示类型配置
-        if 'prompt_type' not in config or not config["prompt_type"]:
-            config["prompt_type"] = "simple"
-
-        if config['prompt_type'] not in ['simple', 'advanced']:
-            raise ValueError("prompt_type must be in ['simple', 'advanced']")
-
-        # 校验聊天提示配置
-        if 'chat_prompt_config' not in config or not config["chat_prompt_config"]:
-            config["chat_prompt_config"] = {}
-
-        if not isinstance(config["chat_prompt_config"], dict):
-            raise ValueError("chat_prompt_config must be of object type")
-
-        # 校验完成提示配置
-        if 'completion_prompt_config' not in config or not config["completion_prompt_config"]:
-            config["completion_prompt_config"] = {}
-
-        if not isinstance(config["completion_prompt_config"], dict):
-            raise ValueError("completion_prompt_config must be of object type")
-
-        # 校验数据集配置
-        if 'dataset_configs' not in config or not config["dataset_configs"]:
-            config["dataset_configs"] = {'retrieval_model': 'single'}
-
-        if 'datasets' not in config["dataset_configs"] or not config["dataset_configs"]["datasets"]:
-            config["dataset_configs"]["datasets"] = {
-                "strategy": "router",
-                "datasets": []
-            }
-
-        if not isinstance(config["dataset_configs"], dict):
-            raise ValueError("dataset_configs must be of object type")
-
-        # 多重检索模型配置检查
-        if config["dataset_configs"]['retrieval_model'] == 'multiple':
-            if not config["dataset_configs"]['reranking_model']:
-                raise ValueError("reranking_model has not been set")
-            if not isinstance(config["dataset_configs"]['reranking_model'], dict):
-                raise ValueError("reranking_model must be of object type")
-
-        if not isinstance(config["dataset_configs"], dict):
-            raise ValueError("dataset_configs must be of object type")
-
-        # 高级提示类型下的额外校验
-        if config['prompt_type'] == 'advanced':
-            if not config['chat_prompt_config'] and not config['completion_prompt_config']:
-                raise ValueError("chat_prompt_config or completion_prompt_config is required when prompt_type is advanced")
-
-            if config['model']["mode"] not in ['chat', 'completion']:
-                raise ValueError("model.mode must be in ['chat', 'completion'] when prompt_type is advanced")
-
-            # 在聊天模式下，检查完成提示配置中的用户和助手前缀
-            if app_mode == AppMode.CHAT.value and config['model']["mode"] == "completion":
-                user_prefix = config['completion_prompt_config']['conversation_histories_role']['user_prefix']
-                assistant_prefix = config['completion_prompt_config']['conversation_histories_role']['assistant_prefix']
-
-                if not user_prefix:
-                    config['completion_prompt_config']['conversation_histories_role']['user_prefix'] = 'Human'
-
-                if not assistant_prefix:
-                    config['completion_prompt_config']['conversation_histories_role']['assistant_prefix'] = 'Assistant'
-
-            # 聊天模式下，提示消息数量限制检查
-            if config['model']["mode"] == "chat":
-                prompt_list = config['chat_prompt_config']['prompt']
-
-                if len(prompt_list) > 10:
-                    raise ValueError("prompt messages must be less than 10")
-=======
 
     @classmethod
     def validate_configuration(cls, tenant_id: str, config: dict, app_mode: AppMode) -> dict:
@@ -683,5 +15,4 @@
         elif app_mode == AppMode.COMPLETION:
             return CompletionAppConfigManager.config_validate(tenant_id, config)
         else:
-            raise ValueError(f"Invalid app mode: {app_mode}")
->>>>>>> 89a85321
+            raise ValueError(f"Invalid app mode: {app_mode}")