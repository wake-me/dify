import json
import time
from collections.abc import Sequence
from datetime import datetime, timezone
from typing import Optional

from core.app.apps.advanced_chat.app_config_manager import AdvancedChatAppConfigManager
from core.app.apps.workflow.app_config_manager import WorkflowAppConfigManager
from core.app.segments import Variable
from core.model_runtime.utils.encoders import jsonable_encoder
from core.workflow.entities.node_entities import NodeType
from core.workflow.errors import WorkflowNodeRunFailedError
from core.workflow.workflow_engine_manager import WorkflowEngineManager
from events.app_event import app_draft_workflow_was_synced, app_published_workflow_was_updated
from extensions.ext_database import db
from models.account import Account
from models.model import App, AppMode
from models.workflow import (
    CreatedByRole,
    Workflow,
    WorkflowNodeExecution,
    WorkflowNodeExecutionStatus,
    WorkflowNodeExecutionTriggeredFrom,
    WorkflowType,
)
from services.errors.app import WorkflowHashNotEqualError
from services.workflow.workflow_converter import WorkflowConverter


class WorkflowService:
    """
    Workflow Service
    """

    def get_draft_workflow(self, app_model: App) -> Optional[Workflow]:
        """
        获取草稿工作流
        
        参数:
        app_model - App模型对象，用于查询对应的工作流草稿版本。
        
        返回值:
        Workflow的Optional类型，如果找到对应草稿工作流则返回Workflow对象，否则返回None。
        """
<<<<<<< HEAD
        # 根据应用模型查询草稿版本的工作流
        workflow = db.session.query(Workflow).filter(
            Workflow.tenant_id == app_model.tenant_id,
            Workflow.app_id == app_model.id,
            Workflow.version == 'draft'
        ).first()
=======
        # fetch draft workflow by app_model
        workflow = (
            db.session.query(Workflow)
            .filter(
                Workflow.tenant_id == app_model.tenant_id, Workflow.app_id == app_model.id, Workflow.version == "draft"
            )
            .first()
        )
>>>>>>> 7b7576ad

        # 返回查询到的草稿工作流
        return workflow

    def get_published_workflow(self, app_model: App) -> Optional[Workflow]:
        """
        获取发布的 workflow

        参数:
        app_model: App - 应用模型对象，包含应用的相关信息，例如 workflow_id。

        返回值:
        Optional[Workflow] - 如果找到对应的已发布 workflow，则返回 Workflow 对象；如果未找到或 app_model 中没有 workflow_id，则返回 None。
        """

        if not app_model.workflow_id:
            return None  # 如果 app_model 没有 workflow_id，直接返回 None

<<<<<<< HEAD
        # 根据 workflow_id 查询数据库，获取对应的已发布 workflow
        workflow = db.session.query(Workflow).filter(
            Workflow.tenant_id == app_model.tenant_id,  # 租户 ID 匹配
            Workflow.app_id == app_model.id,  # 应用 ID 匹配
            Workflow.id == app_model.workflow_id  # workflow ID 匹配
        ).first()
=======
        # fetch published workflow by workflow_id
        workflow = (
            db.session.query(Workflow)
            .filter(
                Workflow.tenant_id == app_model.tenant_id,
                Workflow.app_id == app_model.id,
                Workflow.id == app_model.workflow_id,
            )
            .first()
        )
>>>>>>> 7b7576ad

        return workflow  # 返回查询结果，可能是 Workflow 对象或 None

    def sync_draft_workflow(
        self,
        *,
        app_model: App,
        graph: dict,
        features: dict,
        unique_hash: Optional[str],
        account: Account,
        environment_variables: Sequence[Variable],
        conversation_variables: Sequence[Variable],
    ) -> Workflow:
        """
        Sync draft workflow
        :raises WorkflowHashNotEqualError
        """
        
        # 根据 app_model 获取草稿工作流
        workflow = self.get_draft_workflow(app_model=app_model)

        if workflow and workflow.unique_hash != unique_hash:
            raise WorkflowHashNotEqualError()

        # validate features structure
        self.validate_features_structure(app_model=app_model, features=features)

        # 如果未找到草稿工作流，则创建新的草稿工作流
        if not workflow:
            workflow = Workflow(
                tenant_id=app_model.tenant_id,
                app_id=app_model.id,
                type=WorkflowType.from_app_mode(app_model.mode).value,
                version="draft",
                graph=json.dumps(graph),
                features=json.dumps(features),
                created_by=account.id,
                environment_variables=environment_variables,
                conversation_variables=conversation_variables,
            )
            db.session.add(workflow)
        # 如果找到草稿工作流，则更新其信息
        else:
            workflow.graph = json.dumps(graph)
            workflow.features = json.dumps(features)
            workflow.updated_by = account.id
            workflow.updated_at = datetime.now(timezone.utc).replace(tzinfo=None)
            workflow.environment_variables = environment_variables
            workflow.conversation_variables = conversation_variables

        # 提交数据库会话更改
        db.session.commit()

        # trigger app workflow events
        app_draft_workflow_was_synced.send(app_model, synced_draft_workflow=workflow)

        # return draft workflow
        return workflow

    def publish_workflow(self, app_model: App, account: Account, draft_workflow: Optional[Workflow] = None) -> Workflow:
        """
        从草稿发布工作流

        :param app_model: App实例
        :param account: Account实例
        :param draft_workflow: 工作流实例，可选参数，默认为None
        :return: 发布后的工作流实例

        此函数的目的是将草稿工作流发布为正式工作流。它首先检查提供的草稿工作流，
        如果未提供则通过app_model获取草稿工作流。然后，基于提供的草稿工作流信息，
        创建一个新的工作流实例并将其保存到数据库。最后，更新app_model的工作流ID，
        触发相关应用工作流事件，并返回新发布的工作流实例。
        """
        if not draft_workflow:
            # 如果未提供草稿工作流，则尝试根据app_model获取草稿工作流
            draft_workflow = self.get_draft_workflow(app_model=app_model)

        if not draft_workflow:
<<<<<<< HEAD
            # 如果无法获取有效的草稿工作流，则抛出异常
            raise ValueError('No valid workflow found.')
=======
            raise ValueError("No valid workflow found.")
>>>>>>> 7b7576ad

        # 创建新的工作流实例
        workflow = Workflow(
            tenant_id=app_model.tenant_id,
            app_id=app_model.id,
            type=draft_workflow.type,
            version=str(datetime.now(timezone.utc).replace(tzinfo=None)),
            graph=draft_workflow.graph,
            features=draft_workflow.features,
            created_by=account.id,
            environment_variables=draft_workflow.environment_variables,
            conversation_variables=draft_workflow.conversation_variables,
        )

        # 将新工作流实例添加到数据库并提交更改
        db.session.add(workflow)
        db.session.flush()
        db.session.commit()

        # 更新app_model的工作流ID并提交更改
        app_model.workflow_id = workflow.id
        db.session.commit()

        # 触发应用工作流更新事件
        app_published_workflow_was_updated.send(app_model, published_workflow=workflow)

        # 返回新发布的工作流实例
        return workflow

    def get_default_block_configs(self) -> list[dict]:
        """
        获取默认的区块配置列表
        
        该方法不接受任何参数，并返回一个包含默认区块配置的列表。
        
        返回值:
            list[dict]: 默认区块配置的列表，每个配置以字典形式存储。
        """
        # 创建WorkflowEngineManager实例以获取默认配置
        workflow_engine_manager = WorkflowEngineManager()
        # 返回默认配置列表
        return workflow_engine_manager.get_default_configs()

    def get_default_block_config(self, node_type: str, filters: Optional[dict] = None) -> Optional[dict]:
        """
        获取节点的默认配置。
        :param node_type: 节点类型
        :param filters: 根据节点配置参数进行过滤的条件
        :return: 返回符合条件的节点默认配置，如果找不到则返回None
        """
        # 将字符串类型的节点类型转换为对应的枚举类型
        node_type = NodeType.value_of(node_type)

        # 通过工作流引擎管理器获取默认配置
        workflow_engine_manager = WorkflowEngineManager()
        return workflow_engine_manager.get_default_config(node_type, filters)

    def run_draft_workflow_node(
        self, app_model: App, node_id: str, user_inputs: dict, account: Account
    ) -> WorkflowNodeExecution:
        """
        执行草稿工作流节点

        参数:
        app_model: App - 应用模型，用于确定要执行的工作流草稿。
        node_id: str - 需要执行的工作流节点的ID。
        user_inputs: dict - 用户提供的输入，供工作流节点执行时使用。
        account: Account - 执行工作流节点的账户信息。

        返回值:
        WorkflowNodeExecution - 工作流节点执行的结果。
        """
        # 根据应用模型获取草稿工作流
        draft_workflow = self.get_draft_workflow(app_model=app_model)
        if not draft_workflow:
            raise ValueError("Workflow not initialized")

        # 初始化工作流引擎管理器并开始执行节点
        workflow_engine_manager = WorkflowEngineManager()
        start_at = time.perf_counter()

        try:
            # 执行单个步骤的工作流节点
            node_instance, node_run_result = workflow_engine_manager.single_step_run_workflow_node(
                workflow=draft_workflow,
                node_id=node_id,
                user_inputs=user_inputs,
                user_id=account.id,
            )
        except WorkflowNodeRunFailedError as e:
            # 如果节点执行失败，记录失败信息
            workflow_node_execution = WorkflowNodeExecution(
                tenant_id=app_model.tenant_id,
                app_id=app_model.id,
                workflow_id=draft_workflow.id,
                triggered_from=WorkflowNodeExecutionTriggeredFrom.SINGLE_STEP.value,
                index=1,
                node_id=e.node_id,
                node_type=e.node_type.value,
                title=e.node_title,
                status=WorkflowNodeExecutionStatus.FAILED.value,
                error=e.error,
                elapsed_time=time.perf_counter() - start_at,
                created_by_role=CreatedByRole.ACCOUNT.value,
                created_by=account.id,
                created_at=datetime.now(timezone.utc).replace(tzinfo=None),
                finished_at=datetime.now(timezone.utc).replace(tzinfo=None),
            )
            db.session.add(workflow_node_execution)
            db.session.commit()

            return workflow_node_execution

        # 根据节点执行结果，创建并返回工作流节点执行记录
        if node_run_result.status == WorkflowNodeExecutionStatus.SUCCEEDED:
            workflow_node_execution = WorkflowNodeExecution(
                tenant_id=app_model.tenant_id,
                app_id=app_model.id,
                workflow_id=draft_workflow.id,
                triggered_from=WorkflowNodeExecutionTriggeredFrom.SINGLE_STEP.value,
                index=1,
                node_id=node_id,
                node_type=node_instance.node_type.value,
                title=node_instance.node_data.title,
                inputs=json.dumps(node_run_result.inputs) if node_run_result.inputs else None,
                process_data=json.dumps(node_run_result.process_data) if node_run_result.process_data else None,
                outputs=json.dumps(jsonable_encoder(node_run_result.outputs)) if node_run_result.outputs else None,
                execution_metadata=(
                    json.dumps(jsonable_encoder(node_run_result.metadata)) if node_run_result.metadata else None
                ),
                status=WorkflowNodeExecutionStatus.SUCCEEDED.value,
                elapsed_time=time.perf_counter() - start_at,
                created_by_role=CreatedByRole.ACCOUNT.value,
                created_by=account.id,
                created_at=datetime.now(timezone.utc).replace(tzinfo=None),
                finished_at=datetime.now(timezone.utc).replace(tzinfo=None),
            )
        else:
            # 如果节点执行未成功，记录失败信息
            workflow_node_execution = WorkflowNodeExecution(
                tenant_id=app_model.tenant_id,
                app_id=app_model.id,
                workflow_id=draft_workflow.id,
                triggered_from=WorkflowNodeExecutionTriggeredFrom.SINGLE_STEP.value,
                index=1,
                node_id=node_id,
                node_type=node_instance.node_type.value,
                title=node_instance.node_data.title,
                status=node_run_result.status.value,
                error=node_run_result.error,
                elapsed_time=time.perf_counter() - start_at,
                created_by_role=CreatedByRole.ACCOUNT.value,
                created_by=account.id,
                created_at=datetime.now(timezone.utc).replace(tzinfo=None),
                finished_at=datetime.now(timezone.utc).replace(tzinfo=None),
            )

        db.session.add(workflow_node_execution)
        db.session.commit()

        return workflow_node_execution

    def convert_to_workflow(self, app_model: App, account: Account, args: dict) -> App:
        """
        将聊天机器人应用（专家模式）转换为工作流应用
        完成从App到Workflow App的转换

        :param app_model: App实例
        :param account: Account实例
        :param args: 包含转换所需参数的字典
        :return: 转换后的工作流应用实例
        """
        # 初始化工作流转换器
        workflow_converter = WorkflowConverter()

        # 检查当前应用模式是否支持转换为工作流
        if app_model.mode not in [AppMode.CHAT.value, AppMode.COMPLETION.value]:
<<<<<<< HEAD
            raise ValueError(f'当前应用模式: {app_model.mode} 不支持转换为工作流。')
=======
            raise ValueError(f"Current App mode: {app_model.mode} is not supported convert to workflow.")
>>>>>>> 7b7576ad

        # 执行转换操作
        new_app = workflow_converter.convert_to_workflow(
            app_model=app_model,
            account=account,
            name=args.get("name"),
            icon_type=args.get("icon_type"),
            icon=args.get("icon"),
            icon_background=args.get("icon_background"),
        )

        return new_app

    def validate_features_structure(self, app_model: App, features: dict) -> dict:
        """
        根据应用模型(app_model)的模式，验证特性(features)的结构是否合法。
        
        参数:
        - app_model: App 类型，代表一个应用模型，用于确定应用的运行模式。
        - features: dict 类型，代表需要验证结构的特性字典。
        
        返回:
        - 验证结果的字典，包含验证的详细信息。
        
        异常:
        - 如果应用模式无效，将抛出 ValueError。
        """
        if app_model.mode == AppMode.ADVANCED_CHAT.value:
            # 在高级聊天模式下，使用 AdvancedChatAppConfigManager 进行配置验证
            return AdvancedChatAppConfigManager.config_validate(
                tenant_id=app_model.tenant_id, config=features, only_structure_validate=True
            )
        elif app_model.mode == AppMode.WORKFLOW.value:
            # 在工作流模式下，使用 WorkflowAppConfigManager 进行配置验证
            return WorkflowAppConfigManager.config_validate(
                tenant_id=app_model.tenant_id, config=features, only_structure_validate=True
            )
        else:
            # 如果应用模式既不是高级聊天也不是工作流，则认为模式无效，抛出异常
            raise ValueError(f"Invalid app mode: {app_model.mode}")

    @classmethod
    def get_elapsed_time(cls, workflow_run_id: str) -> float:
        """
        Get elapsed time
        """
        elapsed_time = 0.0

        # fetch workflow node execution by workflow_run_id
        workflow_nodes = (
            db.session.query(WorkflowNodeExecution)
            .filter(WorkflowNodeExecution.workflow_run_id == workflow_run_id)
            .order_by(WorkflowNodeExecution.created_at.asc())
            .all()
        )
        if not workflow_nodes:
            return elapsed_time

        for node in workflow_nodes:
            elapsed_time += node.elapsed_time

        return elapsed_time<|MERGE_RESOLUTION|>--- conflicted
+++ resolved
@@ -42,14 +42,6 @@
         返回值:
         Workflow的Optional类型，如果找到对应草稿工作流则返回Workflow对象，否则返回None。
         """
-<<<<<<< HEAD
-        # 根据应用模型查询草稿版本的工作流
-        workflow = db.session.query(Workflow).filter(
-            Workflow.tenant_id == app_model.tenant_id,
-            Workflow.app_id == app_model.id,
-            Workflow.version == 'draft'
-        ).first()
-=======
         # fetch draft workflow by app_model
         workflow = (
             db.session.query(Workflow)
@@ -58,7 +50,6 @@
             )
             .first()
         )
->>>>>>> 7b7576ad
 
         # 返回查询到的草稿工作流
         return workflow
@@ -77,14 +68,6 @@
         if not app_model.workflow_id:
             return None  # 如果 app_model 没有 workflow_id，直接返回 None
 
-<<<<<<< HEAD
-        # 根据 workflow_id 查询数据库，获取对应的已发布 workflow
-        workflow = db.session.query(Workflow).filter(
-            Workflow.tenant_id == app_model.tenant_id,  # 租户 ID 匹配
-            Workflow.app_id == app_model.id,  # 应用 ID 匹配
-            Workflow.id == app_model.workflow_id  # workflow ID 匹配
-        ).first()
-=======
         # fetch published workflow by workflow_id
         workflow = (
             db.session.query(Workflow)
@@ -95,7 +78,6 @@
             )
             .first()
         )
->>>>>>> 7b7576ad
 
         return workflow  # 返回查询结果，可能是 Workflow 对象或 None
 
@@ -175,12 +157,7 @@
             draft_workflow = self.get_draft_workflow(app_model=app_model)
 
         if not draft_workflow:
-<<<<<<< HEAD
-            # 如果无法获取有效的草稿工作流，则抛出异常
-            raise ValueError('No valid workflow found.')
-=======
             raise ValueError("No valid workflow found.")
->>>>>>> 7b7576ad
 
         # 创建新的工作流实例
         workflow = Workflow(
@@ -242,16 +219,7 @@
         self, app_model: App, node_id: str, user_inputs: dict, account: Account
     ) -> WorkflowNodeExecution:
         """
-        执行草稿工作流节点
-
-        参数:
-        app_model: App - 应用模型，用于确定要执行的工作流草稿。
-        node_id: str - 需要执行的工作流节点的ID。
-        user_inputs: dict - 用户提供的输入，供工作流节点执行时使用。
-        account: Account - 执行工作流节点的账户信息。
-
-        返回值:
-        WorkflowNodeExecution - 工作流节点执行的结果。
+        Run draft workflow node
         """
         # 根据应用模型获取草稿工作流
         draft_workflow = self.get_draft_workflow(app_model=app_model)
@@ -358,11 +326,7 @@
 
         # 检查当前应用模式是否支持转换为工作流
         if app_model.mode not in [AppMode.CHAT.value, AppMode.COMPLETION.value]:
-<<<<<<< HEAD
-            raise ValueError(f'当前应用模式: {app_model.mode} 不支持转换为工作流。')
-=======
             raise ValueError(f"Current App mode: {app_model.mode} is not supported convert to workflow.")
->>>>>>> 7b7576ad
 
         # 执行转换操作
         new_app = workflow_converter.convert_to_workflow(
