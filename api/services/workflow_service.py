import json
import time
from datetime import datetime, timezone
from typing import Optional

from core.app.apps.advanced_chat.app_config_manager import AdvancedChatAppConfigManager
from core.app.apps.workflow.app_config_manager import WorkflowAppConfigManager
from core.model_runtime.utils.encoders import jsonable_encoder
from core.workflow.entities.node_entities import NodeType
from core.workflow.errors import WorkflowNodeRunFailedError
from core.workflow.workflow_engine_manager import WorkflowEngineManager
from events.app_event import app_draft_workflow_was_synced, app_published_workflow_was_updated
from extensions.ext_database import db
from models.account import Account
from models.model import App, AppMode
from models.workflow import (
    CreatedByRole,
    Workflow,
    WorkflowNodeExecution,
    WorkflowNodeExecutionStatus,
    WorkflowNodeExecutionTriggeredFrom,
    WorkflowType,
)
from services.workflow.workflow_converter import WorkflowConverter


class WorkflowService:
    """
    Workflow Service
    """

    def get_draft_workflow(self, app_model: App) -> Optional[Workflow]:
        """
        获取草稿工作流
        
        参数:
        app_model - App模型对象，用于查询对应的工作流草稿版本。
        
        返回值:
        Workflow的Optional类型，如果找到对应草稿工作流则返回Workflow对象，否则返回None。
        """
        # 根据应用模型查询草稿版本的工作流
        workflow = db.session.query(Workflow).filter(
            Workflow.tenant_id == app_model.tenant_id,
            Workflow.app_id == app_model.id,
            Workflow.version == 'draft'
        ).first()

        # 返回查询到的草稿工作流
        return workflow

    def get_published_workflow(self, app_model: App) -> Optional[Workflow]:
        """
        获取发布的 workflow

        参数:
        app_model: App - 应用模型对象，包含应用的相关信息，例如 workflow_id。

        返回值:
        Optional[Workflow] - 如果找到对应的已发布 workflow，则返回 Workflow 对象；如果未找到或 app_model 中没有 workflow_id，则返回 None。
        """

        if not app_model.workflow_id:
            return None  # 如果 app_model 没有 workflow_id，直接返回 None

        # 根据 workflow_id 查询数据库，获取对应的已发布 workflow
        workflow = db.session.query(Workflow).filter(
            Workflow.tenant_id == app_model.tenant_id,  # 租户 ID 匹配
            Workflow.app_id == app_model.id,  # 应用 ID 匹配
            Workflow.id == app_model.workflow_id  # workflow ID 匹配
        ).first()

        return workflow  # 返回查询结果，可能是 Workflow 对象或 None

    def sync_draft_workflow(self, app_model: App,
                            graph: dict,
                            features: dict,
                            account: Account) -> Workflow:
        """
        同步草稿工作流
        
        参数:
        - app_model: App 类型，代表一个应用模型，用于获取应用相关信息。
        - graph: 字典类型，代表工作流的图表结构。
        - features: 字典类型，代表应用的功能特性配置。
        - account: Account 类型，代表进行操作的账户信息。
        
        返回值:
        - Workflow: 返回一个工作流实例。
        """
        
        # 根据 app_model 获取草稿工作流
        workflow = self.get_draft_workflow(app_model=app_model)

        # 验证 features 结构的合法性
        self.validate_features_structure(
            app_model=app_model,
            features=features
        )

        # 如果未找到草稿工作流，则创建新的草稿工作流
        if not workflow:
            workflow = Workflow(
                tenant_id=app_model.tenant_id,
                app_id=app_model.id,
                type=WorkflowType.from_app_mode(app_model.mode).value,
                version='draft',
                graph=json.dumps(graph),
                features=json.dumps(features),
                created_by=account.id
            )
            db.session.add(workflow)
        # 如果找到草稿工作流，则更新其信息
        else:
            workflow.graph = json.dumps(graph)
            workflow.features = json.dumps(features)
            workflow.updated_by = account.id
            workflow.updated_at = datetime.now(timezone.utc).replace(tzinfo=None)

        # 提交数据库会话更改
        db.session.commit()

<<<<<<< HEAD
        # 返回草稿工作流实例
=======
        # trigger app workflow events
        app_draft_workflow_was_synced.send(app_model, synced_draft_workflow=workflow)

        # return draft workflow
>>>>>>> 9525ccac
        return workflow

    def publish_workflow(self, app_model: App,
                         account: Account,
                         draft_workflow: Optional[Workflow] = None) -> Workflow:
        """
        从草稿发布工作流

        :param app_model: App实例
        :param account: Account实例
        :param draft_workflow: 工作流实例，可选参数，默认为None
        :return: 发布后的工作流实例

        此函数的目的是将草稿工作流发布为正式工作流。它首先检查提供的草稿工作流，
        如果未提供则通过app_model获取草稿工作流。然后，基于提供的草稿工作流信息，
        创建一个新的工作流实例并将其保存到数据库。最后，更新app_model的工作流ID，
        触发相关应用工作流事件，并返回新发布的工作流实例。
        """
        if not draft_workflow:
            # 如果未提供草稿工作流，则尝试根据app_model获取草稿工作流
            draft_workflow = self.get_draft_workflow(app_model=app_model)

        if not draft_workflow:
            # 如果无法获取有效的草稿工作流，则抛出异常
            raise ValueError('No valid workflow found.')

        # 创建新的工作流实例
        workflow = Workflow(
            tenant_id=app_model.tenant_id,
            app_id=app_model.id,
            type=draft_workflow.type,
            version=str(datetime.now(timezone.utc).replace(tzinfo=None)),
            graph=draft_workflow.graph,
            features=draft_workflow.features,
            created_by=account.id
        )

        # 将新工作流实例添加到数据库并提交更改
        db.session.add(workflow)
        db.session.flush()
        db.session.commit()

        # 更新app_model的工作流ID并提交更改
        app_model.workflow_id = workflow.id
        db.session.commit()

        # 触发应用工作流更新事件
        app_published_workflow_was_updated.send(app_model, published_workflow=workflow)

        # 返回新发布的工作流实例
        return workflow

    def get_default_block_configs(self) -> list[dict]:
        """
        获取默认的区块配置列表
        
        该方法不接受任何参数，并返回一个包含默认区块配置的列表。
        
        返回值:
            list[dict]: 默认区块配置的列表，每个配置以字典形式存储。
        """
        # 创建WorkflowEngineManager实例以获取默认配置
        workflow_engine_manager = WorkflowEngineManager()
        # 返回默认配置列表
        return workflow_engine_manager.get_default_configs()

    def get_default_block_config(self, node_type: str, filters: Optional[dict] = None) -> Optional[dict]:
        """
        获取节点的默认配置。
        :param node_type: 节点类型
        :param filters: 根据节点配置参数进行过滤的条件
        :return: 返回符合条件的节点默认配置，如果找不到则返回None
        """
        # 将字符串类型的节点类型转换为对应的枚举类型
        node_type = NodeType.value_of(node_type)

        # 通过工作流引擎管理器获取默认配置
        workflow_engine_manager = WorkflowEngineManager()
        return workflow_engine_manager.get_default_config(node_type, filters)

    def run_draft_workflow_node(self, app_model: App,
                                node_id: str,
                                user_inputs: dict,
                                account: Account) -> WorkflowNodeExecution:
        """
        执行草稿工作流节点

        参数:
        app_model: App - 应用模型，用于确定要执行的工作流草稿。
        node_id: str - 需要执行的工作流节点的ID。
        user_inputs: dict - 用户提供的输入，供工作流节点执行时使用。
        account: Account - 执行工作流节点的账户信息。

        返回值:
        WorkflowNodeExecution - 工作流节点执行的结果。
        """
        # 根据应用模型获取草稿工作流
        draft_workflow = self.get_draft_workflow(app_model=app_model)
        if not draft_workflow:
            raise ValueError('Workflow not initialized')

        # 初始化工作流引擎管理器并开始执行节点
        workflow_engine_manager = WorkflowEngineManager()
        start_at = time.perf_counter()

        try:
            # 执行单个步骤的工作流节点
            node_instance, node_run_result = workflow_engine_manager.single_step_run_workflow_node(
                workflow=draft_workflow,
                node_id=node_id,
                user_inputs=user_inputs,
                user_id=account.id,
            )
        except WorkflowNodeRunFailedError as e:
            # 如果节点执行失败，记录失败信息
            workflow_node_execution = WorkflowNodeExecution(
                tenant_id=app_model.tenant_id,
                app_id=app_model.id,
                workflow_id=draft_workflow.id,
                triggered_from=WorkflowNodeExecutionTriggeredFrom.SINGLE_STEP.value,
                index=1,
                node_id=e.node_id,
                node_type=e.node_type.value,
                title=e.node_title,
                status=WorkflowNodeExecutionStatus.FAILED.value,
                error=e.error,
                elapsed_time=time.perf_counter() - start_at,
                created_by_role=CreatedByRole.ACCOUNT.value,
                created_by=account.id,
                created_at=datetime.now(timezone.utc).replace(tzinfo=None),
                finished_at=datetime.now(timezone.utc).replace(tzinfo=None)
            )
            db.session.add(workflow_node_execution)
            db.session.commit()

            return workflow_node_execution

        # 根据节点执行结果，创建并返回工作流节点执行记录
        if node_run_result.status == WorkflowNodeExecutionStatus.SUCCEEDED:
            workflow_node_execution = WorkflowNodeExecution(
                tenant_id=app_model.tenant_id,
                app_id=app_model.id,
                workflow_id=draft_workflow.id,
                triggered_from=WorkflowNodeExecutionTriggeredFrom.SINGLE_STEP.value,
                index=1,
                node_id=node_id,
                node_type=node_instance.node_type.value,
                title=node_instance.node_data.title,
                inputs=json.dumps(node_run_result.inputs) if node_run_result.inputs else None,
                process_data=json.dumps(node_run_result.process_data) if node_run_result.process_data else None,
                outputs=json.dumps(jsonable_encoder(node_run_result.outputs)) if node_run_result.outputs else None,
                execution_metadata=(json.dumps(jsonable_encoder(node_run_result.metadata))
                                    if node_run_result.metadata else None),
                status=WorkflowNodeExecutionStatus.SUCCEEDED.value,
                elapsed_time=time.perf_counter() - start_at,
                created_by_role=CreatedByRole.ACCOUNT.value,
                created_by=account.id,
                created_at=datetime.now(timezone.utc).replace(tzinfo=None),
                finished_at=datetime.now(timezone.utc).replace(tzinfo=None)
            )
        else:
            # 如果节点执行未成功，记录失败信息
            workflow_node_execution = WorkflowNodeExecution(
                tenant_id=app_model.tenant_id,
                app_id=app_model.id,
                workflow_id=draft_workflow.id,
                triggered_from=WorkflowNodeExecutionTriggeredFrom.SINGLE_STEP.value,
                index=1,
                node_id=node_id,
                node_type=node_instance.node_type.value,
                title=node_instance.node_data.title,
                status=node_run_result.status.value,
                error=node_run_result.error,
                elapsed_time=time.perf_counter() - start_at,
                created_by_role=CreatedByRole.ACCOUNT.value,
                created_by=account.id,
                created_at=datetime.now(timezone.utc).replace(tzinfo=None),
                finished_at=datetime.now(timezone.utc).replace(tzinfo=None)
            )

        db.session.add(workflow_node_execution)
        db.session.commit()

        return workflow_node_execution

    def convert_to_workflow(self, app_model: App, account: Account, args: dict) -> App:
        """
        将聊天机器人应用（专家模式）转换为工作流应用
        完成从App到Workflow App的转换

        :param app_model: App实例
        :param account: Account实例
        :param args: 包含转换所需参数的字典
        :return: 转换后的工作流应用实例
        """
        # 初始化工作流转换器
        workflow_converter = WorkflowConverter()

        # 检查当前应用模式是否支持转换为工作流
        if app_model.mode not in [AppMode.CHAT.value, AppMode.COMPLETION.value]:
            raise ValueError(f'当前应用模式: {app_model.mode} 不支持转换为工作流。')

        # 执行转换操作
        new_app = workflow_converter.convert_to_workflow(
            app_model=app_model,
            account=account,
            name=args.get('name'),
            icon=args.get('icon'),
            icon_background=args.get('icon_background'),
        )

        return new_app

    def validate_features_structure(self, app_model: App, features: dict) -> dict:
        """
        根据应用模型(app_model)的模式，验证特性(features)的结构是否合法。
        
        参数:
        - app_model: App 类型，代表一个应用模型，用于确定应用的运行模式。
        - features: dict 类型，代表需要验证结构的特性字典。
        
        返回:
        - 验证结果的字典，包含验证的详细信息。
        
        异常:
        - 如果应用模式无效，将抛出 ValueError。
        """
        if app_model.mode == AppMode.ADVANCED_CHAT.value:
            # 在高级聊天模式下，使用 AdvancedChatAppConfigManager 进行配置验证
            return AdvancedChatAppConfigManager.config_validate(
                tenant_id=app_model.tenant_id,
                config=features,
                only_structure_validate=True
            )
        elif app_model.mode == AppMode.WORKFLOW.value:
            # 在工作流模式下，使用 WorkflowAppConfigManager 进行配置验证
            return WorkflowAppConfigManager.config_validate(
                tenant_id=app_model.tenant_id,
                config=features,
                only_structure_validate=True
            )
        else:
            # 如果应用模式既不是高级聊天也不是工作流，则认为模式无效，抛出异常
            raise ValueError(f"Invalid app mode: {app_model.mode}")<|MERGE_RESOLUTION|>--- conflicted
+++ resolved
@@ -120,14 +120,10 @@
         # 提交数据库会话更改
         db.session.commit()
 
-<<<<<<< HEAD
-        # 返回草稿工作流实例
-=======
         # trigger app workflow events
         app_draft_workflow_was_synced.send(app_model, synced_draft_workflow=workflow)
 
         # return draft workflow
->>>>>>> 9525ccac
         return workflow
 
     def publish_workflow(self, app_model: App,
