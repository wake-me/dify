import json
import time
from datetime import datetime, timezone
from typing import Optional

from core.app.apps.advanced_chat.app_config_manager import AdvancedChatAppConfigManager
from core.app.apps.workflow.app_config_manager import WorkflowAppConfigManager
from core.model_runtime.utils.encoders import jsonable_encoder
from core.workflow.entities.node_entities import NodeType
from core.workflow.errors import WorkflowNodeRunFailedError
from core.workflow.workflow_engine_manager import WorkflowEngineManager
from events.app_event import app_draft_workflow_was_synced, app_published_workflow_was_updated
from extensions.ext_database import db
from models.account import Account
from models.model import App, AppMode
from models.workflow import (
    CreatedByRole,
    Workflow,
    WorkflowNodeExecution,
    WorkflowNodeExecutionStatus,
    WorkflowNodeExecutionTriggeredFrom,
    WorkflowType,
)
from services.errors.app import WorkflowHashNotEqualError
from services.workflow.workflow_converter import WorkflowConverter


class WorkflowService:
    """
    Workflow Service
    """

    def get_draft_workflow(self, app_model: App) -> Optional[Workflow]:
        """
        获取草稿工作流
        
        参数:
        app_model - App模型对象，用于查询对应的工作流草稿版本。
        
        返回值:
        Workflow的Optional类型，如果找到对应草稿工作流则返回Workflow对象，否则返回None。
        """
        # 根据应用模型查询草稿版本的工作流
        workflow = db.session.query(Workflow).filter(
            Workflow.tenant_id == app_model.tenant_id,
            Workflow.app_id == app_model.id,
            Workflow.version == 'draft'
        ).first()

        # 返回查询到的草稿工作流
        return workflow

    def get_published_workflow(self, app_model: App) -> Optional[Workflow]:
        """
        获取发布的 workflow

        参数:
        app_model: App - 应用模型对象，包含应用的相关信息，例如 workflow_id。

        返回值:
        Optional[Workflow] - 如果找到对应的已发布 workflow，则返回 Workflow 对象；如果未找到或 app_model 中没有 workflow_id，则返回 None。
        """

        if not app_model.workflow_id:
            return None  # 如果 app_model 没有 workflow_id，直接返回 None

        # 根据 workflow_id 查询数据库，获取对应的已发布 workflow
        workflow = db.session.query(Workflow).filter(
            Workflow.tenant_id == app_model.tenant_id,  # 租户 ID 匹配
            Workflow.app_id == app_model.id,  # 应用 ID 匹配
            Workflow.id == app_model.workflow_id  # workflow ID 匹配
        ).first()

        return workflow  # 返回查询结果，可能是 Workflow 对象或 None

    def sync_draft_workflow(self, app_model: App,
                            graph: dict,
                            features: dict,
                            unique_hash: Optional[str],
                            account: Account) -> Workflow:
        """
<<<<<<< HEAD
        同步草稿工作流
        
        参数:
        - app_model: App 类型，代表一个应用模型，用于获取应用相关信息。
        - graph: 字典类型，代表工作流的图表结构。
        - features: 字典类型，代表应用的功能特性配置。
        - account: Account 类型，代表进行操作的账户信息。
        
        返回值:
        - Workflow: 返回一个工作流实例。
=======
        Sync draft workflow
        @throws WorkflowHashNotEqualError
>>>>>>> eee95190
        """
        
        # 根据 app_model 获取草稿工作流
        workflow = self.get_draft_workflow(app_model=app_model)

<<<<<<< HEAD
        # 验证 features 结构的合法性
=======
        if workflow:
            # validate unique hash
            if workflow.unique_hash != unique_hash:
                raise WorkflowHashNotEqualError()

        # validate features structure
>>>>>>> eee95190
        self.validate_features_structure(
            app_model=app_model,
            features=features
        )

        # 如果未找到草稿工作流，则创建新的草稿工作流
        if not workflow:
            workflow = Workflow(
                tenant_id=app_model.tenant_id,
                app_id=app_model.id,
                type=WorkflowType.from_app_mode(app_model.mode).value,
                version='draft',
                graph=json.dumps(graph),
                features=json.dumps(features),
                created_by=account.id
            )
            db.session.add(workflow)
        # 如果找到草稿工作流，则更新其信息
        else:
            workflow.graph = json.dumps(graph)
            workflow.features = json.dumps(features)
            workflow.updated_by = account.id
            workflow.updated_at = datetime.now(timezone.utc).replace(tzinfo=None)

        # 提交数据库会话更改
        db.session.commit()

        # trigger app workflow events
        app_draft_workflow_was_synced.send(app_model, synced_draft_workflow=workflow)

        # return draft workflow
        return workflow

    def publish_workflow(self, app_model: App,
                         account: Account,
                         draft_workflow: Optional[Workflow] = None) -> Workflow:
        """
        从草稿发布工作流

        :param app_model: App实例
        :param account: Account实例
        :param draft_workflow: 工作流实例，可选参数，默认为None
        :return: 发布后的工作流实例

        此函数的目的是将草稿工作流发布为正式工作流。它首先检查提供的草稿工作流，
        如果未提供则通过app_model获取草稿工作流。然后，基于提供的草稿工作流信息，
        创建一个新的工作流实例并将其保存到数据库。最后，更新app_model的工作流ID，
        触发相关应用工作流事件，并返回新发布的工作流实例。
        """
        if not draft_workflow:
            # 如果未提供草稿工作流，则尝试根据app_model获取草稿工作流
            draft_workflow = self.get_draft_workflow(app_model=app_model)

        if not draft_workflow:
            # 如果无法获取有效的草稿工作流，则抛出异常
            raise ValueError('No valid workflow found.')

        # 创建新的工作流实例
        workflow = Workflow(
            tenant_id=app_model.tenant_id,
            app_id=app_model.id,
            type=draft_workflow.type,
            version=str(datetime.now(timezone.utc).replace(tzinfo=None)),
            graph=draft_workflow.graph,
            features=draft_workflow.features,
            created_by=account.id
        )

        # 将新工作流实例添加到数据库并提交更改
        db.session.add(workflow)
        db.session.flush()
        db.session.commit()

        # 更新app_model的工作流ID并提交更改
        app_model.workflow_id = workflow.id
        db.session.commit()

        # 触发应用工作流更新事件
        app_published_workflow_was_updated.send(app_model, published_workflow=workflow)

        # 返回新发布的工作流实例
        return workflow

    def get_default_block_configs(self) -> list[dict]:
        """
        获取默认的区块配置列表
        
        该方法不接受任何参数，并返回一个包含默认区块配置的列表。
        
        返回值:
            list[dict]: 默认区块配置的列表，每个配置以字典形式存储。
        """
        # 创建WorkflowEngineManager实例以获取默认配置
        workflow_engine_manager = WorkflowEngineManager()
        # 返回默认配置列表
        return workflow_engine_manager.get_default_configs()

    def get_default_block_config(self, node_type: str, filters: Optional[dict] = None) -> Optional[dict]:
        """
        获取节点的默认配置。
        :param node_type: 节点类型
        :param filters: 根据节点配置参数进行过滤的条件
        :return: 返回符合条件的节点默认配置，如果找不到则返回None
        """
        # 将字符串类型的节点类型转换为对应的枚举类型
        node_type = NodeType.value_of(node_type)

        # 通过工作流引擎管理器获取默认配置
        workflow_engine_manager = WorkflowEngineManager()
        return workflow_engine_manager.get_default_config(node_type, filters)

    def run_draft_workflow_node(self, app_model: App,
                                node_id: str,
                                user_inputs: dict,
                                account: Account) -> WorkflowNodeExecution:
        """
        执行草稿工作流节点

        参数:
        app_model: App - 应用模型，用于确定要执行的工作流草稿。
        node_id: str - 需要执行的工作流节点的ID。
        user_inputs: dict - 用户提供的输入，供工作流节点执行时使用。
        account: Account - 执行工作流节点的账户信息。

        返回值:
        WorkflowNodeExecution - 工作流节点执行的结果。
        """
        # 根据应用模型获取草稿工作流
        draft_workflow = self.get_draft_workflow(app_model=app_model)
        if not draft_workflow:
            raise ValueError('Workflow not initialized')

        # 初始化工作流引擎管理器并开始执行节点
        workflow_engine_manager = WorkflowEngineManager()
        start_at = time.perf_counter()

        try:
            # 执行单个步骤的工作流节点
            node_instance, node_run_result = workflow_engine_manager.single_step_run_workflow_node(
                workflow=draft_workflow,
                node_id=node_id,
                user_inputs=user_inputs,
                user_id=account.id,
            )
        except WorkflowNodeRunFailedError as e:
            # 如果节点执行失败，记录失败信息
            workflow_node_execution = WorkflowNodeExecution(
                tenant_id=app_model.tenant_id,
                app_id=app_model.id,
                workflow_id=draft_workflow.id,
                triggered_from=WorkflowNodeExecutionTriggeredFrom.SINGLE_STEP.value,
                index=1,
                node_id=e.node_id,
                node_type=e.node_type.value,
                title=e.node_title,
                status=WorkflowNodeExecutionStatus.FAILED.value,
                error=e.error,
                elapsed_time=time.perf_counter() - start_at,
                created_by_role=CreatedByRole.ACCOUNT.value,
                created_by=account.id,
                created_at=datetime.now(timezone.utc).replace(tzinfo=None),
                finished_at=datetime.now(timezone.utc).replace(tzinfo=None)
            )
            db.session.add(workflow_node_execution)
            db.session.commit()

            return workflow_node_execution

        # 根据节点执行结果，创建并返回工作流节点执行记录
        if node_run_result.status == WorkflowNodeExecutionStatus.SUCCEEDED:
            workflow_node_execution = WorkflowNodeExecution(
                tenant_id=app_model.tenant_id,
                app_id=app_model.id,
                workflow_id=draft_workflow.id,
                triggered_from=WorkflowNodeExecutionTriggeredFrom.SINGLE_STEP.value,
                index=1,
                node_id=node_id,
                node_type=node_instance.node_type.value,
                title=node_instance.node_data.title,
                inputs=json.dumps(node_run_result.inputs) if node_run_result.inputs else None,
                process_data=json.dumps(node_run_result.process_data) if node_run_result.process_data else None,
                outputs=json.dumps(jsonable_encoder(node_run_result.outputs)) if node_run_result.outputs else None,
                execution_metadata=(json.dumps(jsonable_encoder(node_run_result.metadata))
                                    if node_run_result.metadata else None),
                status=WorkflowNodeExecutionStatus.SUCCEEDED.value,
                elapsed_time=time.perf_counter() - start_at,
                created_by_role=CreatedByRole.ACCOUNT.value,
                created_by=account.id,
                created_at=datetime.now(timezone.utc).replace(tzinfo=None),
                finished_at=datetime.now(timezone.utc).replace(tzinfo=None)
            )
        else:
            # 如果节点执行未成功，记录失败信息
            workflow_node_execution = WorkflowNodeExecution(
                tenant_id=app_model.tenant_id,
                app_id=app_model.id,
                workflow_id=draft_workflow.id,
                triggered_from=WorkflowNodeExecutionTriggeredFrom.SINGLE_STEP.value,
                index=1,
                node_id=node_id,
                node_type=node_instance.node_type.value,
                title=node_instance.node_data.title,
                status=node_run_result.status.value,
                error=node_run_result.error,
                elapsed_time=time.perf_counter() - start_at,
                created_by_role=CreatedByRole.ACCOUNT.value,
                created_by=account.id,
                created_at=datetime.now(timezone.utc).replace(tzinfo=None),
                finished_at=datetime.now(timezone.utc).replace(tzinfo=None)
            )

        db.session.add(workflow_node_execution)
        db.session.commit()

        return workflow_node_execution

    def convert_to_workflow(self, app_model: App, account: Account, args: dict) -> App:
        """
        将聊天机器人应用（专家模式）转换为工作流应用
        完成从App到Workflow App的转换

        :param app_model: App实例
        :param account: Account实例
        :param args: 包含转换所需参数的字典
        :return: 转换后的工作流应用实例
        """
        # 初始化工作流转换器
        workflow_converter = WorkflowConverter()

        # 检查当前应用模式是否支持转换为工作流
        if app_model.mode not in [AppMode.CHAT.value, AppMode.COMPLETION.value]:
            raise ValueError(f'当前应用模式: {app_model.mode} 不支持转换为工作流。')

        # 执行转换操作
        new_app = workflow_converter.convert_to_workflow(
            app_model=app_model,
            account=account,
            name=args.get('name'),
            icon=args.get('icon'),
            icon_background=args.get('icon_background'),
        )

        return new_app

    def validate_features_structure(self, app_model: App, features: dict) -> dict:
        """
        根据应用模型(app_model)的模式，验证特性(features)的结构是否合法。
        
        参数:
        - app_model: App 类型，代表一个应用模型，用于确定应用的运行模式。
        - features: dict 类型，代表需要验证结构的特性字典。
        
        返回:
        - 验证结果的字典，包含验证的详细信息。
        
        异常:
        - 如果应用模式无效，将抛出 ValueError。
        """
        if app_model.mode == AppMode.ADVANCED_CHAT.value:
            # 在高级聊天模式下，使用 AdvancedChatAppConfigManager 进行配置验证
            return AdvancedChatAppConfigManager.config_validate(
                tenant_id=app_model.tenant_id,
                config=features,
                only_structure_validate=True
            )
        elif app_model.mode == AppMode.WORKFLOW.value:
            # 在工作流模式下，使用 WorkflowAppConfigManager 进行配置验证
            return WorkflowAppConfigManager.config_validate(
                tenant_id=app_model.tenant_id,
                config=features,
                only_structure_validate=True
            )
        else:
            # 如果应用模式既不是高级聊天也不是工作流，则认为模式无效，抛出异常
            raise ValueError(f"Invalid app mode: {app_model.mode}")<|MERGE_RESOLUTION|>--- conflicted
+++ resolved
@@ -79,36 +79,19 @@
                             unique_hash: Optional[str],
                             account: Account) -> Workflow:
         """
-<<<<<<< HEAD
-        同步草稿工作流
-        
-        参数:
-        - app_model: App 类型，代表一个应用模型，用于获取应用相关信息。
-        - graph: 字典类型，代表工作流的图表结构。
-        - features: 字典类型，代表应用的功能特性配置。
-        - account: Account 类型，代表进行操作的账户信息。
-        
-        返回值:
-        - Workflow: 返回一个工作流实例。
-=======
         Sync draft workflow
         @throws WorkflowHashNotEqualError
->>>>>>> eee95190
         """
         
         # 根据 app_model 获取草稿工作流
         workflow = self.get_draft_workflow(app_model=app_model)
 
-<<<<<<< HEAD
-        # 验证 features 结构的合法性
-=======
         if workflow:
             # validate unique hash
             if workflow.unique_hash != unique_hash:
                 raise WorkflowHashNotEqualError()
 
         # validate features structure
->>>>>>> eee95190
         self.validate_features_structure(
             app_model=app_model,
             features=features
