--- conflicted
+++ resolved
@@ -657,13 +657,8 @@
         
         # 更新文档为暂停状态
         document.is_paused = True
-<<<<<<< HEAD
-        document.paused_by = current_user.id  # 假设当前用户已定义且可访问
-        document.paused_at = datetime.datetime.utcnow()
-=======
         document.paused_by = current_user.id
         document.paused_at = datetime.datetime.now(datetime.timezone.utc).replace(tzinfo=None)
->>>>>>> c2acb2be
 
         db.session.add(document)
         db.session.commit()  # 提交数据库事务，将暂停状态持久化
@@ -1546,110 +1541,11 @@
                 credentials=embedding_model.credentials,
                 texts=[content]
             )
-<<<<<<< HEAD
-
-        # 查询当前文档中已有段的最大位置，用于设定新段的位置
-        max_position = db.session.query(func.max(DocumentSegment.position)).filter(
-            DocumentSegment.document_id == document.id
-        ).scalar()
-        
-        # 创建文档段对象
-        segment_document = DocumentSegment(
-            tenant_id=current_user.current_tenant_id,
-            dataset_id=document.dataset_id,
-            document_id=document.id,
-            index_node_id=doc_id,
-            index_node_hash=segment_hash,
-            position=max_position + 1 if max_position else 1,
-            content=content,
-            word_count=len(content),
-            tokens=tokens,
-            status='completed',
-            indexing_at=datetime.datetime.utcnow(),
-            completed_at=datetime.datetime.utcnow(),
-            created_by=current_user.id
-        )
-        
-        # 如果文档是问答模型类型，则设置答案
-        if document.doc_form == 'qa_model':
-            segment_document.answer = args['answer']
-
-        # 添加文档段到数据库并提交事务
-        db.session.add(segment_document)
-        db.session.commit()
-
-        # 尝试保存向量索引
-        try:
-            VectorService.create_segments_vector([args['keywords']], [segment_document], dataset)
-        except Exception as e:
-            # 如果创建向量索引失败，更新文档段状态为错误，并记录错误信息
-            logging.exception("create segment index failed")
-            segment_document.enabled = False
-            segment_document.disabled_at = datetime.datetime.utcnow()
-            segment_document.status = 'error'
-            segment_document.error = str(e)
-            db.session.commit()
-
-        # 从数据库查询并返回文档段对象
-        segment = db.session.query(DocumentSegment).filter(DocumentSegment.id == segment_document.id).first()
-        return segment
-
-    @classmethod
-    def multi_create_segment(cls, segments: list, document: Document, dataset: Dataset):
-        """
-        多段创建文档段落。
-
-        参数:
-        - segments: 包含文档内容的列表，每个元素是一个字典，至少包含'content'键。
-        - document: 文档对象，指定创建文档段所属的文档。
-        - dataset: 数据集对象，指定文档和文档段所属的数据集。
-
-        返回值:
-        - segment_data_list: 创建的文档段对象列表。
-        """
-
-        # 初始化嵌入模型，根据数据集的索引技术选择是否加载
-        embedding_model = None
-        if dataset.indexing_technique == 'high_quality':
-            model_manager = ModelManager()
-            embedding_model = model_manager.get_model_instance(
-                tenant_id=current_user.current_tenant_id,
-                provider=dataset.embedding_model_provider,
-                model_type=ModelType.TEXT_EMBEDDING,
-                model=dataset.embedding_model
-            )
-
-        # 查询当前文档中已有段落的最大位置值
-        max_position = db.session.query(func.max(DocumentSegment.position)).filter(
-            DocumentSegment.document_id == document.id
-        ).scalar()
-
-        # 初始化待处理的文档段列表
-        pre_segment_data_list = []
-        segment_data_list = []
-        keywords_list = []
-        for segment_item in segments:
-            # 处理每个文档段
-            content = segment_item['content']
-            doc_id = str(uuid.uuid4())  # 生成唯一标识符
-            segment_hash = helper.generate_text_hash(content)  # 生成内容哈希值
-            tokens = 0
-            if dataset.indexing_technique == 'high_quality' and embedding_model:
-                # 如果使用高质量索引技术且已加载嵌入模型，则计算文本嵌入所需的令牌数
-                model_type_instance = cast(TextEmbeddingModel, embedding_model.model_type_instance)
-                tokens = model_type_instance.get_num_tokens(
-                    model=embedding_model.model,
-                    credentials=embedding_model.credentials,
-                    texts=[content]
-                )
-            # 创建文档段对象
-=======
         lock_name = 'add_segment_lock_document_id_{}'.format(document.id)
         with redis_client.lock(lock_name, timeout=600):
             max_position = db.session.query(func.max(DocumentSegment.position)).filter(
                 DocumentSegment.document_id == document.id
             ).scalar()
->>>>>>> c2acb2be
             segment_document = DocumentSegment(
                 tenant_id=current_user.current_tenant_id,
                 dataset_id=document.dataset_id,
@@ -1666,41 +1562,20 @@
                 created_by=current_user.id
             )
             if document.doc_form == 'qa_model':
-<<<<<<< HEAD
-                # 如果文档是问答模型形式，则保存答案
-                segment_document.answer = segment_item['answer']
-            db.session.add(segment_document)
-            segment_data_list.append(segment_document)
-=======
                 segment_document.answer = args['answer']
->>>>>>> c2acb2be
 
             db.session.add(segment_document)
             db.session.commit()
 
-<<<<<<< HEAD
-        try:
-            # 尝试为这些文档段创建向量索引
-            VectorService.create_segments_vector(keywords_list, pre_segment_data_list, dataset)
-        except Exception as e:
-            # 如果创建向量索引失败，则标记相关文档段为错误状态，并记录错误信息
-            logging.exception("create segment index failed")
-            for segment_document in segment_data_list:
-=======
             # save vector index
             try:
                 VectorService.create_segments_vector([args['keywords']], [segment_document], dataset)
             except Exception as e:
                 logging.exception("create segment index failed")
->>>>>>> c2acb2be
                 segment_document.enabled = False
                 segment_document.disabled_at = datetime.datetime.now(datetime.timezone.utc).replace(tzinfo=None)
                 segment_document.status = 'error'
                 segment_document.error = str(e)
-<<<<<<< HEAD
-        db.session.commit()  # 提交数据库事务
-        return segment_data_list
-=======
                 db.session.commit()
             segment = db.session.query(DocumentSegment).filter(DocumentSegment.id == segment_document.id).first()
             return segment
@@ -1772,7 +1647,6 @@
                     segment_document.error = str(e)
             db.session.commit()
             return segment_data_list
->>>>>>> c2acb2be
 
     @classmethod
     def update_segment(cls, args: dict, segment: DocumentSegment, document: Document, dataset: Dataset):
@@ -1859,13 +1733,7 @@
                 segment.indexing_at = datetime.datetime.now(datetime.timezone.utc).replace(tzinfo=None)
                 segment.completed_at = datetime.datetime.now(datetime.timezone.utc).replace(tzinfo=None)
                 segment.updated_by = current_user.id
-<<<<<<< HEAD
-                segment.updated_at = datetime.datetime.utcnow()
-
-                # 如果是QA模型，则更新答案
-=======
                 segment.updated_at = datetime.datetime.now(datetime.timezone.utc).replace(tzinfo=None)
->>>>>>> c2acb2be
                 if document.doc_form == 'qa_model':
                     segment.answer = args['answer']
 
