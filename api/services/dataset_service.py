import datetime
import json
import logging
import random
import time
import uuid
from typing import Optional, cast

from flask import current_app
from flask_login import current_user
from sqlalchemy import func

from core.errors.error import LLMBadRequestError, ProviderTokenNotInitError
from core.model_manager import ModelManager
from core.model_runtime.entities.model_entities import ModelType
from core.model_runtime.model_providers.__base.text_embedding_model import TextEmbeddingModel
from core.rag.datasource.keyword.keyword_factory import Keyword
from core.rag.models.document import Document as RAGDocument
from events.dataset_event import dataset_was_deleted
from events.document_event import document_was_deleted
from extensions.ext_database import db
from extensions.ext_redis import redis_client
from libs import helper
from models.account import Account
from models.dataset import (
    AppDatasetJoin,
    Dataset,
    DatasetCollectionBinding,
    DatasetProcessRule,
    DatasetQuery,
    Document,
    DocumentSegment,
)
from models.model import UploadFile
from models.source import DataSourceBinding
from services.errors.account import NoPermissionError
from services.errors.dataset import DatasetNameDuplicateError
from services.errors.document import DocumentIndexingError
from services.errors.file import FileNotExistsError
from services.feature_service import FeatureModel, FeatureService
from services.tag_service import TagService
from services.vector_service import VectorService
from tasks.clean_notion_document_task import clean_notion_document_task
from tasks.deal_dataset_vector_index_task import deal_dataset_vector_index_task
from tasks.delete_segment_from_index_task import delete_segment_from_index_task
from tasks.document_indexing_task import document_indexing_task
from tasks.document_indexing_update_task import document_indexing_update_task
from tasks.duplicate_document_indexing_task import duplicate_document_indexing_task
from tasks.recover_document_indexing_task import recover_document_indexing_task
from tasks.retry_document_indexing_task import retry_document_indexing_task


class DatasetService:

    @staticmethod
<<<<<<< HEAD
    def get_datasets(page, per_page, provider="vendor", tenant_id=None, user=None):
        """
        获取指定条件下的数据集列表。

        参数:
        - page: 请求的页码
        - per_page: 每页显示的数量
        - provider: 数据集提供者，默认为"vendor"
        - tenant_id: 租户ID，可选
        - user: 用户对象，如果提供，将根据用户权限过滤数据集

        返回值:
        - items: 符合条件的数据集列表
        - total: 符合条件的数据集总数
        """
        # 根据是否提供user参数来设置数据集的权限过滤条件
=======
    def get_datasets(page, per_page, provider="vendor", tenant_id=None, user=None, search=None, tag_ids=None):
>>>>>>> d36b7280
        if user:
            permission_filter = db.or_(Dataset.created_by == user.id,
                                    Dataset.permission == 'all_team_members')
        else:
            permission_filter = Dataset.permission == 'all_team_members'
<<<<<<< HEAD
        # 执行数据库查询，过滤出符合条件的数据集，并进行分页
        datasets = Dataset.query.filter(
=======
        query = Dataset.query.filter(
>>>>>>> d36b7280
            db.and_(Dataset.provider == provider, Dataset.tenant_id == tenant_id, permission_filter)) \
            .order_by(Dataset.created_at.desc())
        if search:
            query = query.filter(db.and_(Dataset.name.ilike(f'%{search}%')))
        if tag_ids:
            target_ids = TagService.get_target_ids_by_tag_ids('knowledge', tenant_id, tag_ids)
            if target_ids:
                query = query.filter(db.and_(Dataset.id.in_(target_ids)))
            else:
                return [], 0
        datasets = query.paginate(
            page=page,
            per_page=per_page,
            max_per_page=100,
            error_out=False
        )

        return datasets.items, datasets.total

    @staticmethod
    def get_process_rules(dataset_id):
        """
        获取指定数据集的最新处理规则。

        参数:
        - dataset_id: 数据集的唯一标识符。

        返回值:
        - 一个字典，包含处理规则的模式（mode）和具体规则（rules）。
        """
        # 从数据库中查询最新的数据集处理规则
        dataset_process_rule = db.session.query(DatasetProcessRule). \
            filter(DatasetProcessRule.dataset_id == dataset_id). \
            order_by(DatasetProcessRule.created_at.desc()). \
            limit(1). \
            one_or_none()
        
        # 如果找到了处理规则，则使用找到的规则；否则，使用默认规则
        if dataset_process_rule:
            mode = dataset_process_rule.mode
            rules = dataset_process_rule.rules_dict
        else:
            mode = DocumentService.DEFAULT_RULES['mode']
            rules = DocumentService.DEFAULT_RULES['rules']
        
        # 返回处理规则的模式和具体规则
        return {
            'mode': mode,
            'rules': rules
        }

    @staticmethod
    def get_datasets_by_ids(ids, tenant_id):
        """
        根据提供的ID列表和租户ID获取数据集。
        
        参数:
        ids -- 数据集ID的列表，这些ID用于查询特定的数据集。
        tenant_id -- 租户ID，查询限定于该租户拥有的数据集。
        
        返回值:
        返回一个包含数据集实例的列表以及数据集总数。
        """
        # 使用ORM方式构建查询，筛选出指定ID和租户ID的数据集
        datasets = Dataset.query.filter(Dataset.id.in_(ids),
                                        Dataset.tenant_id == tenant_id).paginate(
            page=1, per_page=len(ids), max_per_page=len(ids), error_out=False)
        # 返回查询结果中的数据集实例列表和总数量
        return datasets.items, datasets.total

    @staticmethod
    def create_empty_dataset(tenant_id: str, name: str, indexing_technique: Optional[str], account: Account):
        """
        创建一个空的数据集。

        参数:
        tenant_id (str): 租户ID，用于标识数据集所属的租户。
        name (str): 数据集的名称。
        indexing_technique (Optional[str]): 数据集的索引技术类型，可以为空。如果指定为'high_quality'，则会尝试使用高质量的嵌入模型。
        account (Account): 创建数据集的账户信息。

        返回值:
        Dataset: 创建的空数据集对象。
        """
        # 检查数据集名称是否已经存在
        if Dataset.query.filter_by(name=name, tenant_id=tenant_id).first():
            raise DatasetNameDuplicateError(
                f'Dataset with name {name} already exists.')
        
        embedding_model = None
        # 如果指定了高质量索引技术，尝试获取默认的文本嵌入模型
        if indexing_technique == 'high_quality':
            model_manager = ModelManager()
            embedding_model = model_manager.get_default_model_instance(
                tenant_id=tenant_id,
                model_type=ModelType.TEXT_EMBEDDING
            )
        
        # 创建数据集实例，并设置相关信息
        dataset = Dataset(name=name, indexing_technique=indexing_technique)
        dataset.created_by = account.id
        dataset.updated_by = account.id
        dataset.tenant_id = tenant_id
        # 如果存在嵌入模型，则设置模型的提供者和模型本身
        dataset.embedding_model_provider = embedding_model.provider if embedding_model else None
        dataset.embedding_model = embedding_model.model if embedding_model else None
        
        # 将数据集实例添加到数据库会话，并提交事务
        db.session.add(dataset)
        db.session.commit()
        
        return dataset

    @staticmethod
    def get_dataset(dataset_id):
        """
        根据数据集ID查询数据集信息。
        
        参数:
        - dataset_id: 数据集的唯一标识符。
        
        返回值:
        - 如果找到相应的数据集，则返回Dataset对象；否则返回None。
        """
        # 通过ID查询数据集信息
        dataset = Dataset.query.filter_by(
            id=dataset_id
        ).first()
        
        # 判断是否查询到数据集
        if dataset is None:
            return None
        else:
            return dataset

    @staticmethod
    def check_dataset_model_setting(dataset):
        """
        检查数据集的模型设置是否正确。
        
        参数:
        - dataset: 一个数据集对象，必须包含indexing_technique, tenant_id, embedding_model_provider,
                    embedding_model等属性。
                    
        若数据集的索引技术为'high_quality'，则尝试获取相应的嵌入模型实例。如果无法获取成功，
        将抛出适当的错误提示用户配置问题或数据集不可用的原因。
        """
        if dataset.indexing_technique == 'high_quality':
            try:
                model_manager = ModelManager()  # 尝试创建模型管理器实例
                model_manager.get_model_instance(
                    tenant_id=dataset.tenant_id,
                    provider=dataset.embedding_model_provider,
                    model_type=ModelType.TEXT_EMBEDDING,
                    model=dataset.embedding_model
                )  # 尝试根据数据集的设置获取嵌入模型实例
            except LLMBadRequestError:
                # 如果请求模型实例失败，抛出值错误，提示用户没有可用的嵌入模型
                raise ValueError(
                    "No Embedding Model available. Please configure a valid provider "
                    "in the Settings -> Model Provider.")
            except ProviderTokenNotInitError as ex:
                # 如果因为提供商令牌未初始化导致失败，抛出值错误，说明数据集不可用的具体原因
                raise ValueError(f"The dataset in unavailable, due to: "
                                f"{ex.description}")

    @staticmethod
    def update_dataset(dataset_id, data, user):
        """
        更新数据集的信息。

        参数:
        - dataset_id: 数据集的唯一标识符。
        - data: 包含要更新的数据集字段的字典。
        - user: 进行更新操作的用户对象。

        返回值:
        - 更新后的数据集对象。
        """
        # 过滤掉值为None的字段，但保留'description'字段
        filtered_data = {k: v for k, v in data.items() if v is not None or k == 'description'}
        # 根据数据集ID获取数据集对象
        dataset = DatasetService.get_dataset(dataset_id)
        # 检查用户是否有更新数据集的权限
        DatasetService.check_dataset_permission(dataset, user)
        action = None
        # 如果更新索引技术
        if dataset.indexing_technique != data['indexing_technique']:
            # 根据新的索引技术确定需要添加或移除的属性
            if data['indexing_technique'] == 'economy':
                action = 'remove'
                # 移除与经济型索引技术相关的属性
                filtered_data['embedding_model'] = None
                filtered_data['embedding_model_provider'] = None
                filtered_data['collection_binding_id'] = None
            elif data['indexing_technique'] == 'high_quality':
                action = 'add'
                # 为高质量索引技术设置嵌入模型和绑定信息
                try:
                    model_manager = ModelManager()
                    embedding_model = model_manager.get_model_instance(
                        tenant_id=current_user.current_tenant_id,
                        provider=data['embedding_model_provider'],
                        model_type=ModelType.TEXT_EMBEDDING,
                        model=data['embedding_model']
                    )
                    filtered_data['embedding_model'] = embedding_model.model
                    filtered_data['embedding_model_provider'] = embedding_model.provider
                    dataset_collection_binding = DatasetCollectionBindingService.get_dataset_collection_binding(
                        embedding_model.provider,
                        embedding_model.model
                    )
                    filtered_data['collection_binding_id'] = dataset_collection_binding.id
                except LLMBadRequestError:
                    raise ValueError(
                        "No Embedding Model available. Please configure a valid provider "
                        "in the Settings -> Model Provider.")
                except ProviderTokenNotInitError as ex:
                    raise ValueError(ex.description)
        else:
            if data['embedding_model_provider'] != dataset.embedding_model_provider or \
                    data['embedding_model'] != dataset.embedding_model:
                action = 'update'
                try:
                    model_manager = ModelManager()
                    embedding_model = model_manager.get_model_instance(
                        tenant_id=current_user.current_tenant_id,
                        provider=data['embedding_model_provider'],
                        model_type=ModelType.TEXT_EMBEDDING,
                        model=data['embedding_model']
                    )
                    filtered_data['embedding_model'] = embedding_model.model
                    filtered_data['embedding_model_provider'] = embedding_model.provider
                    dataset_collection_binding = DatasetCollectionBindingService.get_dataset_collection_binding(
                        embedding_model.provider,
                        embedding_model.model
                    )
                    filtered_data['collection_binding_id'] = dataset_collection_binding.id
                except LLMBadRequestError:
                    # 处理没有可用嵌入模型的错误
                    raise ValueError(
                        "No Embedding Model available. Please configure a valid provider "
                        "in the Settings -> Model Provider.")
                except ProviderTokenNotInitError as ex:
                    # 处理提供商令牌未初始化的错误
                    raise ValueError(ex.description)

        # 更新基本信息和检索模型
        filtered_data['updated_by'] = user.id
        filtered_data['updated_at'] = datetime.datetime.now()
        filtered_data['retrieval_model'] = data['retrieval_model']

        # 执行数据库更新操作
        dataset.query.filter_by(id=dataset_id).update(filtered_data)
        db.session.commit()
        # 如果有索引技术变更，则异步处理数据集向量索引任务
        if action:
            deal_dataset_vector_index_task.delay(dataset_id, action)
        return dataset

    @staticmethod
    def delete_dataset(dataset_id, user):
        """
        删除指定的数据集。

        参数:
        - dataset_id: 数据集的唯一标识符。
        - user: 请求删除数据集的用户。

        返回值:
        - 如果数据集成功被删除，返回True；如果数据集不存在或删除失败，返回False。
        """
        
        # 尝试获取指定ID的数据集
        dataset = DatasetService.get_dataset(dataset_id)

        # 如果数据集不存在，则直接返回False
        if dataset is None:
            return False

        # 检查用户是否有权限删除该数据集
        DatasetService.check_dataset_permission(dataset, user)

        # 发送数据集即将被删除的信号
        dataset_was_deleted.send(dataset)

        # 从数据库会话中删除数据集并提交更改
        db.session.delete(dataset)
        db.session.commit()
        return True

    @staticmethod
    def check_dataset_permission(dataset, user):
        """
        检查用户是否有权限访问特定数据集。
        
        参数:
        - dataset: 数据集对象，包含数据集的元数据，如租户ID和权限信息。
        - user: 用户对象，包含用户的元数据，如当前租户ID。
        
        抛出:
        - NoPermissionError: 如果用户没有访问数据集的权限，则抛出此错误。
        """
        # 检查数据集的租户ID是否与用户当前的租户ID匹配
        if dataset.tenant_id != user.current_tenant_id:
            logging.debug(
                f'User {user.id} does not have permission to access dataset {dataset.id}')
            raise NoPermissionError(
                'You do not have permission to access this dataset.')
        
        # 检查数据集的权限是否设置为'only_me'，并且数据集的创建者不是当前用户
        if dataset.permission == 'only_me' and dataset.created_by != user.id:
            logging.debug(
                f'User {user.id} does not have permission to access dataset {dataset.id}')
            raise NoPermissionError(
                'You do not have permission to access this dataset.')

    @staticmethod
    def get_dataset_queries(dataset_id: str, page: int, per_page: int):
        """
        获取指定数据集ID的查询记录。

        参数:
        - dataset_id: str，要查询的数据集ID。
        - page: int，请求的页码。
        - per_page: int，每页显示的记录数。

        返回值:
        - items: 查询结果列表，包含指定页码的查询记录。
        - total: 查询结果总数。
        """
        # 根据数据集ID过滤查询记录，并按创建时间降序排序
        dataset_queries = DatasetQuery.query.filter_by(dataset_id=dataset_id) \
            .order_by(db.desc(DatasetQuery.created_at)) \
            .paginate(
            page=page, per_page=per_page, max_per_page=100, error_out=False
        )
        # 返回查询结果列表和总记录数
        return dataset_queries.items, dataset_queries.total

    @staticmethod
    def get_related_apps(dataset_id: str):
        """
        获取与特定数据集关联的应用程序列表。

        参数:
        - dataset_id: 数据集的唯一标识符，类型为字符串。

        返回值:
        - 返回一个查询结果列表，包含所有与指定数据集相关联的应用程序对象，这些对象是根据它们与数据集关联的时间倒序排列的。
        """
        # 根据数据集ID查询关联的应用程序，按创建时间倒序排序，并获取所有结果
        return AppDatasetJoin.query.filter(AppDatasetJoin.dataset_id == dataset_id) \
            .order_by(db.desc(AppDatasetJoin.created_at)).all()


class DocumentService:
    # 默认规则配置
    DEFAULT_RULES = {
        'mode': 'custom',  # 模式设置为自定义
        'rules': {  # 规则配置
            'pre_processing_rules': [  # 预处理规则列表
                {'id': 'remove_extra_spaces', 'enabled': True},  # 移除多余空格规则，启用
                {'id': 'remove_urls_emails', 'enabled': False}  # 移除URL和电子邮件规则，禁用
            ],
            'segmentation': {  # 分割配置
                'delimiter': '\n',  # 分隔符设置为换行符
                'max_tokens': 500,  # 最大分词数
                'chunk_overlap': 50  # 分块重叠数
            }
        }
    }

    # 定义文档元数据的模式
    DOCUMENT_METADATA_SCHEMA = {
        "book": {  # 书籍元数据
            "title": str,  # 标题
            "language": str,  # 语言
            "author": str,  # 作者
            "publisher": str,  # 出版社
            "publication_date": str,  # 出版日期
            "isbn": str,  # ISBN号
            "category": str,  # 类别
        },
        "web_page": {  # 网页元数据
            "title": str,  # 标题
            "url": str,  # URL
            "language": str,  # 语言
            "publish_date": str,  # 发布日期
            "author/publisher": str,  # 作者或发布者
            "topic/keywords": str,  # 主题或关键词
            "description": str,  # 描述
        },
        "paper": {  # 论文元数据
            "title": str,  # 标题
            "language": str,  # 语言
            "author": str,  # 作者
            "publish_date": str,  # 发表日期
            "journal/conference_name": str,  # 期刊或会议名称
            "volume/issue/page_numbers": str,  # 卷号/期号/页码
            "doi": str,  # DOI
            "topic/keywords": str,  # 主题或关键词
            "abstract": str,  # 摘要
        },
        "social_media_post": {  # 社交媒体帖子元数据
            "platform": str,  # 平台
            "author/username": str,  # 作者/用户名
            "publish_date": str,  # 发布日期
            "post_url": str,  # 帖子URL
            "topic/tags": str,  # 主题/标签
        },
        "wikipedia_entry": {  # 维基百科条目元数据
            "title": str,  # 标题
            "language": str,  # 语言
            "web_page_url": str,  # 网页URL
            "last_edit_date": str,  # 最后编辑日期
            "editor/contributor": str,  # 编辑者/贡献者
            "summary/introduction": str,  # 摘要/介绍
        },
        "personal_document": {  # 个人文档元数据
            "title": str,  # 标题
            "author": str,  # 作者
            "creation_date": str,  # 创建日期
            "last_modified_date": str,  # 最后修改日期
            "document_type": str,  # 文档类型
            "tags/category": str,  # 标签/类别
        },
        "business_document": {  # 商业文档元数据
            "title": str,  # 标题
            "author": str,  # 作者
            "creation_date": str,  # 创建日期
            "last_modified_date": str,  # 最后修改日期
            "document_type": str,  # 文档类型
            "department/team": str,  # 部门/团队
        },
        "im_chat_log": {  # 即时聊天日志元数据
            "chat_platform": str,  # 聊天平台
            "chat_participants/group_name": str,  # 聊天参与者/群组名称
            "start_date": str,  # 开始日期
            "end_date": str,  # 结束日期
            "summary": str,  # 摘要
        },
        "synced_from_notion": {  # 从Notion同步的文档元数据
            "title": str,  # 标题
            "language": str,  # 语言
            "author/creator": str,  # 作者/创建者
            "creation_date": str,  # 创建日期
            "last_modified_date": str,  # 最后修改日期
            "notion_page_link": str,  # Notion页面链接
            "category/tags": str,  # 类别/标签
            "description": str,  # 描述
        },
        "synced_from_github": {  # 从GitHub同步的代码文件元数据
            "repository_name": str,  # 仓库名称
            "repository_description": str,  # 仓库描述
            "repository_owner/organization": str,  # 仓库所有者/组织
            "code_filename": str,  # 代码文件名
            "code_file_path": str,  # 代码文件路径
            "programming_language": str,  # 编程语言
            "github_link": str,  # GitHub链接
            "open_source_license": str,  # 开源许可证
            "commit_date": str,  # 提交日期
            "commit_author": str,  # 提交作者
        },
        "others": dict  # 其他类型的文档元数据，以字典形式存储
    }

    @staticmethod
    def get_document(dataset_id: str, document_id: str) -> Optional[Document]:
        """
        从数据库中获取指定数据集ID和文档ID的文档对象。
        
        参数:
        - dataset_id: str，指定的数据集ID。
        - document_id: str，指定的文档ID。
        
        返回值:
        - Optional[Document]，如果找到对应的文档，则返回Document对象，否则返回None。
        """
        # 根据数据集ID和文档ID查询数据库，获取第一个匹配的文档对象
        document = db.session.query(Document).filter(
            Document.id == document_id,
            Document.dataset_id == dataset_id
        ).first()

        return document

    @staticmethod
    def get_document_by_id(document_id: str) -> Optional[Document]:
        """
        根据文档ID从数据库中获取文档对象。
        
        参数:
        document_id: str - 需要查询的文档的ID，为字符串类型。
        
        返回值:
        Optional[Document] - 如果找到对应文档，则返回Document对象；否则返回None。
        """
        # 从数据库中查询指定ID的文档，并获取第一条结果
        document = db.session.query(Document).filter(
            Document.id == document_id
        ).first()

        return document

    @staticmethod
    def get_document_by_dataset_id(dataset_id: str) -> list[Document]:
        """
        根据数据集ID获取文档列表。
        
        参数:
        - dataset_id: str，要查询的数据集的唯一标识符。
        
        返回值:
        - list[Document]，符合条件的文档对象列表。
        """
        # 查询数据库中数据集ID为dataset_id且启用状态为True的文档
        documents = db.session.query(Document).filter(
            Document.dataset_id == dataset_id,
            Document.enabled == True
        ).all()

        return documents

    @staticmethod
    def get_error_documents_by_dataset_id(dataset_id: str) -> list[Document]:
        documents = db.session.query(Document).filter(
            Document.dataset_id == dataset_id,
            Document.indexing_status == 'error' or Document.indexing_status == 'paused'
        ).all()

        return documents

    @staticmethod
    def get_batch_documents(dataset_id: str, batch: str) -> list[Document]:
        """
        从数据库中获取指定批次和数据集ID的文档列表。
        
        参数:
        - dataset_id: 数据集的唯一标识符，类型为字符串。
        - batch: 批次的标识符，用于区分不同的数据批处理，类型为字符串。
        
        返回值:
        - 返回一个文档对象列表，每个对象都是Document类的实例。
        """
        
        # 根据批次、数据集ID和当前用户所属的租户ID查询文档
        documents = db.session.query(Document).filter(
            Document.batch == batch,
            Document.dataset_id == dataset_id,
            Document.tenant_id == current_user.current_tenant_id
        ).all()

        return documents

    @staticmethod
    def get_document_file_detail(file_id: str):
        """
        获取指定文件ID的文档文件详情。

        参数:
        file_id: str - 需要查询的文件的ID。

        返回值:
        返回查询到的文件详情对象，如果不存在则返回None。
        """
        # 从数据库中查询指定ID的文件详情
        file_detail = db.session.query(UploadFile). \
            filter(UploadFile.id == file_id). \
            one_or_none()
        return file_detail

    @staticmethod
    def check_archived(document):
        """
        检查文档是否已归档
        
        参数:
        - document: 一个包含 archived 属性的对象，该属性表示文档是否已归档。
        
        返回值:
        - 返回一个布尔值，True 表示文档已归档，False 表示文档未归档。
        """
        if document.archived:
            return True
        else:
            return False

    @staticmethod
    def delete_document(document):
        """
        删除文档。

        触发文档被删除的信号，然后从数据库中删除该文档，并提交数据库会话。

        参数:
        - document: 要删除的文档对象。

        返回值:
        - 无
        """
        # 发送文档被删除的信号
        document_was_deleted.send(document.id, dataset_id=document.dataset_id, doc_form=document.doc_form)

        # 从数据库会话中删除文档并提交更改
        db.session.delete(document)
        db.session.commit()

    @staticmethod
    def pause_document(document):
        """
        暂停文档的索引过程。

        参数:
        - document: 需要被暂停索引的文档对象。

        返回值:
        - 无。

        异常:
        - DocumentIndexingError: 如果文档的索引状态不处于可暂停的状态（即不在"waiting", "parsing", "cleaning", "splitting", "indexing"之一），则抛出此异常。
        """
        # 检查文档的索引状态是否允许暂停
        if document.indexing_status not in ["waiting", "parsing", "cleaning", "splitting", "indexing"]:
            raise DocumentIndexingError()
        
        # 更新文档为暂停状态
        document.is_paused = True
        document.paused_by = current_user.id
        document.paused_at = datetime.datetime.now(datetime.timezone.utc).replace(tzinfo=None)

        db.session.add(document)
        db.session.commit()  # 提交数据库事务，将暂停状态持久化
        
        # 在Redis缓存中设置文档暂停的标志
        indexing_cache_key = 'document_{}_is_paused'.format(document.id)
        redis_client.setnx(indexing_cache_key, "True")  # 使用Redis的SETNX命令确保标志只设置一次

    @staticmethod
    def recover_document(document):
        """
        恢复文档的索引过程。

        参数:
        - document: 一个文档对象，该对象必须有一个.is_paused属性用于判断文档是否暂停索引。

        返回值:
        - 无

        抛出:
        - DocumentIndexingError: 如果文档没有处于暂停状态，则抛出此错误。
        """
        if not document.is_paused:
            raise DocumentIndexingError()
        # 更新文档状态为恢复
        document.is_paused = False
        document.paused_by = None
        document.paused_at = None

        db.session.add(document)
        db.session.commit()
        # 删除暂停标志的缓存
        indexing_cache_key = 'document_{}_is_paused'.format(document.id)
        redis_client.delete(indexing_cache_key)
        # 触发异步任务以恢复文档索引
        recover_document_indexing_task.delay(document.dataset_id, document.id)

    @staticmethod
    def retry_document(dataset_id: str, documents: list[Document]):
        for document in documents:
            # retry document indexing
            document.indexing_status = 'waiting'
            db.session.add(document)
            db.session.commit()
            # add retry flag
            retry_indexing_cache_key = 'document_{}_is_retried'.format(document.id)
            redis_client.setex(retry_indexing_cache_key, 600, 1)
        # trigger async task
        document_ids = [document.id for document in documents]
        retry_document_indexing_task.delay(dataset_id, document_ids)

    @staticmethod
    def get_documents_position(dataset_id):
        """
        获取给定数据集ID的第一个文档的位置。

        参数:
        - dataset_id: 数据集的唯一标识符。

        返回值:
        - 如果找到相关文档，则返回文档的位置（从1开始计数）；
        - 如果未找到相关文档，则返回1。
        """
        # 查询数据集ID对应的文档，并按位置降序排序，获取第一个文档
        document = Document.query.filter_by(dataset_id=dataset_id).order_by(Document.position.desc()).first()
        if document:
            # 如果找到文档，返回其位置加1
            return document.position + 1
        else:
            # 如果未找到文档，返回1
            return 1

    @staticmethod
    def save_document_with_dataset_id(dataset: Dataset, document_data: dict,
                                    account: Account, dataset_process_rule: Optional[DatasetProcessRule] = None,
                                    created_from: str = 'web'):
        """
        根据给定的数据集和文档数据，在数据库中保存或更新文档，并关联数据集ID。
        
        :param dataset: 数据集对象，需要保存或更新文档的数据集。
        :param document_data: 文档数据字典，包含文档的各种信息如来源、格式等。
        :param account: 账户对象，执行操作的账户。
        :param dataset_process_rule: 数据集处理规则对象，可选，用于指定文档处理规则。
        :param created_from: 文档创建来源，默认为'web'。
        :return: 包含保存或更新的文档信息的列表，以及批次ID。
        """

        # 检查文档上传限制
        features = FeatureService.get_features(current_user.current_tenant_id)
        if features.billing.enabled:
            # 如果文档数据中不包含原始文档ID，或原始文档ID为空，则进行上传限制检查
            if 'original_document_id' not in document_data or not document_data['original_document_id']:
                count = 0
                # 根据文档来源类型计算文档数量
                if document_data["data_source"]["type"] == "upload_file":
                    upload_file_list = document_data["data_source"]["info_list"]['file_info_list']['file_ids']
                    count = len(upload_file_list)
                elif document_data["data_source"]["type"] == "notion_import":
                    notion_info_list = document_data["data_source"]['info_list']['notion_info_list']
                    for notion_info in notion_info_list:
                        count = count + len(notion_info['pages'])
                batch_upload_limit = int(current_app.config['BATCH_UPLOAD_LIMIT'])
                # 如果文档数量超过批量上传限制，则抛出异常
                if count > batch_upload_limit:
                    raise ValueError(f"You have reached the batch upload limit of {batch_upload_limit}.")

                # 检查文档上传配额
                DocumentService.check_documents_upload_quota(count, features)

        # 如果数据集的数据源类型为空，则更新为文档数据中的数据源类型
        if not dataset.data_source_type:
            dataset.data_source_type = document_data["data_source"]["type"]

        # 检查并更新数据集的索引技术设置
        if not dataset.indexing_technique:
            if 'indexing_technique' not in document_data \
                    or document_data['indexing_technique'] not in Dataset.INDEXING_TECHNIQUE_LIST:
                raise ValueError("Indexing technique is required")

            dataset.indexing_technique = document_data["indexing_technique"]
            if document_data["indexing_technique"] == 'high_quality':
                # 设置高质量索引技术相关的模型和集合绑定信息
                model_manager = ModelManager()
                embedding_model = model_manager.get_default_model_instance(
                    tenant_id=current_user.current_tenant_id,
                    model_type=ModelType.TEXT_EMBEDDING
                )
                dataset.embedding_model = embedding_model.model
                dataset.embedding_model_provider = embedding_model.provider
                dataset_collection_binding = DatasetCollectionBindingService.get_dataset_collection_binding(
                    embedding_model.provider,
                    embedding_model.model
                )
                dataset.collection_binding_id = dataset_collection_binding.id
                # 设置默认的检索模型
                if not dataset.retrieval_model:
                    default_retrieval_model = {
                        'search_method': 'semantic_search',
                        'reranking_enable': False,
                        'reranking_model': {
                            'reranking_provider_name': '',
                            'reranking_model_name': ''
                        },
                        'top_k': 2,
                        'score_threshold_enabled': False
                    }

                    dataset.retrieval_model = document_data.get('retrieval_model') if document_data.get(
                        'retrieval_model') else default_retrieval_model

        documents = []
        batch = time.strftime('%Y%m%d%H%M%S') + str(random.randint(100000, 999999))
        if 'original_document_id' in document_data and document_data["original_document_id"]:
            # 如果存在原始文档ID，则更新文档信息
            document = DocumentService.update_document_with_dataset_id(dataset, document_data, account)
            documents.append(document)
        else:
            # 保存或更新数据集处理规则
            if not dataset_process_rule:
                process_rule = document_data["process_rule"]
                if process_rule["mode"] == "custom":
                    dataset_process_rule = DatasetProcessRule(
                        dataset_id=dataset.id,
                        mode=process_rule["mode"],
                        rules=json.dumps(process_rule["rules"]),
                        created_by=account.id
                    )
                elif process_rule["mode"] == "automatic":
                    dataset_process_rule = DatasetProcessRule(
                        dataset_id=dataset.id,
                        mode=process_rule["mode"],
                        rules=json.dumps(DatasetProcessRule.AUTOMATIC_RULES),
                        created_by=account.id
                    )
                db.session.add(dataset_process_rule)
                db.session.commit()

            # 根据数据源类型保存文档
            position = DocumentService.get_documents_position(dataset.id)
            document_ids = []
            duplicate_document_ids = []
            if document_data["data_source"]["type"] == "upload_file":
                upload_file_list = document_data["data_source"]["info_list"]['file_info_list']['file_ids']
                for file_id in upload_file_list:
                    # 为每个上传的文件创建文档
                    file = db.session.query(UploadFile).filter(
                        UploadFile.tenant_id == dataset.tenant_id,
                        UploadFile.id == file_id
                    ).first()

                    if not file:
                        raise FileNotExistsError()

                    file_name = file.name
                    data_source_info = {
                        "upload_file_id": file_id,
                    }
                    # check duplicate
                    if document_data.get('duplicate', False):
                        document = Document.query.filter_by(
                            dataset_id=dataset.id,
                            tenant_id=current_user.current_tenant_id,
                            data_source_type='upload_file',
                            enabled=True,
                            name=file_name
                        ).first()
                        if document:
                            document.dataset_process_rule_id = dataset_process_rule.id
                            document.updated_at = datetime.datetime.utcnow()
                            document.created_from = created_from
                            document.doc_form = document_data['doc_form']
                            document.doc_language = document_data['doc_language']
                            document.data_source_info = json.dumps(data_source_info)
                            document.batch = batch
                            document.indexing_status = 'waiting'
                            db.session.add(document)
                            documents.append(document)
                            duplicate_document_ids.append(document.id)
                            continue
                    document = DocumentService.build_document(dataset, dataset_process_rule.id,
                                                            document_data["data_source"]["type"],
                                                            document_data["doc_form"],
                                                            document_data["doc_language"],
                                                            data_source_info, created_from, position,
                                                            account, file_name, batch)
                    db.session.add(document)
                    db.session.flush()
                    document_ids.append(document.id)
                    documents.append(document)
                    position += 1
            elif document_data["data_source"]["type"] == "notion_import":
                # 处理Notion导入的文档
                notion_info_list = document_data["data_source"]['info_list']['notion_info_list']
                exist_page_ids = []
                exist_document = dict()
                documents = Document.query.filter_by(
                    dataset_id=dataset.id,
                    tenant_id=current_user.current_tenant_id,
                    data_source_type='notion_import',
                    enabled=True
                ).all()
                if documents:
                    for document in documents:
                        data_source_info = json.loads(document.data_source_info)
                        exist_page_ids.append(data_source_info['notion_page_id'])
                        exist_document[data_source_info['notion_page_id']] = document.id
                for notion_info in notion_info_list:
                    workspace_id = notion_info['workspace_id']
                    data_source_binding = DataSourceBinding.query.filter(
                        db.and_(
                            DataSourceBinding.tenant_id == current_user.current_tenant_id,
                            DataSourceBinding.provider == 'notion',
                            DataSourceBinding.disabled == False,
                            DataSourceBinding.source_info['workspace_id'] == f'"{workspace_id}"'
                        )
                    ).first()
                    if not data_source_binding:
                        raise ValueError('Data source binding not found.')
                    for page in notion_info['pages']:
                        if page['page_id'] not in exist_page_ids:
                            # 为Notion新页面创建文档
                            data_source_info = {
                                "notion_workspace_id": workspace_id,
                                "notion_page_id": page['page_id'],
                                "notion_page_icon": page['page_icon'],
                                "type": page['type']
                            }
                            document = DocumentService.build_document(dataset, dataset_process_rule.id,
                                                                    document_data["data_source"]["type"],
                                                                    document_data["doc_form"],
                                                                    document_data["doc_language"],
                                                                    data_source_info, created_from, position,
                                                                    account, page['page_name'], batch)
                            db.session.add(document)
                            db.session.flush()
                            document_ids.append(document.id)
                            documents.append(document)
                            position += 1
                        else:
                            exist_document.pop(page['page_id'])
                    # 删除未选择的文档
                    if len(exist_document) > 0:
                        clean_notion_document_task.delay(list(exist_document.values()), dataset.id)
                db.session.commit()

<<<<<<< HEAD
            # 触发异步任务，进行文档索引
            document_indexing_task.delay(dataset.id, document_ids)
=======
            # trigger async task
            if document_ids:
                document_indexing_task.delay(dataset.id, document_ids)
            if duplicate_document_ids:
                duplicate_document_indexing_task.delay(dataset.id, duplicate_document_ids)
>>>>>>> d36b7280

        return documents, batch

    @staticmethod
    def check_documents_upload_quota(count: int, features: FeatureModel):
        """
        检查剩余文档上传配额。
        
        参数:
        count: int - 需要上传的文档数量。
        features: FeatureModel - 包含用户订阅功能信息的对象。
        
        返回值:
        无返回值。但如果上传文档的数量超过订阅配额允许的剩余数量，将抛出 ValueError 异常。
        """
        # 计算还可以上传的文档大小
        can_upload_size = features.documents_upload_quota.limit - features.documents_upload_quota.size
        # 如果尝试上传的文档数量超过剩余配额，抛出异常
        if count > can_upload_size:
            raise ValueError(
                f'You have reached the limit of your subscription. Only {can_upload_size} documents can be uploaded.')

    @staticmethod
    def build_document(dataset: Dataset, process_rule_id: str, data_source_type: str, document_form: str,
                    document_language: str, data_source_info: dict, created_from: str, position: int,
                    account: Account,
                    name: str, batch: str):
        """
        构建文档对象。

        参数:
        - dataset: 数据集对象，包含数据集的元数据。
        - process_rule_id: 数据处理规则ID。
        - data_source_type: 数据源类型。
        - document_form: 文档形式。
        - document_language: 文档语言。
        - data_source_info: 数据源信息字典。
        - created_from: 文档创建来源。
        - position: 文档在数据集中的位置。
        - account: 账户对象，标识创建文档的用户。
        - name: 文档名称。
        - batch: 批次号。

        返回值:
        - 构建好的文档对象。
        """
        # 创建Document实例并设置属性
        document = Document(
            tenant_id=dataset.tenant_id,
            dataset_id=dataset.id,
            position=position,
            data_source_type=data_source_type,
            data_source_info=json.dumps(data_source_info),  # 将数据源信息转换为JSON字符串
            dataset_process_rule_id=process_rule_id,
            batch=batch,
            name=name,
            created_from=created_from,
            created_by=account.id,  # 记录创建者ID
            doc_form=document_form,
            doc_language=document_language
        )
        return document

    @staticmethod
    def get_tenant_documents_count():
        """
        获取当前租户未归档、启用且已完成的文档数量。
        
        参数:
        无
        
        返回值:
        documents_count (int): 符合条件的文档数量。
        """
        # 查询条件：完成时间不为空、启用状态为True、归档状态为False、租户ID与当前用户所属租户ID匹配
        documents_count = Document.query.filter(Document.completed_at.isnot(None),
                                                Document.enabled == True,
                                                Document.archived == False,
                                                Document.tenant_id == current_user.current_tenant_id).count()
        return documents_count

    @staticmethod
    def update_document_with_dataset_id(dataset: Dataset, document_data: dict,
                                            account: Account, dataset_process_rule: Optional[DatasetProcessRule] = None,
                                            created_from: str = 'web'):
        """
        使用给定的数据集ID更新文档信息。
        
        :param dataset: 数据集对象，用于确定要更新的文档所属的数据集。
        :param document_data: 包含文档更新信息的字典，如文档名称、处理规则和数据源等。
        :param account: 执行更新操作的账户对象。
        :param dataset_process_rule: 数据集处理规则对象，可选，用于更新文档的处理规则。
        :param created_from: 文档创建来源，默认为'web'。
        :return: 更新后的文档对象。
        """
        # 检查数据集的模型设置是否正确
        DatasetService.check_dataset_model_setting(dataset)
        # 根据原始文档ID获取文档对象
        document = DocumentService.get_document(dataset.id, document_data["original_document_id"])
        # 如果文档不可用，则抛出异常
        if document.display_status != 'available':
            raise ValueError("Document is not available")
        
        # 更新文档名称
        if 'name' in document_data and document_data['name']:
            document.name = document_data['name']
        
        # 保存处理规则
        if 'process_rule' in document_data and document_data['process_rule']:
            process_rule = document_data["process_rule"]
            # 根据规则模式创建或更新数据集处理规则
            if process_rule["mode"] == "custom":
                dataset_process_rule = DatasetProcessRule(
                    dataset_id=dataset.id,
                    mode=process_rule["mode"],
                    rules=json.dumps(process_rule["rules"]),
                    created_by=account.id
                )
            elif process_rule["mode"] == "automatic":
                dataset_process_rule = DatasetProcessRule(
                    dataset_id=dataset.id,
                    mode=process_rule["mode"],
                    rules=json.dumps(DatasetProcessRule.AUTOMATIC_RULES),
                    created_by=account.id
                )
            # 添加处理规则到数据库并提交更改
            db.session.add(dataset_process_rule)
            db.session.commit()
            document.dataset_process_rule_id = dataset_process_rule.id
        
        # 更新文档数据源
        if 'data_source' in document_data and document_data['data_source']:
            # 根据数据源类型更新文档的数据源信息
            file_name = ''
            data_source_info = {}
            if document_data["data_source"]["type"] == "upload_file":
                # 处理上传文件类型的数据源
                upload_file_list = document_data["data_source"]["info_list"]['file_info_list']['file_ids']
                for file_id in upload_file_list:
                    file = db.session.query(UploadFile).filter(
                        UploadFile.tenant_id == dataset.tenant_id,
                        UploadFile.id == file_id
                    ).first()
                    
                    # 如果找不到文件，则抛出异常
                    if not file:
                        raise FileNotExistsError()

                    file_name = file.name
                    data_source_info = {
                        "upload_file_id": file_id,
                    }
            elif document_data["data_source"]["type"] == "notion_import":
                # 处理Notion导入类型的数据源
                notion_info_list = document_data["data_source"]['info_list']['notion_info_list']
                for notion_info in notion_info_list:
                    workspace_id = notion_info['workspace_id']
                    data_source_binding = DataSourceBinding.query.filter(
                        db.and_(
                            DataSourceBinding.tenant_id == current_user.current_tenant_id,
                            DataSourceBinding.provider == 'notion',
                            DataSourceBinding.disabled == False,
                            DataSourceBinding.source_info['workspace_id'] == f'"{workspace_id}"'
                        )
                    ).first()
                    if not data_source_binding:
                        raise ValueError('Data source binding not found.')
                    for page in notion_info['pages']:
                        data_source_info = {
                            "notion_workspace_id": workspace_id,
                            "notion_page_id": page['page_id'],
                            "notion_page_icon": page['page_icon'],
                            "type": page['type']
                        }
            # 更新文档的数据源类型和信息
            document.data_source_type = document_data["data_source"]["type"]
            document.data_source_info = json.dumps(data_source_info)
            document.name = file_name
        
        # 更新文档状态为等待索引，并清除之前的处理状态
        document.indexing_status = 'waiting'
        document.completed_at = None
        document.processing_started_at = None
        document.parsing_completed_at = None
        document.cleaning_completed_at = None
        document.splitting_completed_at = None
        document.updated_at = datetime.datetime.now(datetime.timezone.utc).replace(tzinfo=None)
        document.created_from = created_from
        document.doc_form = document_data['doc_form']
        # 将更新后的文档对象添加到数据库并提交更改
        db.session.add(document)
        db.session.commit()
        
        # 更新文档段落状态为重新分段，准备进行异步任务处理
        update_params = {
            DocumentSegment.status: 're_segment'
        }
        DocumentSegment.query.filter_by(document_id=document.id).update(update_params)
        db.session.commit()
        
        # 触发异步任务，更新文档索引
        document_indexing_update_task.delay(document.dataset_id, document.id)
        return document

    @staticmethod
    def save_document_without_dataset_id(tenant_id: str, document_data: dict, account: Account):
        """
        保存文档，但不基于特定的dataset_id。
        
        参数:
        - tenant_id: 租户ID，字符串类型，用于标识文档所属的租户。
        - document_data: 包含文档数据的字典，需要包括数据源类型和相关信息。
        - account: Account实例，标识进行文档保存操作的账户信息。
        
        返回值:
        - dataset: 保存后的数据集对象。
        - documents: 保存后的文档列表。
        - batch: 是否批量保存的标识。
        """

        # 获取当前租户的功能设置
        features = FeatureService.get_features(current_user.current_tenant_id)

        # 检查是否启用了计费功能，并对文档数据源类型进行校验和计数，以判断是否超过批量上传限制
        if features.billing.enabled:
            count = 0
            if document_data["data_source"]["type"] == "upload_file":
                upload_file_list = document_data["data_source"]["info_list"]['file_info_list']['file_ids']
                count = len(upload_file_list)
            elif document_data["data_source"]["type"] == "notion_import":
                notion_info_list = document_data["data_source"]['info_list']['notion_info_list']
                for notion_info in notion_info_list:
                    count = count + len(notion_info['pages'])
            batch_upload_limit = int(current_app.config['BATCH_UPLOAD_LIMIT'])
            if count > batch_upload_limit:
                raise ValueError(f"You have reached the batch upload limit of {batch_upload_limit}.")

            # 检查文档上传配额
            DocumentService.check_documents_upload_quota(count, features)

        # 根据文档的索引技术选择嵌入模型和检索模型
        embedding_model = None
        dataset_collection_binding_id = None
        retrieval_model = None
        if document_data['indexing_technique'] == 'high_quality':
            model_manager = ModelManager()
            embedding_model = model_manager.get_default_model_instance(
                tenant_id=current_user.current_tenant_id,
                model_type=ModelType.TEXT_EMBEDDING
            )
            dataset_collection_binding = DatasetCollectionBindingService.get_dataset_collection_binding(
                embedding_model.provider,
                embedding_model.model
            )
            dataset_collection_binding_id = dataset_collection_binding.id
            if 'retrieval_model' in document_data and document_data['retrieval_model']:
                retrieval_model = document_data['retrieval_model']
            else:
                default_retrieval_model = {
                    'search_method': 'semantic_search',
                    'reranking_enable': False,
                    'reranking_model': {
                        'reranking_provider_name': '',
                        'reranking_model_name': ''
                    },
                    'top_k': 2,
                    'score_threshold_enabled': False
                }
                retrieval_model = default_retrieval_model

        # 创建数据集对象并准备保存
        dataset = Dataset(
            tenant_id=tenant_id,
            name='',
            data_source_type=document_data["data_source"]["type"],
            indexing_technique=document_data["indexing_technique"],
            created_by=account.id,
            embedding_model=embedding_model.model if embedding_model else None,
            embedding_model_provider=embedding_model.provider if embedding_model else None,
            collection_binding_id=dataset_collection_binding_id,
            retrieval_model=retrieval_model
        )

        # 将数据集对象添加到数据库会话并刷新
        db.session.add(dataset)
        db.session.flush()

        # 保存文档，并根据文档数据和账户信息关联到数据集
        documents, batch = DocumentService.save_document_with_dataset_id(dataset, document_data, account)

        # 截断文档名称长度，更新数据集名称和描述，然后提交数据库会话
        cut_length = 18
        cut_name = documents[0].name[:cut_length]
        dataset.name = cut_name + '...'
        dataset.description = 'useful for when you want to answer queries about the ' + documents[0].name
        db.session.commit()

        return dataset, documents, batch

    @classmethod
    def document_create_args_validate(cls, args: dict):
        """
        验证创建文档时传入参数的有效性。
        
        参数:
        - cls: 类的引用，用于可能的类方法调用。
        - args: 一个字典，包含创建文档时传入的各种参数。
        
        无返回值，但会在参数不合法时抛出异常。
        """
        # 当原始文档ID不存在或为空时，必须验证数据源和处理规则参数
        if 'original_document_id' not in args or not args['original_document_id']:
            DocumentService.data_source_args_validate(args)  # 验证数据源参数
            DocumentService.process_rule_args_validate(args)  # 验证处理规则参数
        else:
            # 原始文档ID存在时，需判断是否提供了数据源或处理规则
            if ('data_source' not in args and not args['data_source']) \
                    and ('process_rule' not in args and not args['process_rule']):
                raise ValueError("Data source or Process rule is required")  # 必须提供数据源或处理规则
            else:
                # 根据提供的参数，进行数据源或处理规则的参数验证
                if 'data_source' in args and args['data_source']:
                    DocumentService.data_source_args_validate(args)
                if 'process_rule' in args and args['process_rule']:
                    DocumentService.process_rule_args_validate(args)

    @classmethod
    def data_source_args_validate(cls, args: dict):
        """
        验证数据源参数的有效性。

        参数:
        - cls: 类的引用，用于可能的类方法调用，但在此函数中未使用。
        - args: 一个字典，包含需要验证的数据源相关参数。

        抛出:
        - ValueError: 如果数据源、数据源类型、数据源信息或具体的数据源详情（根据数据源类型）缺失或无效，则抛出此异常。
        """

        # 验证数据源是否存在且不为空
        if 'data_source' not in args or not args['data_source']:
            raise ValueError("Data source is required")

        # 验证数据源是否为字典类型
        if not isinstance(args['data_source'], dict):
            raise ValueError("Data source is invalid")

        # 验证数据源类型是否存在且不为空
        if 'type' not in args['data_source'] or not args['data_source']['type']:
            raise ValueError("Data source type is required")

        # 验证数据源类型是否有效
        if args['data_source']['type'] not in Document.DATA_SOURCES:
            raise ValueError("Data source type is invalid")

        # 验证数据源信息是否存在且不为空
        if 'info_list' not in args['data_source'] or not args['data_source']['info_list']:
            raise ValueError("Data source info is required")

        # 根据不同的数据源类型，验证相应的详细信息项
        if args['data_source']['type'] == 'upload_file':
            # 验证文件数据源的详细信息是否存在且不为空
            if 'file_info_list' not in args['data_source']['info_list'] or not args['data_source']['info_list'][
                'file_info_list']:
                raise ValueError("File source info is required")
        if args['data_source']['type'] == 'notion_import':
            # 验证Notion数据源的详细信息是否存在且不为空
            if 'notion_info_list' not in args['data_source']['info_list'] or not args['data_source']['info_list'][
                'notion_info_list']:
                raise ValueError("Notion source info is required")

    @classmethod
    def process_rule_args_validate(cls, args: dict):
        """
        验证处理规则参数的合法性。

        参数:
        - cls: 通常表示类的当前实例，这里未使用，可能用于扩展或钩子。
        - args: 一个字典，包含要验证的处理规则参数。

        抛出:
        - ValueError: 当缺少必需的参数、参数类型不正确、参数值非法时抛出。
        """

        # 检查是否提供了处理规则，并确保其不为空
        if 'process_rule' not in args or not args['process_rule']:
            raise ValueError("Process rule is required")

        # 确保处理规则是字典类型
        if not isinstance(args['process_rule'], dict):
            raise ValueError("Process rule is invalid")

        # 检查处理规则模式是否提供且合法
        if 'mode' not in args['process_rule'] or not args['process_rule']['mode']:
            raise ValueError("Process rule mode is required")

        if args['process_rule']['mode'] not in DatasetProcessRule.MODES:
            raise ValueError("Process rule mode is invalid")

        # 当模式为'automatic'时，初始化规则为空字典
        if args['process_rule']['mode'] == 'automatic':
            args['process_rule']['rules'] = {}
        else:
            # 检查规则详情是否提供且不为空，并确保其是字典类型
            if 'rules' not in args['process_rule'] or not args['process_rule']['rules']:
                raise ValueError("Process rule rules is required")

            if not isinstance(args['process_rule']['rules'], dict):
                raise ValueError("Process rule rules is invalid")

            # 检查预处理规则是否提供且合法
            if 'pre_processing_rules' not in args['process_rule']['rules'] \
                    or args['process_rule']['rules']['pre_processing_rules'] is None:
                raise ValueError("Process rule pre_processing_rules is required")

            if not isinstance(args['process_rule']['rules']['pre_processing_rules'], list):
                raise ValueError("Process rule pre_processing_rules is invalid")

            # 验证预处理规则的每个条目，并去重
            unique_pre_processing_rule_dicts = {}
            for pre_processing_rule in args['process_rule']['rules']['pre_processing_rules']:
                if 'id' not in pre_processing_rule or not pre_processing_rule['id']:
                    raise ValueError("Process rule pre_processing_rules id is required")

                if pre_processing_rule['id'] not in DatasetProcessRule.PRE_PROCESSING_RULES:
                    raise ValueError("Process rule pre_processing_rules id is invalid")

                if 'enabled' not in pre_processing_rule or pre_processing_rule['enabled'] is None:
                    raise ValueError("Process rule pre_processing_rules enabled is required")

                if not isinstance(pre_processing_rule['enabled'], bool):
                    raise ValueError("Process rule pre_processing_rules enabled is invalid")

                unique_pre_processing_rule_dicts[pre_processing_rule['id']] = pre_processing_rule

            args['process_rule']['rules']['pre_processing_rules'] = list(unique_pre_processing_rule_dicts.values())

            # 检查分割规则的合法性
            if 'segmentation' not in args['process_rule']['rules'] \
                    or args['process_rule']['rules']['segmentation'] is None:
                raise ValueError("Process rule segmentation is required")

            if not isinstance(args['process_rule']['rules']['segmentation'], dict):
                raise ValueError("Process rule segmentation is invalid")

            # 确保分割规则中的分隔符和最大令牌数是必须的，且类型正确
            if 'separator' not in args['process_rule']['rules']['segmentation'] \
                    or not args['process_rule']['rules']['segmentation']['separator']:
                raise ValueError("Process rule segmentation separator is required")

            if not isinstance(args['process_rule']['rules']['segmentation']['separator'], str):
                raise ValueError("Process rule segmentation separator is invalid")

            if 'max_tokens' not in args['process_rule']['rules']['segmentation'] \
                    or not args['process_rule']['rules']['segmentation']['max_tokens']:
                raise ValueError("Process rule segmentation max_tokens is required")

            if not isinstance(args['process_rule']['rules']['segmentation']['max_tokens'], int):
                raise ValueError("Process rule segmentation max_tokens is invalid")

    @classmethod
    def estimate_args_validate(cls, args: dict):
        """
        验证估计参数的合法性。

        参数:
        - cls: 类的引用，用于可能的类方法调用，但在此函数中未使用。
        - args: 一个字典，包含需要验证的参数信息。

        验证参数结构和类型，确保所有必需的字段都存在且符合预期的格式。特别地，此函数验证以下部分：
        - 'info_list' 字段必须存在且不为空，且必须是字典类型。
        - 'process_rule' 字段必须存在且不为空，且必须是字典类型。
        - 'process_rule' 中的 'mode' 字段必须存在且不为空，且必须是预定义的有效模式之一。
        - 如果 'mode' 为 'automatic'，则 'rules' 字段默认为空字典。
        - 如果 'mode' 不为 'automatic'，则 'rules' 字段必须存在且不为空，且必须是字典类型。
        - 'rules' 中的 'pre_processing_rules' 字段必须存在，且必须是列表类型，每个元素是字典类型，并满足特定的结构和类型要求。
        - 'rules' 中的 'segmentation' 字段必须存在且不为空，且必须是字典类型，满足特定的结构和类型要求。

        抛出:
        - ValueError: 当验证失败时，抛出具体的错误信息。
        """
        
        # 确保数据源信息存在且不为空
        if 'info_list' not in args or not args['info_list']:
            raise ValueError("Data source info is required")

        # 确保数据信息是字典类型
        if not isinstance(args['info_list'], dict):
            raise ValueError("Data info is invalid")

        # 确保处理规则存在且不为空
        if 'process_rule' not in args or not args['process_rule']:
            raise ValueError("Process rule is required")

        # 确保处理规则是字典类型
        if not isinstance(args['process_rule'], dict):
            raise ValueError("Process rule is invalid")

        # 确保处理规则中的模式存在且不为空
        if 'mode' not in args['process_rule'] or not args['process_rule']['mode']:
            raise ValueError("Process rule mode is required")

        # 确保处理规则的模式是有效的
        if args['process_rule']['mode'] not in DatasetProcessRule.MODES:
            raise ValueError("Process rule mode is invalid")

        # 如果模式为'automatic'，则将'rules'设置为空字典
        if args['process_rule']['mode'] == 'automatic':
            args['process_rule']['rules'] = {}
        else:
            # 确保'rules'存在且不为空，且是字典类型
            if 'rules' not in args['process_rule'] or not args['process_rule']['rules']:
                raise ValueError("Process rule rules is required")

            if not isinstance(args['process_rule']['rules'], dict):
                raise ValueError("Process rule rules is invalid")

            # 确保预处理规则存在，且是列表类型
            if 'pre_processing_rules' not in args['process_rule']['rules'] \
                    or args['process_rule']['rules']['pre_processing_rules'] is None:
                raise ValueError("Process rule pre_processing_rules is required")

            if not isinstance(args['process_rule']['rules']['pre_processing_rules'], list):
                raise ValueError("Process rule pre_processing_rules is invalid")

            # 验证预处理规则的每个条目
            unique_pre_processing_rule_dicts = {}
            for pre_processing_rule in args['process_rule']['rules']['pre_processing_rules']:
                if 'id' not in pre_processing_rule or not pre_processing_rule['id']:
                    raise ValueError("Process rule pre_processing_rules id is required")

                if pre_processing_rule['id'] not in DatasetProcessRule.PRE_PROCESSING_RULES:
                    raise ValueError("Process rule pre_processing_rules id is invalid")

                if 'enabled' not in pre_processing_rule or pre_processing_rule['enabled'] is None:
                    raise ValueError("Process rule pre_processing_rules enabled is required")

                if not isinstance(pre_processing_rule['enabled'], bool):
                    raise ValueError("Process rule pre_processing_rules enabled is invalid")

                unique_pre_processing_rule_dicts[pre_processing_rule['id']] = pre_processing_rule

            # 重置预处理规则为去重后的列表
            args['process_rule']['rules']['pre_processing_rules'] = list(unique_pre_processing_rule_dicts.values())

            # 确保分割规则存在，且满足结构和类型要求
            if 'segmentation' not in args['process_rule']['rules'] \
                    or args['process_rule']['rules']['segmentation'] is None:
                raise ValueError("Process rule segmentation is required")

            if not isinstance(args['process_rule']['rules']['segmentation'], dict):
                raise ValueError("Process rule segmentation is invalid")

            if 'separator' not in args['process_rule']['rules']['segmentation'] \
                    or not args['process_rule']['rules']['segmentation']['separator']:
                raise ValueError("Process rule segmentation separator is required")

            if not isinstance(args['process_rule']['rules']['segmentation']['separator'], str):
                raise ValueError("Process rule segmentation separator is invalid")

            if 'max_tokens' not in args['process_rule']['rules']['segmentation'] \
                    or not args['process_rule']['rules']['segmentation']['max_tokens']:
                raise ValueError("Process rule segmentation max_tokens is required")

            if not isinstance(args['process_rule']['rules']['segmentation']['max_tokens'], int):
                raise ValueError("Process rule segmentation max_tokens is invalid")


class SegmentService:
    @classmethod
    def segment_create_args_validate(cls, args: dict, document: Document):
        """
        验证创建文档段落的参数有效性。

        参数:
        - cls: 类的引用，用于可能的类方法调用，但在此函数中未使用。
        - args: 一个字典，包含需要验证的参数。必须包含'answer'和'content'键。
        - document: Document对象，包含文档信息，用于判断文档类型。

        返回值:
        - 无返回值，但会抛出ValueError异常如果验证失败。
        """
        # 针对问答模型类型的文档，验证'answer'参数
        if document.doc_form == 'qa_model':
            # 如果'answer'键不存在或其值为空，则抛出异常
            if 'answer' not in args or not args['answer']:
                raise ValueError("Answer is required")
            # 如果'answer'值经过空白字符处理后仍为空，则抛出异常
            if not args['answer'].strip():
                raise ValueError("Answer is empty")
        # 验证'content'参数，确保其非空
        if 'content' not in args or not args['content'] or not args['content'].strip():
            raise ValueError("Content is empty")

    @classmethod
    def create_segment(cls, args: dict, document: Document, dataset: Dataset):
        """
        创建一个文档段（segment）。

        参数:
        - cls: 类的引用。
        - args: 包含创建文档段所需信息的字典，预期包含 'content' 和可选的 'answer' 键。
        - document: 文档对象，表示正在处理的文档。
        - dataset: 数据集对象，指定文档所属的数据集。

        返回:
        - 创建的文档段对象。
        """

        # 初始化基本文档段信息
        content = args['content']
        doc_id = str(uuid.uuid4())
        segment_hash = helper.generate_text_hash(content)
        tokens = 0

        # 如果数据集使用高质索引技术，则计算文本嵌入所需的tokens
        if dataset.indexing_technique == 'high_quality':
            # 获取嵌入模型实例
            model_manager = ModelManager()
            embedding_model = model_manager.get_model_instance(
                tenant_id=current_user.current_tenant_id,
                provider=dataset.embedding_model_provider,
                model_type=ModelType.TEXT_EMBEDDING,
                model=dataset.embedding_model
            )
            # 计算嵌入，获取tokens数量
            model_type_instance = cast(TextEmbeddingModel, embedding_model.model_type_instance)
            tokens = model_type_instance.get_num_tokens(
                model=embedding_model.model,
                credentials=embedding_model.credentials,
                texts=[content]
            )
        lock_name = 'add_segment_lock_document_id_{}'.format(document.id)
        with redis_client.lock(lock_name, timeout=600):
            max_position = db.session.query(func.max(DocumentSegment.position)).filter(
                DocumentSegment.document_id == document.id
            ).scalar()
            segment_document = DocumentSegment(
                tenant_id=current_user.current_tenant_id,
                dataset_id=document.dataset_id,
                document_id=document.id,
                index_node_id=doc_id,
                index_node_hash=segment_hash,
                position=max_position + 1 if max_position else 1,
                content=content,
                word_count=len(content),
                tokens=tokens,
                status='completed',
                indexing_at=datetime.datetime.now(datetime.timezone.utc).replace(tzinfo=None),
                completed_at=datetime.datetime.now(datetime.timezone.utc).replace(tzinfo=None),
                created_by=current_user.id
            )
            if document.doc_form == 'qa_model':
                segment_document.answer = args['answer']

            db.session.add(segment_document)
            db.session.commit()

            # save vector index
            try:
                VectorService.create_segments_vector([args['keywords']], [segment_document], dataset)
            except Exception as e:
                logging.exception("create segment index failed")
                segment_document.enabled = False
                segment_document.disabled_at = datetime.datetime.now(datetime.timezone.utc).replace(tzinfo=None)
                segment_document.status = 'error'
                segment_document.error = str(e)
                db.session.commit()
            segment = db.session.query(DocumentSegment).filter(DocumentSegment.id == segment_document.id).first()
            return segment

    @classmethod
    def multi_create_segment(cls, segments: list, document: Document, dataset: Dataset):
        lock_name = 'multi_add_segment_lock_document_id_{}'.format(document.id)
        with redis_client.lock(lock_name, timeout=600):
            embedding_model = None
            if dataset.indexing_technique == 'high_quality':
                model_manager = ModelManager()
                embedding_model = model_manager.get_model_instance(
                    tenant_id=current_user.current_tenant_id,
                    provider=dataset.embedding_model_provider,
                    model_type=ModelType.TEXT_EMBEDDING,
                    model=dataset.embedding_model
                )
            max_position = db.session.query(func.max(DocumentSegment.position)).filter(
                DocumentSegment.document_id == document.id
            ).scalar()
            pre_segment_data_list = []
            segment_data_list = []
            keywords_list = []
            for segment_item in segments:
                content = segment_item['content']
                doc_id = str(uuid.uuid4())
                segment_hash = helper.generate_text_hash(content)
                tokens = 0
                if dataset.indexing_technique == 'high_quality' and embedding_model:
                    # calc embedding use tokens
                    model_type_instance = cast(TextEmbeddingModel, embedding_model.model_type_instance)
                    tokens = model_type_instance.get_num_tokens(
                        model=embedding_model.model,
                        credentials=embedding_model.credentials,
                        texts=[content]
                    )
                segment_document = DocumentSegment(
                    tenant_id=current_user.current_tenant_id,
                    dataset_id=document.dataset_id,
                    document_id=document.id,
                    index_node_id=doc_id,
                    index_node_hash=segment_hash,
                    position=max_position + 1 if max_position else 1,
                    content=content,
                    word_count=len(content),
                    tokens=tokens,
                    status='completed',
                    indexing_at=datetime.datetime.now(datetime.timezone.utc).replace(tzinfo=None),
                    completed_at=datetime.datetime.now(datetime.timezone.utc).replace(tzinfo=None),
                    created_by=current_user.id
                )
                if document.doc_form == 'qa_model':
                    segment_document.answer = segment_item['answer']
                db.session.add(segment_document)
                segment_data_list.append(segment_document)

                pre_segment_data_list.append(segment_document)
                keywords_list.append(segment_item['keywords'])

            try:
                # save vector index
                VectorService.create_segments_vector(keywords_list, pre_segment_data_list, dataset)
            except Exception as e:
                logging.exception("create segment index failed")
                for segment_document in segment_data_list:
                    segment_document.enabled = False
                    segment_document.disabled_at = datetime.datetime.now(datetime.timezone.utc).replace(tzinfo=None)
                    segment_document.status = 'error'
                    segment_document.error = str(e)
            db.session.commit()
            return segment_data_list

    @classmethod
    def update_segment(cls, args: dict, segment: DocumentSegment, document: Document, dataset: Dataset):
        """
        更新文档段落信息。

        参数:
        - cls: 类的引用
        - args: 包含更新内容的字典
        - segment: 需要更新的文档段落对象
        - document: 对应的文档对象
        - dataset: 对应的数据集对象

        返回值:
        - 更新后的文档段落对象
        """

        # 检查段落是否正在索引中
        indexing_cache_key = 'segment_{}_indexing'.format(segment.id)
        cache_result = redis_client.get(indexing_cache_key)
        if cache_result is not None:
            raise ValueError("Segment is indexing, please try again later")

        try:
            content = args['content']

            # 如果内容未改变，则更新部分字段
            if segment.content == content:
                # 更新QA模型的答案
                if document.doc_form == 'qa_model':
                    segment.answer = args['answer']
                # 更新关键词
                if 'keywords' in args and args['keywords']:
                    segment.keywords = args['keywords']
                # 更新启用状态
                if 'enabled' in args and args['enabled'] is not None:
                    segment.enabled = args['enabled']
                db.session.add(segment)
                db.session.commit()

                # 如果有关键词，则更新段落索引
                if args['keywords']:
                    keyword = Keyword(dataset)
                    keyword.delete_by_ids([segment.index_node_id])
                    document = RAGDocument(
                        page_content=segment.content,
                        metadata={
                            "doc_id": segment.index_node_id,
                            "doc_hash": segment.index_node_hash,
                            "document_id": segment.document_id,
                            "dataset_id": segment.dataset_id,
                        }
                    )
                    keyword.add_texts([document], keywords_list=[args['keywords']])
            else:
                # 如果内容已改变，则全面更新段落信息
                segment_hash = helper.generate_text_hash(content)
                tokens = 0

                # 根据索引技术选择不同的处理方式
                if dataset.indexing_technique == 'high_quality':
                    model_manager = ModelManager()
                    embedding_model = model_manager.get_model_instance(
                        tenant_id=current_user.current_tenant_id,
                        provider=dataset.embedding_model_provider,
                        model_type=ModelType.TEXT_EMBEDDING,
                        model=dataset.embedding_model
                    )

                    # 计算文本嵌入所需的令牌数
                    model_type_instance = cast(TextEmbeddingModel, embedding_model.model_type_instance)
                    tokens = model_type_instance.get_num_tokens(
                        model=embedding_model.model,
                        credentials=embedding_model.credentials,
                        texts=[content]
                    )

                # 更新段落内容和相关统计信息
                segment.content = content
                segment.index_node_hash = segment_hash
                segment.word_count = len(content)
                segment.tokens = tokens
                segment.status = 'completed'
                segment.indexing_at = datetime.datetime.now(datetime.timezone.utc).replace(tzinfo=None)
                segment.completed_at = datetime.datetime.now(datetime.timezone.utc).replace(tzinfo=None)
                segment.updated_by = current_user.id
                segment.updated_at = datetime.datetime.now(datetime.timezone.utc).replace(tzinfo=None)
                if document.doc_form == 'qa_model':
                    segment.answer = args['answer']

                db.session.add(segment)
                db.session.commit()

                # 更新向量索引
                VectorService.update_segment_vector(args['keywords'], segment, dataset)
        except Exception as e:
            # 在更新过程中遇到异常则标记段落为错误状态并记录异常
            logging.exception("update segment index failed")
            segment.enabled = False
            segment.disabled_at = datetime.datetime.now(datetime.timezone.utc).replace(tzinfo=None)
            segment.status = 'error'
            segment.error = str(e)
            db.session.commit()
        
        # 重新从数据库获取段落对象以确保数据一致性
        segment = db.session.query(DocumentSegment).filter(DocumentSegment.id == segment.id).first()
        return segment

    @classmethod
    def delete_segment(cls, segment: DocumentSegment, document: Document, dataset: Dataset):
        indexing_cache_key = 'segment_{}_delete_indexing'.format(segment.id)
        cache_result = redis_client.get(indexing_cache_key)
        if cache_result is not None:
            raise ValueError("Segment is deleting.")

        # enabled segment need to delete index
        if segment.enabled:
            # send delete segment index task
            redis_client.setex(indexing_cache_key, 600, 1)
            delete_segment_from_index_task.delay(segment.id, segment.index_node_id, dataset.id, document.id)
        db.session.delete(segment)
        db.session.commit()


class DatasetCollectionBindingService:
    @classmethod
    def get_dataset_collection_binding(cls, provider_name: str, model_name: str,
                                        collection_type: str = 'dataset') -> DatasetCollectionBinding:
        """
        获取给定提供者名称、模型名称和集合类型的DatasetCollectionBinding对象。
        如果找不到，则创建一个新的DatasetCollectionBinding对象并将其添加到数据库。

        参数:
        - provider_name: str, 提供者的名称
        - model_name: str, 模型的名称
        - collection_type: str, 集合的类型，默认为'dataset'

        返回值:
        - DatasetCollectionBinding, 对应的DatasetCollectionBinding对象
        """
        # 尝试从数据库中查询符合条件的DatasetCollectionBinding对象
        dataset_collection_binding = db.session.query(DatasetCollectionBinding). \
            filter(DatasetCollectionBinding.provider_name == provider_name,
                DatasetCollectionBinding.model_name == model_name,
                DatasetCollectionBinding.type == collection_type). \
            order_by(DatasetCollectionBinding.created_at). \
            first()

        # 如果查询结果为空，则创建并添加一个新的DatasetCollectionBinding对象到数据库
        if not dataset_collection_binding:
            dataset_collection_binding = DatasetCollectionBinding(
                provider_name=provider_name,
                model_name=model_name,
                collection_name=Dataset.gen_collection_name_by_id(str(uuid.uuid4())),
                type=collection_type
            )
            db.session.add(dataset_collection_binding)
            db.session.commit()
        return dataset_collection_binding

    @classmethod
    def get_dataset_collection_binding_by_id_and_type(cls, collection_binding_id: str,
                                                        collection_type: str = 'dataset') -> DatasetCollectionBinding:
        """
        通过ID和类型获取数据集集合绑定对象。
        
        参数:
        - cls: 类的引用，用于调用数据库会话。
        - collection_binding_id: str，要查询的数据集集合绑定的ID。
        - collection_type: str，数据集集合的类型，默认为 'dataset'。
        
        返回值:
        - DatasetCollectionBinding对象，对应于指定ID和类型的绑定记录。
        """
        # 查询数据库，获取符合条件的数据集集合绑定对象
        dataset_collection_binding = db.session.query(DatasetCollectionBinding). \
            filter(DatasetCollectionBinding.id == collection_binding_id,
                DatasetCollectionBinding.type == collection_type). \
            order_by(DatasetCollectionBinding.created_at). \
            first()

        return dataset_collection_binding<|MERGE_RESOLUTION|>--- conflicted
+++ resolved
@@ -53,37 +53,13 @@
 class DatasetService:
 
     @staticmethod
-<<<<<<< HEAD
-    def get_datasets(page, per_page, provider="vendor", tenant_id=None, user=None):
-        """
-        获取指定条件下的数据集列表。
-
-        参数:
-        - page: 请求的页码
-        - per_page: 每页显示的数量
-        - provider: 数据集提供者，默认为"vendor"
-        - tenant_id: 租户ID，可选
-        - user: 用户对象，如果提供，将根据用户权限过滤数据集
-
-        返回值:
-        - items: 符合条件的数据集列表
-        - total: 符合条件的数据集总数
-        """
-        # 根据是否提供user参数来设置数据集的权限过滤条件
-=======
     def get_datasets(page, per_page, provider="vendor", tenant_id=None, user=None, search=None, tag_ids=None):
->>>>>>> d36b7280
         if user:
             permission_filter = db.or_(Dataset.created_by == user.id,
                                     Dataset.permission == 'all_team_members')
         else:
             permission_filter = Dataset.permission == 'all_team_members'
-<<<<<<< HEAD
-        # 执行数据库查询，过滤出符合条件的数据集，并进行分页
-        datasets = Dataset.query.filter(
-=======
         query = Dataset.query.filter(
->>>>>>> d36b7280
             db.and_(Dataset.provider == provider, Dataset.tenant_id == tenant_id, permission_filter)) \
             .order_by(Dataset.created_at.desc())
         if search:
@@ -323,15 +299,12 @@
                     )
                     filtered_data['collection_binding_id'] = dataset_collection_binding.id
                 except LLMBadRequestError:
-                    # 处理没有可用嵌入模型的错误
                     raise ValueError(
                         "No Embedding Model available. Please configure a valid provider "
                         "in the Settings -> Model Provider.")
                 except ProviderTokenNotInitError as ex:
-                    # 处理提供商令牌未初始化的错误
                     raise ValueError(ex.description)
 
-        # 更新基本信息和检索模型
         filtered_data['updated_by'] = user.id
         filtered_data['updated_at'] = datetime.datetime.now()
         filtered_data['retrieval_model'] = data['retrieval_model']
@@ -999,16 +972,11 @@
                         clean_notion_document_task.delay(list(exist_document.values()), dataset.id)
                 db.session.commit()
 
-<<<<<<< HEAD
-            # 触发异步任务，进行文档索引
-            document_indexing_task.delay(dataset.id, document_ids)
-=======
             # trigger async task
             if document_ids:
                 document_indexing_task.delay(dataset.id, document_ids)
             if duplicate_document_ids:
                 duplicate_document_indexing_task.delay(dataset.id, duplicate_document_ids)
->>>>>>> d36b7280
 
         return documents, batch
 
@@ -1208,8 +1176,7 @@
         }
         DocumentSegment.query.filter_by(document_id=document.id).update(update_params)
         db.session.commit()
-        
-        # 触发异步任务，更新文档索引
+        # trigger async task
         document_indexing_update_task.delay(document.dataset_id, document.id)
         return document
 
