import datetime
import json
import logging
import random
import time
import uuid
from typing import Optional

from flask_login import current_user
from sqlalchemy import func

from configs import dify_config
from core.errors.error import LLMBadRequestError, ProviderTokenNotInitError
from core.model_manager import ModelManager
from core.model_runtime.entities.model_entities import ModelType
from core.rag.datasource.keyword.keyword_factory import Keyword
from core.rag.models.document import Document as RAGDocument
from core.rag.retrieval.retrival_methods import RetrievalMethod
from events.dataset_event import dataset_was_deleted
from events.document_event import document_was_deleted
from extensions.ext_database import db
from extensions.ext_redis import redis_client
from libs import helper
from models.account import Account, TenantAccountRole
from models.dataset import (
    AppDatasetJoin,
    Dataset,
    DatasetCollectionBinding,
    DatasetPermission,
    DatasetPermissionEnum,
    DatasetProcessRule,
    DatasetQuery,
    Document,
    DocumentSegment,
)
from models.model import UploadFile
from models.source import DataSourceOauthBinding
from services.errors.account import NoPermissionError
from services.errors.dataset import DatasetNameDuplicateError
from services.errors.document import DocumentIndexingError
from services.errors.file import FileNotExistsError
from services.feature_service import FeatureModel, FeatureService
from services.tag_service import TagService
from services.vector_service import VectorService
from tasks.clean_notion_document_task import clean_notion_document_task
from tasks.deal_dataset_vector_index_task import deal_dataset_vector_index_task
from tasks.delete_segment_from_index_task import delete_segment_from_index_task
from tasks.disable_segment_from_index_task import disable_segment_from_index_task
from tasks.document_indexing_task import document_indexing_task
from tasks.document_indexing_update_task import document_indexing_update_task
from tasks.duplicate_document_indexing_task import duplicate_document_indexing_task
from tasks.recover_document_indexing_task import recover_document_indexing_task
from tasks.retry_document_indexing_task import retry_document_indexing_task
from tasks.sync_website_document_indexing_task import sync_website_document_indexing_task


class DatasetService:
    @staticmethod
    def get_datasets(page, per_page, provider="vendor", tenant_id=None, user=None, search=None, tag_ids=None):
        query = Dataset.query.filter(Dataset.provider == provider, Dataset.tenant_id == tenant_id).order_by(
            Dataset.created_at.desc()
        )

        if user:
            # get permitted dataset ids
            dataset_permission = DatasetPermission.query.filter_by(account_id=user.id, tenant_id=tenant_id).all()
            permitted_dataset_ids = {dp.dataset_id for dp in dataset_permission} if dataset_permission else None

            if user.current_role == TenantAccountRole.DATASET_OPERATOR:
                # only show datasets that the user has permission to access
                if permitted_dataset_ids:
                    query = query.filter(Dataset.id.in_(permitted_dataset_ids))
                else:
                    return [], 0
            else:
                # show all datasets that the user has permission to access
                if permitted_dataset_ids:
                    query = query.filter(
                        db.or_(
                            Dataset.permission == DatasetPermissionEnum.ALL_TEAM,
                            db.and_(Dataset.permission == DatasetPermissionEnum.ONLY_ME, Dataset.created_by == user.id),
                            db.and_(
                                Dataset.permission == DatasetPermissionEnum.PARTIAL_TEAM,
                                Dataset.id.in_(permitted_dataset_ids),
                            ),
                        )
                    )
                else:
                    query = query.filter(
                        db.or_(
                            Dataset.permission == DatasetPermissionEnum.ALL_TEAM,
                            db.and_(Dataset.permission == DatasetPermissionEnum.ONLY_ME, Dataset.created_by == user.id),
                        )
                    )
        else:
            # if no user, only show datasets that are shared with all team members
            query = query.filter(Dataset.permission == DatasetPermissionEnum.ALL_TEAM)

        if search:
            query = query.filter(Dataset.name.ilike(f"%{search}%"))

        if tag_ids:
            target_ids = TagService.get_target_ids_by_tag_ids("knowledge", tenant_id, tag_ids)
            if target_ids:
                query = query.filter(Dataset.id.in_(target_ids))
            else:
                return [], 0

        datasets = query.paginate(page=page, per_page=per_page, max_per_page=100, error_out=False)

        return datasets.items, datasets.total

    @staticmethod
    def get_process_rules(dataset_id):
<<<<<<< HEAD
        """
        获取指定数据集的最新处理规则。

        参数:
        - dataset_id: 数据集的唯一标识符。

        返回值:
        - 一个字典，包含处理规则的模式（mode）和具体规则（rules）。
        """
        # 从数据库中查询最新的数据集处理规则
        dataset_process_rule = db.session.query(DatasetProcessRule). \
            filter(DatasetProcessRule.dataset_id == dataset_id). \
            order_by(DatasetProcessRule.created_at.desc()). \
            limit(1). \
            one_or_none()
        
        # 如果找到了处理规则，则使用找到的规则；否则，使用默认规则
=======
        # get the latest process rule
        dataset_process_rule = (
            db.session.query(DatasetProcessRule)
            .filter(DatasetProcessRule.dataset_id == dataset_id)
            .order_by(DatasetProcessRule.created_at.desc())
            .limit(1)
            .one_or_none()
        )
>>>>>>> 7b7576ad
        if dataset_process_rule:
            mode = dataset_process_rule.mode
            rules = dataset_process_rule.rules_dict
        else:
<<<<<<< HEAD
            mode = DocumentService.DEFAULT_RULES['mode']
            rules = DocumentService.DEFAULT_RULES['rules']
        
        # 返回处理规则的模式和具体规则
        return {
            'mode': mode,
            'rules': rules
        }
=======
            mode = DocumentService.DEFAULT_RULES["mode"]
            rules = DocumentService.DEFAULT_RULES["rules"]
        return {"mode": mode, "rules": rules}
>>>>>>> 7b7576ad

    @staticmethod
    def get_datasets_by_ids(ids, tenant_id):
        datasets = Dataset.query.filter(Dataset.id.in_(ids), Dataset.tenant_id == tenant_id).paginate(
            page=1, per_page=len(ids), max_per_page=len(ids), error_out=False
        )
        return datasets.items, datasets.total

    @staticmethod
    def create_empty_dataset(tenant_id: str, name: str, indexing_technique: Optional[str], account: Account):
        """
        创建一个空的数据集。

        参数:
        tenant_id (str): 租户ID，用于标识数据集所属的租户。
        name (str): 数据集的名称。
        indexing_technique (Optional[str]): 数据集的索引技术类型，可以为空。如果指定为'high_quality'，则会尝试使用高质量的嵌入模型。
        account (Account): 创建数据集的账户信息。

        返回值:
        Dataset: 创建的空数据集对象。
        """
        # 检查数据集名称是否已经存在
        if Dataset.query.filter_by(name=name, tenant_id=tenant_id).first():
            raise DatasetNameDuplicateError(f"Dataset with name {name} already exists.")
        embedding_model = None
<<<<<<< HEAD
        # 如果指定了高质量索引技术，尝试获取默认的文本嵌入模型
        if indexing_technique == 'high_quality':
=======
        if indexing_technique == "high_quality":
>>>>>>> 7b7576ad
            model_manager = ModelManager()
            embedding_model = model_manager.get_default_model_instance(
                tenant_id=tenant_id, model_type=ModelType.TEXT_EMBEDDING
            )
        
        # 创建数据集实例，并设置相关信息
        dataset = Dataset(name=name, indexing_technique=indexing_technique)
        dataset.created_by = account.id
        dataset.updated_by = account.id
        dataset.tenant_id = tenant_id
        # 如果存在嵌入模型，则设置模型的提供者和模型本身
        dataset.embedding_model_provider = embedding_model.provider if embedding_model else None
        dataset.embedding_model = embedding_model.model if embedding_model else None
        
        # 将数据集实例添加到数据库会话，并提交事务
        db.session.add(dataset)
        db.session.commit()
        
        return dataset

    @staticmethod
    def get_dataset(dataset_id):
        return Dataset.query.filter_by(id=dataset_id).first()

    @staticmethod
    def check_dataset_model_setting(dataset):
<<<<<<< HEAD
        """
        检查数据集的模型设置是否正确。
        
        参数:
        - dataset: 一个数据集对象，必须包含indexing_technique, tenant_id, embedding_model_provider,
                    embedding_model等属性。
                    
        若数据集的索引技术为'high_quality'，则尝试获取相应的嵌入模型实例。如果无法获取成功，
        将抛出适当的错误提示用户配置问题或数据集不可用的原因。
        """
        if dataset.indexing_technique == 'high_quality':
=======
        if dataset.indexing_technique == "high_quality":
>>>>>>> 7b7576ad
            try:
                model_manager = ModelManager()  # 尝试创建模型管理器实例
                model_manager.get_model_instance(
                    tenant_id=dataset.tenant_id,
                    provider=dataset.embedding_model_provider,
                    model_type=ModelType.TEXT_EMBEDDING,
<<<<<<< HEAD
                    model=dataset.embedding_model
                )  # 尝试根据数据集的设置获取嵌入模型实例
=======
                    model=dataset.embedding_model,
                )
>>>>>>> 7b7576ad
            except LLMBadRequestError:
                # 如果请求模型实例失败，抛出值错误，提示用户没有可用的嵌入模型
                raise ValueError(
                    "No Embedding Model available. Please configure a valid provider "
                    "in the Settings -> Model Provider."
                )
            except ProviderTokenNotInitError as ex:
                raise ValueError(f"The dataset in unavailable, due to: " f"{ex.description}")

    @staticmethod
    def check_embedding_model_setting(tenant_id: str, embedding_model_provider: str, embedding_model: str):
        try:
            model_manager = ModelManager()
            model_manager.get_model_instance(
                tenant_id=tenant_id,
                provider=embedding_model_provider,
                model_type=ModelType.TEXT_EMBEDDING,
                model=embedding_model,
            )
        except LLMBadRequestError:
            raise ValueError(
                "No Embedding Model available. Please configure a valid provider " "in the Settings -> Model Provider."
            )
        except ProviderTokenNotInitError as ex:
            raise ValueError(f"The dataset in unavailable, due to: " f"{ex.description}")

    @staticmethod
    def update_dataset(dataset_id, data, user):
<<<<<<< HEAD
        data.pop('partial_member_list', None)
        filtered_data = {k: v for k, v in data.items() if v is not None or k == 'description'}
        # 根据数据集ID获取数据集对象
=======
        data.pop("partial_member_list", None)
        filtered_data = {k: v for k, v in data.items() if v is not None or k == "description"}
>>>>>>> 7b7576ad
        dataset = DatasetService.get_dataset(dataset_id)
        # 检查用户是否有更新数据集的权限
        DatasetService.check_dataset_permission(dataset, user)
        action = None
<<<<<<< HEAD
        # 如果更新索引技术
        if dataset.indexing_technique != data['indexing_technique']:
            # 根据新的索引技术确定需要添加或移除的属性
            if data['indexing_technique'] == 'economy':
                action = 'remove'
                # 移除与经济型索引技术相关的属性
                filtered_data['embedding_model'] = None
                filtered_data['embedding_model_provider'] = None
                filtered_data['collection_binding_id'] = None
            elif data['indexing_technique'] == 'high_quality':
                action = 'add'
                # 为高质量索引技术设置嵌入模型和绑定信息
=======
        if dataset.indexing_technique != data["indexing_technique"]:
            # if update indexing_technique
            if data["indexing_technique"] == "economy":
                action = "remove"
                filtered_data["embedding_model"] = None
                filtered_data["embedding_model_provider"] = None
                filtered_data["collection_binding_id"] = None
            elif data["indexing_technique"] == "high_quality":
                action = "add"
                # get embedding model setting
>>>>>>> 7b7576ad
                try:
                    model_manager = ModelManager()
                    embedding_model = model_manager.get_model_instance(
                        tenant_id=current_user.current_tenant_id,
                        provider=data["embedding_model_provider"],
                        model_type=ModelType.TEXT_EMBEDDING,
                        model=data["embedding_model"],
                    )
                    filtered_data["embedding_model"] = embedding_model.model
                    filtered_data["embedding_model_provider"] = embedding_model.provider
                    dataset_collection_binding = DatasetCollectionBindingService.get_dataset_collection_binding(
                        embedding_model.provider, embedding_model.model
                    )
                    filtered_data["collection_binding_id"] = dataset_collection_binding.id
                except LLMBadRequestError:
                    raise ValueError(
                        "No Embedding Model available. Please configure a valid provider "
                        "in the Settings -> Model Provider."
                    )
                except ProviderTokenNotInitError as ex:
                    raise ValueError(ex.description)
        else:
            if (
                data["embedding_model_provider"] != dataset.embedding_model_provider
                or data["embedding_model"] != dataset.embedding_model
            ):
                action = "update"
                try:
                    model_manager = ModelManager()
                    embedding_model = model_manager.get_model_instance(
                        tenant_id=current_user.current_tenant_id,
                        provider=data["embedding_model_provider"],
                        model_type=ModelType.TEXT_EMBEDDING,
                        model=data["embedding_model"],
                    )
                    filtered_data["embedding_model"] = embedding_model.model
                    filtered_data["embedding_model_provider"] = embedding_model.provider
                    dataset_collection_binding = DatasetCollectionBindingService.get_dataset_collection_binding(
                        embedding_model.provider, embedding_model.model
                    )
                    filtered_data["collection_binding_id"] = dataset_collection_binding.id
                except LLMBadRequestError:
                    raise ValueError(
                        "No Embedding Model available. Please configure a valid provider "
                        "in the Settings -> Model Provider."
                    )
                except ProviderTokenNotInitError as ex:
                    raise ValueError(ex.description)

<<<<<<< HEAD
        filtered_data['updated_by'] = user.id
        filtered_data['updated_at'] = datetime.datetime.now()
        filtered_data['retrieval_model'] = data['retrieval_model']
=======
        filtered_data["updated_by"] = user.id
        filtered_data["updated_at"] = datetime.datetime.now()

        # update Retrieval model
        filtered_data["retrieval_model"] = data["retrieval_model"]
>>>>>>> 7b7576ad

        # 执行数据库更新操作
        dataset.query.filter_by(id=dataset_id).update(filtered_data)
        db.session.commit()
        # 如果有索引技术变更，则异步处理数据集向量索引任务
        if action:
            deal_dataset_vector_index_task.delay(dataset_id, action)
        return dataset

    @staticmethod
    def delete_dataset(dataset_id, user):
        dataset = DatasetService.get_dataset(dataset_id)

        # 如果数据集不存在，则直接返回False
        if dataset is None:
            return False

        # 检查用户是否有权限删除该数据集
        DatasetService.check_dataset_permission(dataset, user)

        # 发送数据集即将被删除的信号
        dataset_was_deleted.send(dataset)

        # 从数据库会话中删除数据集并提交更改
        db.session.delete(dataset)
        db.session.commit()
        return True

    @staticmethod
    def dataset_use_check(dataset_id) -> bool:
        count = AppDatasetJoin.query.filter_by(dataset_id=dataset_id).count()
        if count > 0:
            return True
        return False

    @staticmethod
    def check_dataset_permission(dataset, user):
        """
        检查用户是否有权限访问特定数据集。
        
        参数:
        - dataset: 数据集对象，包含数据集的元数据，如租户ID和权限信息。
        - user: 用户对象，包含用户的元数据，如当前租户ID。
        
        抛出:
        - NoPermissionError: 如果用户没有访问数据集的权限，则抛出此错误。
        """
        # 检查数据集的租户ID是否与用户当前的租户ID匹配
        if dataset.tenant_id != user.current_tenant_id:
            logging.debug(f"User {user.id} does not have permission to access dataset {dataset.id}")
            raise NoPermissionError("You do not have permission to access this dataset.")
        if dataset.permission == DatasetPermissionEnum.ONLY_ME and dataset.created_by != user.id:
            logging.debug(f"User {user.id} does not have permission to access dataset {dataset.id}")
            raise NoPermissionError("You do not have permission to access this dataset.")
        if dataset.permission == "partial_members":
            user_permission = DatasetPermission.query.filter_by(dataset_id=dataset.id, account_id=user.id).first()
            if not user_permission and dataset.tenant_id != user.current_tenant_id and dataset.created_by != user.id:
                logging.debug(f"User {user.id} does not have permission to access dataset {dataset.id}")
                raise NoPermissionError("You do not have permission to access this dataset.")

    @staticmethod
    def check_dataset_operator_permission(user: Account = None, dataset: Dataset = None):
        if dataset.permission == DatasetPermissionEnum.ONLY_ME:
            if dataset.created_by != user.id:
                raise NoPermissionError("You do not have permission to access this dataset.")

        elif dataset.permission == DatasetPermissionEnum.PARTIAL_TEAM:
            if not any(
                dp.dataset_id == dataset.id for dp in DatasetPermission.query.filter_by(account_id=user.id).all()
            ):
                raise NoPermissionError("You do not have permission to access this dataset.")

    @staticmethod
    def get_dataset_queries(dataset_id: str, page: int, per_page: int):
<<<<<<< HEAD
        """
        获取指定数据集ID的查询记录。

        参数:
        - dataset_id: str，要查询的数据集ID。
        - page: int，请求的页码。
        - per_page: int，每页显示的记录数。

        返回值:
        - items: 查询结果列表，包含指定页码的查询记录。
        - total: 查询结果总数。
        """
        # 根据数据集ID过滤查询记录，并按创建时间降序排序
        dataset_queries = DatasetQuery.query.filter_by(dataset_id=dataset_id) \
            .order_by(db.desc(DatasetQuery.created_at)) \
            .paginate(
            page=page, per_page=per_page, max_per_page=100, error_out=False
=======
        dataset_queries = (
            DatasetQuery.query.filter_by(dataset_id=dataset_id)
            .order_by(db.desc(DatasetQuery.created_at))
            .paginate(page=page, per_page=per_page, max_per_page=100, error_out=False)
>>>>>>> 7b7576ad
        )
        # 返回查询结果列表和总记录数
        return dataset_queries.items, dataset_queries.total

    @staticmethod
    def get_related_apps(dataset_id: str):
<<<<<<< HEAD
        """
        获取与特定数据集关联的应用程序列表。

        参数:
        - dataset_id: 数据集的唯一标识符，类型为字符串。

        返回值:
        - 返回一个查询结果列表，包含所有与指定数据集相关联的应用程序对象，这些对象是根据它们与数据集关联的时间倒序排列的。
        """
        # 根据数据集ID查询关联的应用程序，按创建时间倒序排序，并获取所有结果
        return AppDatasetJoin.query.filter(AppDatasetJoin.dataset_id == dataset_id) \
            .order_by(db.desc(AppDatasetJoin.created_at)).all()
=======
        return (
            AppDatasetJoin.query.filter(AppDatasetJoin.dataset_id == dataset_id)
            .order_by(db.desc(AppDatasetJoin.created_at))
            .all()
        )
>>>>>>> 7b7576ad


class DocumentService:
    # 默认规则配置
    DEFAULT_RULES = {
<<<<<<< HEAD
        'mode': 'custom',  # 模式设置为自定义
        'rules': {  # 规则配置
            'pre_processing_rules': [  # 预处理规则列表
                {'id': 'remove_extra_spaces', 'enabled': True},  # 移除多余空格规则，启用
                {'id': 'remove_urls_emails', 'enabled': False}  # 移除URL和电子邮件规则，禁用
            ],
            'segmentation': {  # 分割配置
                'delimiter': '\n',  # 分隔符设置为换行符
                'max_tokens': 500,  # 最大分词数
                'chunk_overlap': 50  # 分块重叠数
            }
        }
=======
        "mode": "custom",
        "rules": {
            "pre_processing_rules": [
                {"id": "remove_extra_spaces", "enabled": True},
                {"id": "remove_urls_emails", "enabled": False},
            ],
            "segmentation": {"delimiter": "\n", "max_tokens": 500, "chunk_overlap": 50},
        },
>>>>>>> 7b7576ad
    }

    # 定义文档元数据的模式
    DOCUMENT_METADATA_SCHEMA = {
        "book": {  # 书籍元数据
            "title": str,  # 标题
            "language": str,  # 语言
            "author": str,  # 作者
            "publisher": str,  # 出版社
            "publication_date": str,  # 出版日期
            "isbn": str,  # ISBN号
            "category": str,  # 类别
        },
        "web_page": {  # 网页元数据
            "title": str,  # 标题
            "url": str,  # URL
            "language": str,  # 语言
            "publish_date": str,  # 发布日期
            "author/publisher": str,  # 作者或发布者
            "topic/keywords": str,  # 主题或关键词
            "description": str,  # 描述
        },
        "paper": {  # 论文元数据
            "title": str,  # 标题
            "language": str,  # 语言
            "author": str,  # 作者
            "publish_date": str,  # 发表日期
            "journal/conference_name": str,  # 期刊或会议名称
            "volume/issue/page_numbers": str,  # 卷号/期号/页码
            "doi": str,  # DOI
            "topic/keywords": str,  # 主题或关键词
            "abstract": str,  # 摘要
        },
        "social_media_post": {  # 社交媒体帖子元数据
            "platform": str,  # 平台
            "author/username": str,  # 作者/用户名
            "publish_date": str,  # 发布日期
            "post_url": str,  # 帖子URL
            "topic/tags": str,  # 主题/标签
        },
        "wikipedia_entry": {  # 维基百科条目元数据
            "title": str,  # 标题
            "language": str,  # 语言
            "web_page_url": str,  # 网页URL
            "last_edit_date": str,  # 最后编辑日期
            "editor/contributor": str,  # 编辑者/贡献者
            "summary/introduction": str,  # 摘要/介绍
        },
        "personal_document": {  # 个人文档元数据
            "title": str,  # 标题
            "author": str,  # 作者
            "creation_date": str,  # 创建日期
            "last_modified_date": str,  # 最后修改日期
            "document_type": str,  # 文档类型
            "tags/category": str,  # 标签/类别
        },
        "business_document": {  # 商业文档元数据
            "title": str,  # 标题
            "author": str,  # 作者
            "creation_date": str,  # 创建日期
            "last_modified_date": str,  # 最后修改日期
            "document_type": str,  # 文档类型
            "department/team": str,  # 部门/团队
        },
        "im_chat_log": {  # 即时聊天日志元数据
            "chat_platform": str,  # 聊天平台
            "chat_participants/group_name": str,  # 聊天参与者/群组名称
            "start_date": str,  # 开始日期
            "end_date": str,  # 结束日期
            "summary": str,  # 摘要
        },
        "synced_from_notion": {  # 从Notion同步的文档元数据
            "title": str,  # 标题
            "language": str,  # 语言
            "author/creator": str,  # 作者/创建者
            "creation_date": str,  # 创建日期
            "last_modified_date": str,  # 最后修改日期
            "notion_page_link": str,  # Notion页面链接
            "category/tags": str,  # 类别/标签
            "description": str,  # 描述
        },
        "synced_from_github": {  # 从GitHub同步的代码文件元数据
            "repository_name": str,  # 仓库名称
            "repository_description": str,  # 仓库描述
            "repository_owner/organization": str,  # 仓库所有者/组织
            "code_filename": str,  # 代码文件名
            "code_file_path": str,  # 代码文件路径
            "programming_language": str,  # 编程语言
            "github_link": str,  # GitHub链接
            "open_source_license": str,  # 开源许可证
            "commit_date": str,  # 提交日期
            "commit_author": str,  # 提交作者
        },
<<<<<<< HEAD
        "others": dict  # 其他类型的文档元数据，以字典形式存储
=======
        "others": dict,
>>>>>>> 7b7576ad
    }

    @staticmethod
    def get_document(dataset_id: str, document_id: str) -> Optional[Document]:
<<<<<<< HEAD
        """
        从数据库中获取指定数据集ID和文档ID的文档对象。
        
        参数:
        - dataset_id: str，指定的数据集ID。
        - document_id: str，指定的文档ID。
        
        返回值:
        - Optional[Document]，如果找到对应的文档，则返回Document对象，否则返回None。
        """
        # 根据数据集ID和文档ID查询数据库，获取第一个匹配的文档对象
        document = db.session.query(Document).filter(
            Document.id == document_id,
            Document.dataset_id == dataset_id
        ).first()
=======
        document = (
            db.session.query(Document).filter(Document.id == document_id, Document.dataset_id == dataset_id).first()
        )
>>>>>>> 7b7576ad

        return document

    @staticmethod
    def get_document_by_id(document_id: str) -> Optional[Document]:
<<<<<<< HEAD
        """
        根据文档ID从数据库中获取文档对象。
        
        参数:
        document_id: str - 需要查询的文档的ID，为字符串类型。
        
        返回值:
        Optional[Document] - 如果找到对应文档，则返回Document对象；否则返回None。
        """
        # 从数据库中查询指定ID的文档，并获取第一条结果
        document = db.session.query(Document).filter(
            Document.id == document_id
        ).first()
=======
        document = db.session.query(Document).filter(Document.id == document_id).first()
>>>>>>> 7b7576ad

        return document

    @staticmethod
    def get_document_by_dataset_id(dataset_id: str) -> list[Document]:
<<<<<<< HEAD
        """
        根据数据集ID获取文档列表。
        
        参数:
        - dataset_id: str，要查询的数据集的唯一标识符。
        
        返回值:
        - list[Document]，符合条件的文档对象列表。
        """
        # 查询数据库中数据集ID为dataset_id且启用状态为True的文档
        documents = db.session.query(Document).filter(
            Document.dataset_id == dataset_id,
            Document.enabled == True
        ).all()
=======
        documents = db.session.query(Document).filter(Document.dataset_id == dataset_id, Document.enabled == True).all()
>>>>>>> 7b7576ad

        return documents

    @staticmethod
    def get_error_documents_by_dataset_id(dataset_id: str) -> list[Document]:
        documents = (
            db.session.query(Document)
            .filter(Document.dataset_id == dataset_id, Document.indexing_status.in_(["error", "paused"]))
            .all()
        )
        return documents

    @staticmethod
    def get_batch_documents(dataset_id: str, batch: str) -> list[Document]:
<<<<<<< HEAD
        """
        从数据库中获取指定批次和数据集ID的文档列表。
        
        参数:
        - dataset_id: 数据集的唯一标识符，类型为字符串。
        - batch: 批次的标识符，用于区分不同的数据批处理，类型为字符串。
        
        返回值:
        - 返回一个文档对象列表，每个对象都是Document类的实例。
        """
        
        # 根据批次、数据集ID和当前用户所属的租户ID查询文档
        documents = db.session.query(Document).filter(
            Document.batch == batch,
            Document.dataset_id == dataset_id,
            Document.tenant_id == current_user.current_tenant_id
        ).all()
=======
        documents = (
            db.session.query(Document)
            .filter(
                Document.batch == batch,
                Document.dataset_id == dataset_id,
                Document.tenant_id == current_user.current_tenant_id,
            )
            .all()
        )
>>>>>>> 7b7576ad

        return documents

    @staticmethod
    def get_document_file_detail(file_id: str):
<<<<<<< HEAD
        """
        获取指定文件ID的文档文件详情。

        参数:
        file_id: str - 需要查询的文件的ID。

        返回值:
        返回查询到的文件详情对象，如果不存在则返回None。
        """
        # 从数据库中查询指定ID的文件详情
        file_detail = db.session.query(UploadFile). \
            filter(UploadFile.id == file_id). \
            one_or_none()
=======
        file_detail = db.session.query(UploadFile).filter(UploadFile.id == file_id).one_or_none()
>>>>>>> 7b7576ad
        return file_detail

    @staticmethod
    def check_archived(document):
        """
        检查文档是否已归档
        
        参数:
        - document: 一个包含 archived 属性的对象，该属性表示文档是否已归档。
        
        返回值:
        - 返回一个布尔值，True 表示文档已归档，False 表示文档未归档。
        """
        if document.archived:
            return True
        else:
            return False

    @staticmethod
    def delete_document(document):
        # trigger document_was_deleted signal
        file_id = None
        if document.data_source_type == "upload_file":
            if document.data_source_info:
                data_source_info = document.data_source_info_dict
                if data_source_info and "upload_file_id" in data_source_info:
                    file_id = data_source_info["upload_file_id"]
        document_was_deleted.send(
            document.id, dataset_id=document.dataset_id, doc_form=document.doc_form, file_id=file_id
        )

        # 从数据库会话中删除文档并提交更改
        db.session.delete(document)
        db.session.commit()

    @staticmethod
    def rename_document(dataset_id: str, document_id: str, name: str) -> Document:
        dataset = DatasetService.get_dataset(dataset_id)
        if not dataset:
            raise ValueError("Dataset not found.")

        document = DocumentService.get_document(dataset_id, document_id)

        if not document:
            raise ValueError("Document not found.")

        if document.tenant_id != current_user.current_tenant_id:
            raise ValueError("No permission.")

        document.name = name

        db.session.add(document)
        db.session.commit()

        return document

    @staticmethod
    def pause_document(document):
        """
        暂停文档的索引过程。

        参数:
        - document: 需要被暂停索引的文档对象。

        返回值:
        - 无。

        异常:
        - DocumentIndexingError: 如果文档的索引状态不处于可暂停的状态（即不在"waiting", "parsing", "cleaning", "splitting", "indexing"之一），则抛出此异常。
        """
        # 检查文档的索引状态是否允许暂停
        if document.indexing_status not in ["waiting", "parsing", "cleaning", "splitting", "indexing"]:
            raise DocumentIndexingError()
        
        # 更新文档为暂停状态
        document.is_paused = True
        document.paused_by = current_user.id
        document.paused_at = datetime.datetime.now(datetime.timezone.utc).replace(tzinfo=None)

        db.session.add(document)
<<<<<<< HEAD
        db.session.commit()  # 提交数据库事务，将暂停状态持久化
        
        # 在Redis缓存中设置文档暂停的标志
        indexing_cache_key = 'document_{}_is_paused'.format(document.id)
        redis_client.setnx(indexing_cache_key, "True")  # 使用Redis的SETNX命令确保标志只设置一次
=======
        db.session.commit()
        # set document paused flag
        indexing_cache_key = "document_{}_is_paused".format(document.id)
        redis_client.setnx(indexing_cache_key, "True")
>>>>>>> 7b7576ad

    @staticmethod
    def recover_document(document):
        """
        恢复文档的索引过程。

        参数:
        - document: 一个文档对象，该对象必须有一个.is_paused属性用于判断文档是否暂停索引。

        返回值:
        - 无

        抛出:
        - DocumentIndexingError: 如果文档没有处于暂停状态，则抛出此错误。
        """
        if not document.is_paused:
            raise DocumentIndexingError()
        # 更新文档状态为恢复
        document.is_paused = False
        document.paused_by = None
        document.paused_at = None

        db.session.add(document)
        db.session.commit()
<<<<<<< HEAD
        # 删除暂停标志的缓存
        indexing_cache_key = 'document_{}_is_paused'.format(document.id)
=======
        # delete paused flag
        indexing_cache_key = "document_{}_is_paused".format(document.id)
>>>>>>> 7b7576ad
        redis_client.delete(indexing_cache_key)
        # 触发异步任务以恢复文档索引
        recover_document_indexing_task.delay(document.dataset_id, document.id)

    @staticmethod
    def retry_document(dataset_id: str, documents: list[Document]):
        for document in documents:
            # add retry flag
            retry_indexing_cache_key = "document_{}_is_retried".format(document.id)
            cache_result = redis_client.get(retry_indexing_cache_key)
            if cache_result is not None:
                raise ValueError("Document is being retried, please try again later")
            # retry document indexing
            document.indexing_status = "waiting"
            db.session.add(document)
            db.session.commit()

            redis_client.setex(retry_indexing_cache_key, 600, 1)
        # trigger async task
        document_ids = [document.id for document in documents]
        retry_document_indexing_task.delay(dataset_id, document_ids)

    @staticmethod
    def sync_website_document(dataset_id: str, document: Document):
        # add sync flag
        sync_indexing_cache_key = "document_{}_is_sync".format(document.id)
        cache_result = redis_client.get(sync_indexing_cache_key)
        if cache_result is not None:
            raise ValueError("Document is being synced, please try again later")
        # sync document indexing
        document.indexing_status = "waiting"
        data_source_info = document.data_source_info_dict
        data_source_info["mode"] = "scrape"
        document.data_source_info = json.dumps(data_source_info, ensure_ascii=False)
        db.session.add(document)
        db.session.commit()

        redis_client.setex(sync_indexing_cache_key, 600, 1)

        sync_website_document_indexing_task.delay(dataset_id, document.id)

    @staticmethod
    def get_documents_position(dataset_id):
        """
        获取给定数据集ID的第一个文档的位置。

        参数:
        - dataset_id: 数据集的唯一标识符。

        返回值:
        - 如果找到相关文档，则返回文档的位置（从1开始计数）；
        - 如果未找到相关文档，则返回1。
        """
        # 查询数据集ID对应的文档，并按位置降序排序，获取第一个文档
        document = Document.query.filter_by(dataset_id=dataset_id).order_by(Document.position.desc()).first()
        if document:
            # 如果找到文档，返回其位置加1
            return document.position + 1
        else:
            # 如果未找到文档，返回1
            return 1

    @staticmethod
    def save_document_with_dataset_id(
        dataset: Dataset,
        document_data: dict,
        account: Account,
        dataset_process_rule: Optional[DatasetProcessRule] = None,
        created_from: str = "web",
    ):
        # check document limit
        features = FeatureService.get_features(current_user.current_tenant_id)
        if features.billing.enabled:
<<<<<<< HEAD
            # 如果文档数据中不包含原始文档ID，或原始文档ID为空，则进行上传限制检查
            if 'original_document_id' not in document_data or not document_data['original_document_id']:
=======
            if "original_document_id" not in document_data or not document_data["original_document_id"]:
>>>>>>> 7b7576ad
                count = 0
                # 根据文档来源类型计算文档数量
                if document_data["data_source"]["type"] == "upload_file":
                    upload_file_list = document_data["data_source"]["info_list"]["file_info_list"]["file_ids"]
                    count = len(upload_file_list)
                elif document_data["data_source"]["type"] == "notion_import":
                    notion_info_list = document_data["data_source"]["info_list"]["notion_info_list"]
                    for notion_info in notion_info_list:
                        count = count + len(notion_info["pages"])
                elif document_data["data_source"]["type"] == "website_crawl":
                    website_info = document_data["data_source"]["info_list"]["website_info_list"]
                    count = len(website_info["urls"])
                batch_upload_limit = int(dify_config.BATCH_UPLOAD_LIMIT)
                if count > batch_upload_limit:
                    raise ValueError(f"You have reached the batch upload limit of {batch_upload_limit}.")

                # 检查文档上传配额
                DocumentService.check_documents_upload_quota(count, features)

        # 如果数据集的数据源类型为空，则更新为文档数据中的数据源类型
        if not dataset.data_source_type:
            dataset.data_source_type = document_data["data_source"]["type"]

        # 检查并更新数据集的索引技术设置
        if not dataset.indexing_technique:
            if (
                "indexing_technique" not in document_data
                or document_data["indexing_technique"] not in Dataset.INDEXING_TECHNIQUE_LIST
            ):
                raise ValueError("Indexing technique is required")

            dataset.indexing_technique = document_data["indexing_technique"]
<<<<<<< HEAD
            if document_data["indexing_technique"] == 'high_quality':
                # 设置高质量索引技术相关的模型和集合绑定信息
=======
            if document_data["indexing_technique"] == "high_quality":
>>>>>>> 7b7576ad
                model_manager = ModelManager()
                embedding_model = model_manager.get_default_model_instance(
                    tenant_id=current_user.current_tenant_id, model_type=ModelType.TEXT_EMBEDDING
                )
                dataset.embedding_model = embedding_model.model
                dataset.embedding_model_provider = embedding_model.provider
                dataset_collection_binding = DatasetCollectionBindingService.get_dataset_collection_binding(
                    embedding_model.provider, embedding_model.model
                )
                dataset.collection_binding_id = dataset_collection_binding.id
                # 设置默认的检索模型
                if not dataset.retrieval_model:
                    default_retrieval_model = {
                        "search_method": RetrievalMethod.SEMANTIC_SEARCH.value,
                        "reranking_enable": False,
                        "reranking_model": {"reranking_provider_name": "", "reranking_model_name": ""},
                        "top_k": 2,
                        "score_threshold_enabled": False,
                    }

                    dataset.retrieval_model = (
                        document_data.get("retrieval_model")
                        if document_data.get("retrieval_model")
                        else default_retrieval_model
                    )

        documents = []
        batch = time.strftime("%Y%m%d%H%M%S") + str(random.randint(100000, 999999))
        if document_data.get("original_document_id"):
            document = DocumentService.update_document_with_dataset_id(dataset, document_data, account)
            documents.append(document)
        else:
            # 保存或更新数据集处理规则
            if not dataset_process_rule:
                process_rule = document_data["process_rule"]
                if process_rule["mode"] == "custom":
                    dataset_process_rule = DatasetProcessRule(
                        dataset_id=dataset.id,
                        mode=process_rule["mode"],
                        rules=json.dumps(process_rule["rules"]),
                        created_by=account.id,
                    )
                elif process_rule["mode"] == "automatic":
                    dataset_process_rule = DatasetProcessRule(
                        dataset_id=dataset.id,
                        mode=process_rule["mode"],
                        rules=json.dumps(DatasetProcessRule.AUTOMATIC_RULES),
                        created_by=account.id,
                    )
                db.session.add(dataset_process_rule)
                db.session.commit()

            # 根据数据源类型保存文档
            position = DocumentService.get_documents_position(dataset.id)
            document_ids = []
            duplicate_document_ids = []
            if document_data["data_source"]["type"] == "upload_file":
                upload_file_list = document_data["data_source"]["info_list"]["file_info_list"]["file_ids"]
                for file_id in upload_file_list:
<<<<<<< HEAD
                    # 为每个上传的文件创建文档
                    file = db.session.query(UploadFile).filter(
                        UploadFile.tenant_id == dataset.tenant_id,
                        UploadFile.id == file_id
                    ).first()
=======
                    file = (
                        db.session.query(UploadFile)
                        .filter(UploadFile.tenant_id == dataset.tenant_id, UploadFile.id == file_id)
                        .first()
                    )
>>>>>>> 7b7576ad

                    if not file:
                        raise FileNotExistsError()

                    file_name = file.name
                    data_source_info = {
                        "upload_file_id": file_id,
                    }
                    # check duplicate
                    if document_data.get("duplicate", False):
                        document = Document.query.filter_by(
                            dataset_id=dataset.id,
                            tenant_id=current_user.current_tenant_id,
                            data_source_type="upload_file",
                            enabled=True,
                            name=file_name,
                        ).first()
                        if document:
                            document.dataset_process_rule_id = dataset_process_rule.id
                            document.updated_at = datetime.datetime.utcnow()
                            document.created_from = created_from
                            document.doc_form = document_data["doc_form"]
                            document.doc_language = document_data["doc_language"]
                            document.data_source_info = json.dumps(data_source_info)
                            document.batch = batch
                            document.indexing_status = "waiting"
                            db.session.add(document)
                            documents.append(document)
                            duplicate_document_ids.append(document.id)
                            continue
                    document = DocumentService.build_document(
                        dataset,
                        dataset_process_rule.id,
                        document_data["data_source"]["type"],
                        document_data["doc_form"],
                        document_data["doc_language"],
                        data_source_info,
                        created_from,
                        position,
                        account,
                        file_name,
                        batch,
                    )
                    db.session.add(document)
                    db.session.flush()
                    document_ids.append(document.id)
                    documents.append(document)
                    position += 1
            elif document_data["data_source"]["type"] == "notion_import":
<<<<<<< HEAD
                # 处理Notion导入的文档
                notion_info_list = document_data["data_source"]['info_list']['notion_info_list']
=======
                notion_info_list = document_data["data_source"]["info_list"]["notion_info_list"]
>>>>>>> 7b7576ad
                exist_page_ids = []
                exist_document = {}
                documents = Document.query.filter_by(
                    dataset_id=dataset.id,
                    tenant_id=current_user.current_tenant_id,
                    data_source_type="notion_import",
                    enabled=True,
                ).all()
                if documents:
                    for document in documents:
                        data_source_info = json.loads(document.data_source_info)
                        exist_page_ids.append(data_source_info["notion_page_id"])
                        exist_document[data_source_info["notion_page_id"]] = document.id
                for notion_info in notion_info_list:
                    workspace_id = notion_info["workspace_id"]
                    data_source_binding = DataSourceOauthBinding.query.filter(
                        db.and_(
                            DataSourceOauthBinding.tenant_id == current_user.current_tenant_id,
                            DataSourceOauthBinding.provider == "notion",
                            DataSourceOauthBinding.disabled == False,
                            DataSourceOauthBinding.source_info["workspace_id"] == f'"{workspace_id}"',
                        )
                    ).first()
                    if not data_source_binding:
<<<<<<< HEAD
                        raise ValueError('Data source binding not found.')
                    for page in notion_info['pages']:
                        if page['page_id'] not in exist_page_ids:
                            # 为Notion新页面创建文档
=======
                        raise ValueError("Data source binding not found.")
                    for page in notion_info["pages"]:
                        if page["page_id"] not in exist_page_ids:
>>>>>>> 7b7576ad
                            data_source_info = {
                                "notion_workspace_id": workspace_id,
                                "notion_page_id": page["page_id"],
                                "notion_page_icon": page["page_icon"],
                                "type": page["type"],
                            }
                            document = DocumentService.build_document(
                                dataset,
                                dataset_process_rule.id,
                                document_data["data_source"]["type"],
                                document_data["doc_form"],
                                document_data["doc_language"],
                                data_source_info,
                                created_from,
                                position,
                                account,
                                page["page_name"],
                                batch,
                            )
                            db.session.add(document)
                            db.session.flush()
                            document_ids.append(document.id)
                            documents.append(document)
                            position += 1
                        else:
                            exist_document.pop(page["page_id"])
                # delete not selected documents
                if len(exist_document) > 0:
                    clean_notion_document_task.delay(list(exist_document.values()), dataset.id)
            elif document_data["data_source"]["type"] == "website_crawl":
                website_info = document_data["data_source"]["info_list"]["website_info_list"]
                urls = website_info["urls"]
                for url in urls:
                    data_source_info = {
                        "url": url,
                        "provider": website_info["provider"],
                        "job_id": website_info["job_id"],
                        "only_main_content": website_info.get("only_main_content", False),
                        "mode": "crawl",
                    }
                    if len(url) > 255:
                        document_name = url[:200] + "..."
                    else:
                        document_name = url
                    document = DocumentService.build_document(
                        dataset,
                        dataset_process_rule.id,
                        document_data["data_source"]["type"],
                        document_data["doc_form"],
                        document_data["doc_language"],
                        data_source_info,
                        created_from,
                        position,
                        account,
                        document_name,
                        batch,
                    )
                    db.session.add(document)
                    db.session.flush()
                    document_ids.append(document.id)
                    documents.append(document)
                    position += 1
            db.session.commit()

            # trigger async task
            if document_ids:
                document_indexing_task.delay(dataset.id, document_ids)
            if duplicate_document_ids:
                duplicate_document_indexing_task.delay(dataset.id, duplicate_document_ids)

        return documents, batch

    @staticmethod
    def check_documents_upload_quota(count: int, features: FeatureModel):
        """
        检查剩余文档上传配额。
        
        参数:
        count: int - 需要上传的文档数量。
        features: FeatureModel - 包含用户订阅功能信息的对象。
        
        返回值:
        无返回值。但如果上传文档的数量超过订阅配额允许的剩余数量，将抛出 ValueError 异常。
        """
        # 计算还可以上传的文档大小
        can_upload_size = features.documents_upload_quota.limit - features.documents_upload_quota.size
        # 如果尝试上传的文档数量超过剩余配额，抛出异常
        if count > can_upload_size:
            raise ValueError(
                f"You have reached the limit of your subscription. Only {can_upload_size} documents can be uploaded."
            )

    @staticmethod
    def build_document(
        dataset: Dataset,
        process_rule_id: str,
        data_source_type: str,
        document_form: str,
        document_language: str,
        data_source_info: dict,
        created_from: str,
        position: int,
        account: Account,
        name: str,
        batch: str,
    ):
        document = Document(
            tenant_id=dataset.tenant_id,
            dataset_id=dataset.id,
            position=position,
            data_source_type=data_source_type,
            data_source_info=json.dumps(data_source_info),  # 将数据源信息转换为JSON字符串
            dataset_process_rule_id=process_rule_id,
            batch=batch,
            name=name,
            created_from=created_from,
            created_by=account.id,  # 记录创建者ID
            doc_form=document_form,
            doc_language=document_language,
        )
        return document

    @staticmethod
    def get_tenant_documents_count():
        documents_count = Document.query.filter(
            Document.completed_at.isnot(None),
            Document.enabled == True,
            Document.archived == False,
            Document.tenant_id == current_user.current_tenant_id,
        ).count()
        return documents_count

    @staticmethod
    def update_document_with_dataset_id(
        dataset: Dataset,
        document_data: dict,
        account: Account,
        dataset_process_rule: Optional[DatasetProcessRule] = None,
        created_from: str = "web",
    ):
        DatasetService.check_dataset_model_setting(dataset)
        # 根据原始文档ID获取文档对象
        document = DocumentService.get_document(dataset.id, document_data["original_document_id"])
<<<<<<< HEAD
        # 如果文档不可用，则抛出异常
        if document.display_status != 'available':
=======
        if document.display_status != "available":
>>>>>>> 7b7576ad
            raise ValueError("Document is not available")
        # update document name
        if document_data.get("name"):
            document.name = document_data["name"]
        # save process rule
        if document_data.get("process_rule"):
            process_rule = document_data["process_rule"]
            # 根据规则模式创建或更新数据集处理规则
            if process_rule["mode"] == "custom":
                dataset_process_rule = DatasetProcessRule(
                    dataset_id=dataset.id,
                    mode=process_rule["mode"],
                    rules=json.dumps(process_rule["rules"]),
                    created_by=account.id,
                )
            elif process_rule["mode"] == "automatic":
                dataset_process_rule = DatasetProcessRule(
                    dataset_id=dataset.id,
                    mode=process_rule["mode"],
                    rules=json.dumps(DatasetProcessRule.AUTOMATIC_RULES),
                    created_by=account.id,
                )
            # 添加处理规则到数据库并提交更改
            db.session.add(dataset_process_rule)
            db.session.commit()
            document.dataset_process_rule_id = dataset_process_rule.id
        # update document data source
        if document_data.get("data_source"):
            file_name = ""
            data_source_info = {}
            if document_data["data_source"]["type"] == "upload_file":
<<<<<<< HEAD
                # 处理上传文件类型的数据源
                upload_file_list = document_data["data_source"]["info_list"]['file_info_list']['file_ids']
                for file_id in upload_file_list:
                    file = db.session.query(UploadFile).filter(
                        UploadFile.tenant_id == dataset.tenant_id,
                        UploadFile.id == file_id
                    ).first()
                    
                    # 如果找不到文件，则抛出异常
=======
                upload_file_list = document_data["data_source"]["info_list"]["file_info_list"]["file_ids"]
                for file_id in upload_file_list:
                    file = (
                        db.session.query(UploadFile)
                        .filter(UploadFile.tenant_id == dataset.tenant_id, UploadFile.id == file_id)
                        .first()
                    )

                    # raise error if file not found
>>>>>>> 7b7576ad
                    if not file:
                        raise FileNotExistsError()

                    file_name = file.name
                    data_source_info = {
                        "upload_file_id": file_id,
                    }
            elif document_data["data_source"]["type"] == "notion_import":
<<<<<<< HEAD
                # 处理Notion导入类型的数据源
                notion_info_list = document_data["data_source"]['info_list']['notion_info_list']
=======
                notion_info_list = document_data["data_source"]["info_list"]["notion_info_list"]
>>>>>>> 7b7576ad
                for notion_info in notion_info_list:
                    workspace_id = notion_info["workspace_id"]
                    data_source_binding = DataSourceOauthBinding.query.filter(
                        db.and_(
                            DataSourceOauthBinding.tenant_id == current_user.current_tenant_id,
                            DataSourceOauthBinding.provider == "notion",
                            DataSourceOauthBinding.disabled == False,
                            DataSourceOauthBinding.source_info["workspace_id"] == f'"{workspace_id}"',
                        )
                    ).first()
                    if not data_source_binding:
                        raise ValueError("Data source binding not found.")
                    for page in notion_info["pages"]:
                        data_source_info = {
                            "notion_workspace_id": workspace_id,
                            "notion_page_id": page["page_id"],
                            "notion_page_icon": page["page_icon"],
                            "type": page["type"],
                        }
            elif document_data["data_source"]["type"] == "website_crawl":
                website_info = document_data["data_source"]["info_list"]["website_info_list"]
                urls = website_info["urls"]
                for url in urls:
                    data_source_info = {
                        "url": url,
                        "provider": website_info["provider"],
                        "job_id": website_info["job_id"],
                        "only_main_content": website_info.get("only_main_content", False),
                        "mode": "crawl",
                    }
            document.data_source_type = document_data["data_source"]["type"]
            document.data_source_info = json.dumps(data_source_info)
            document.name = file_name
<<<<<<< HEAD
        
        # 更新文档状态为等待索引，并清除之前的处理状态
        document.indexing_status = 'waiting'
=======
        # update document to be waiting
        document.indexing_status = "waiting"
>>>>>>> 7b7576ad
        document.completed_at = None
        document.processing_started_at = None
        document.parsing_completed_at = None
        document.cleaning_completed_at = None
        document.splitting_completed_at = None
        document.updated_at = datetime.datetime.now(datetime.timezone.utc).replace(tzinfo=None)
        document.created_from = created_from
<<<<<<< HEAD
        document.doc_form = document_data['doc_form']
        # 将更新后的文档对象添加到数据库并提交更改
        db.session.add(document)
        db.session.commit()
        
        # 更新文档段落状态为重新分段，准备进行异步任务处理
        update_params = {
            DocumentSegment.status: 're_segment'
        }
=======
        document.doc_form = document_data["doc_form"]
        db.session.add(document)
        db.session.commit()
        # update document segment
        update_params = {DocumentSegment.status: "re_segment"}
>>>>>>> 7b7576ad
        DocumentSegment.query.filter_by(document_id=document.id).update(update_params)
        db.session.commit()
        # trigger async task
        document_indexing_update_task.delay(document.dataset_id, document.id)
        return document

    @staticmethod
    def save_document_without_dataset_id(tenant_id: str, document_data: dict, account: Account):
        """
        保存文档，但不基于特定的dataset_id。
        
        参数:
        - tenant_id: 租户ID，字符串类型，用于标识文档所属的租户。
        - document_data: 包含文档数据的字典，需要包括数据源类型和相关信息。
        - account: Account实例，标识进行文档保存操作的账户信息。
        
        返回值:
        - dataset: 保存后的数据集对象。
        - documents: 保存后的文档列表。
        - batch: 是否批量保存的标识。
        """

        # 获取当前租户的功能设置
        features = FeatureService.get_features(current_user.current_tenant_id)

        # 检查是否启用了计费功能，并对文档数据源类型进行校验和计数，以判断是否超过批量上传限制
        if features.billing.enabled:
            count = 0
            if document_data["data_source"]["type"] == "upload_file":
                upload_file_list = document_data["data_source"]["info_list"]["file_info_list"]["file_ids"]
                count = len(upload_file_list)
            elif document_data["data_source"]["type"] == "notion_import":
                notion_info_list = document_data["data_source"]["info_list"]["notion_info_list"]
                for notion_info in notion_info_list:
                    count = count + len(notion_info["pages"])
            elif document_data["data_source"]["type"] == "website_crawl":
                website_info = document_data["data_source"]["info_list"]["website_info_list"]
                count = len(website_info["urls"])
            batch_upload_limit = int(dify_config.BATCH_UPLOAD_LIMIT)
            if count > batch_upload_limit:
                raise ValueError(f"You have reached the batch upload limit of {batch_upload_limit}.")

            # 检查文档上传配额
            DocumentService.check_documents_upload_quota(count, features)

        # 根据文档的索引技术选择嵌入模型和检索模型
        embedding_model = None
        dataset_collection_binding_id = None
        retrieval_model = None
        if document_data["indexing_technique"] == "high_quality":
            model_manager = ModelManager()
            embedding_model = model_manager.get_default_model_instance(
                tenant_id=current_user.current_tenant_id, model_type=ModelType.TEXT_EMBEDDING
            )
            dataset_collection_binding = DatasetCollectionBindingService.get_dataset_collection_binding(
                embedding_model.provider, embedding_model.model
            )
            dataset_collection_binding_id = dataset_collection_binding.id
            if document_data.get("retrieval_model"):
                retrieval_model = document_data["retrieval_model"]
            else:
                default_retrieval_model = {
                    "search_method": RetrievalMethod.SEMANTIC_SEARCH.value,
                    "reranking_enable": False,
                    "reranking_model": {"reranking_provider_name": "", "reranking_model_name": ""},
                    "top_k": 2,
                    "score_threshold_enabled": False,
                }
                retrieval_model = default_retrieval_model

        # 创建数据集对象并准备保存
        dataset = Dataset(
            tenant_id=tenant_id,
            name="",
            data_source_type=document_data["data_source"]["type"],
            indexing_technique=document_data["indexing_technique"],
            created_by=account.id,
            embedding_model=embedding_model.model if embedding_model else None,
            embedding_model_provider=embedding_model.provider if embedding_model else None,
            collection_binding_id=dataset_collection_binding_id,
            retrieval_model=retrieval_model,
        )

        # 将数据集对象添加到数据库会话并刷新
        db.session.add(dataset)
        db.session.flush()

        # 保存文档，并根据文档数据和账户信息关联到数据集
        documents, batch = DocumentService.save_document_with_dataset_id(dataset, document_data, account)

        # 截断文档名称长度，更新数据集名称和描述，然后提交数据库会话
        cut_length = 18
        cut_name = documents[0].name[:cut_length]
        dataset.name = cut_name + "..."
        dataset.description = "useful for when you want to answer queries about the " + documents[0].name
        db.session.commit()

        return dataset, documents, batch

    @classmethod
    def document_create_args_validate(cls, args: dict):
<<<<<<< HEAD
        """
        验证创建文档时传入参数的有效性。
        
        参数:
        - cls: 类的引用，用于可能的类方法调用。
        - args: 一个字典，包含创建文档时传入的各种参数。
        
        无返回值，但会在参数不合法时抛出异常。
        """
        # 当原始文档ID不存在或为空时，必须验证数据源和处理规则参数
        if 'original_document_id' not in args or not args['original_document_id']:
            DocumentService.data_source_args_validate(args)  # 验证数据源参数
            DocumentService.process_rule_args_validate(args)  # 验证处理规则参数
        else:
            # 原始文档ID存在时，需判断是否提供了数据源或处理规则
            if ('data_source' not in args and not args['data_source']) \
                and ('process_rule' not in args and not args['process_rule']):
=======
        if "original_document_id" not in args or not args["original_document_id"]:
            DocumentService.data_source_args_validate(args)
            DocumentService.process_rule_args_validate(args)
        else:
            if ("data_source" not in args and not args["data_source"]) and (
                "process_rule" not in args and not args["process_rule"]
            ):
>>>>>>> 7b7576ad
                raise ValueError("Data source or Process rule is required")
            else:
                if args.get("data_source"):
                    DocumentService.data_source_args_validate(args)
                if args.get("process_rule"):
                    DocumentService.process_rule_args_validate(args)

    @classmethod
    def data_source_args_validate(cls, args: dict):
<<<<<<< HEAD
        """
        验证数据源参数的有效性。

        参数:
        - cls: 类的引用，用于可能的类方法调用，但在此函数中未使用。
        - args: 一个字典，包含需要验证的数据源相关参数。

        抛出:
        - ValueError: 如果数据源、数据源类型、数据源信息或具体的数据源详情（根据数据源类型）缺失或无效，则抛出此异常。
        """

        # 验证数据源是否存在且不为空
        if 'data_source' not in args or not args['data_source']:
            raise ValueError("Data source is required")

        # 验证数据源是否为字典类型
        if not isinstance(args['data_source'], dict):
            raise ValueError("Data source is invalid")

        # 验证数据源类型是否存在且不为空
        if 'type' not in args['data_source'] or not args['data_source']['type']:
            raise ValueError("Data source type is required")

        # 验证数据源类型是否有效
        if args['data_source']['type'] not in Document.DATA_SOURCES:
            raise ValueError("Data source type is invalid")

        # 验证数据源信息是否存在且不为空
        if 'info_list' not in args['data_source'] or not args['data_source']['info_list']:
            raise ValueError("Data source info is required")

        # 根据不同的数据源类型，验证相应的详细信息项
        if args['data_source']['type'] == 'upload_file':
            # 验证文件数据源的详细信息是否存在且不为空
            if 'file_info_list' not in args['data_source']['info_list'] or not args['data_source']['info_list'][
                'file_info_list']:
                raise ValueError("File source info is required")
        if args['data_source']['type'] == 'notion_import':
            # 验证Notion数据源的详细信息是否存在且不为空
            if 'notion_info_list' not in args['data_source']['info_list'] or not args['data_source']['info_list'][
                'notion_info_list']:
=======
        if "data_source" not in args or not args["data_source"]:
            raise ValueError("Data source is required")

        if not isinstance(args["data_source"], dict):
            raise ValueError("Data source is invalid")

        if "type" not in args["data_source"] or not args["data_source"]["type"]:
            raise ValueError("Data source type is required")

        if args["data_source"]["type"] not in Document.DATA_SOURCES:
            raise ValueError("Data source type is invalid")

        if "info_list" not in args["data_source"] or not args["data_source"]["info_list"]:
            raise ValueError("Data source info is required")

        if args["data_source"]["type"] == "upload_file":
            if (
                "file_info_list" not in args["data_source"]["info_list"]
                or not args["data_source"]["info_list"]["file_info_list"]
            ):
                raise ValueError("File source info is required")
        if args["data_source"]["type"] == "notion_import":
            if (
                "notion_info_list" not in args["data_source"]["info_list"]
                or not args["data_source"]["info_list"]["notion_info_list"]
            ):
>>>>>>> 7b7576ad
                raise ValueError("Notion source info is required")
        if args["data_source"]["type"] == "website_crawl":
            if (
                "website_info_list" not in args["data_source"]["info_list"]
                or not args["data_source"]["info_list"]["website_info_list"]
            ):
                raise ValueError("Website source info is required")

    @classmethod
    def process_rule_args_validate(cls, args: dict):
<<<<<<< HEAD
        """
        验证处理规则参数的合法性。

        参数:
        - cls: 通常表示类的当前实例，这里未使用，可能用于扩展或钩子。
        - args: 一个字典，包含要验证的处理规则参数。

        抛出:
        - ValueError: 当缺少必需的参数、参数类型不正确、参数值非法时抛出。
        """

        # 检查是否提供了处理规则，并确保其不为空
        if 'process_rule' not in args or not args['process_rule']:
            raise ValueError("Process rule is required")

        # 确保处理规则是字典类型
        if not isinstance(args['process_rule'], dict):
            raise ValueError("Process rule is invalid")

        # 检查处理规则模式是否提供且合法
        if 'mode' not in args['process_rule'] or not args['process_rule']['mode']:
=======
        if "process_rule" not in args or not args["process_rule"]:
            raise ValueError("Process rule is required")

        if not isinstance(args["process_rule"], dict):
            raise ValueError("Process rule is invalid")

        if "mode" not in args["process_rule"] or not args["process_rule"]["mode"]:
>>>>>>> 7b7576ad
            raise ValueError("Process rule mode is required")

        if args["process_rule"]["mode"] not in DatasetProcessRule.MODES:
            raise ValueError("Process rule mode is invalid")

<<<<<<< HEAD
        # 当模式为'automatic'时，初始化规则为空字典
        if args['process_rule']['mode'] == 'automatic':
            args['process_rule']['rules'] = {}
        else:
            # 检查规则详情是否提供且不为空，并确保其是字典类型
            if 'rules' not in args['process_rule'] or not args['process_rule']['rules']:
=======
        if args["process_rule"]["mode"] == "automatic":
            args["process_rule"]["rules"] = {}
        else:
            if "rules" not in args["process_rule"] or not args["process_rule"]["rules"]:
>>>>>>> 7b7576ad
                raise ValueError("Process rule rules is required")

            if not isinstance(args["process_rule"]["rules"], dict):
                raise ValueError("Process rule rules is invalid")

<<<<<<< HEAD
            # 检查预处理规则是否提供且合法
            if 'pre_processing_rules' not in args['process_rule']['rules'] \
                or args['process_rule']['rules']['pre_processing_rules'] is None:
=======
            if (
                "pre_processing_rules" not in args["process_rule"]["rules"]
                or args["process_rule"]["rules"]["pre_processing_rules"] is None
            ):
>>>>>>> 7b7576ad
                raise ValueError("Process rule pre_processing_rules is required")

            if not isinstance(args["process_rule"]["rules"]["pre_processing_rules"], list):
                raise ValueError("Process rule pre_processing_rules is invalid")

            # 验证预处理规则的每个条目，并去重
            unique_pre_processing_rule_dicts = {}
            for pre_processing_rule in args["process_rule"]["rules"]["pre_processing_rules"]:
                if "id" not in pre_processing_rule or not pre_processing_rule["id"]:
                    raise ValueError("Process rule pre_processing_rules id is required")

                if pre_processing_rule["id"] not in DatasetProcessRule.PRE_PROCESSING_RULES:
                    raise ValueError("Process rule pre_processing_rules id is invalid")

                if "enabled" not in pre_processing_rule or pre_processing_rule["enabled"] is None:
                    raise ValueError("Process rule pre_processing_rules enabled is required")

                if not isinstance(pre_processing_rule["enabled"], bool):
                    raise ValueError("Process rule pre_processing_rules enabled is invalid")

                unique_pre_processing_rule_dicts[pre_processing_rule["id"]] = pre_processing_rule

            args["process_rule"]["rules"]["pre_processing_rules"] = list(unique_pre_processing_rule_dicts.values())

<<<<<<< HEAD
            # 检查分割规则的合法性
            if 'segmentation' not in args['process_rule']['rules'] \
                or args['process_rule']['rules']['segmentation'] is None:
=======
            if (
                "segmentation" not in args["process_rule"]["rules"]
                or args["process_rule"]["rules"]["segmentation"] is None
            ):
>>>>>>> 7b7576ad
                raise ValueError("Process rule segmentation is required")

            if not isinstance(args["process_rule"]["rules"]["segmentation"], dict):
                raise ValueError("Process rule segmentation is invalid")

<<<<<<< HEAD
            # 确保分割规则中的分隔符和最大令牌数是必须的，且类型正确
            if 'separator' not in args['process_rule']['rules']['segmentation'] \
                or not args['process_rule']['rules']['segmentation']['separator']:
=======
            if (
                "separator" not in args["process_rule"]["rules"]["segmentation"]
                or not args["process_rule"]["rules"]["segmentation"]["separator"]
            ):
>>>>>>> 7b7576ad
                raise ValueError("Process rule segmentation separator is required")

            if not isinstance(args["process_rule"]["rules"]["segmentation"]["separator"], str):
                raise ValueError("Process rule segmentation separator is invalid")

            if (
                "max_tokens" not in args["process_rule"]["rules"]["segmentation"]
                or not args["process_rule"]["rules"]["segmentation"]["max_tokens"]
            ):
                raise ValueError("Process rule segmentation max_tokens is required")

            if not isinstance(args["process_rule"]["rules"]["segmentation"]["max_tokens"], int):
                raise ValueError("Process rule segmentation max_tokens is invalid")

    @classmethod
    def estimate_args_validate(cls, args: dict):
<<<<<<< HEAD
        """
        验证估计参数的合法性。

        参数:
        - cls: 类的引用，用于可能的类方法调用，但在此函数中未使用。
        - args: 一个字典，包含需要验证的参数信息。

        验证参数结构和类型，确保所有必需的字段都存在且符合预期的格式。特别地，此函数验证以下部分：
        - 'info_list' 字段必须存在且不为空，且必须是字典类型。
        - 'process_rule' 字段必须存在且不为空，且必须是字典类型。
        - 'process_rule' 中的 'mode' 字段必须存在且不为空，且必须是预定义的有效模式之一。
        - 如果 'mode' 为 'automatic'，则 'rules' 字段默认为空字典。
        - 如果 'mode' 不为 'automatic'，则 'rules' 字段必须存在且不为空，且必须是字典类型。
        - 'rules' 中的 'pre_processing_rules' 字段必须存在，且必须是列表类型，每个元素是字典类型，并满足特定的结构和类型要求。
        - 'rules' 中的 'segmentation' 字段必须存在且不为空，且必须是字典类型，满足特定的结构和类型要求。

        抛出:
        - ValueError: 当验证失败时，抛出具体的错误信息。
        """
        
        # 确保数据源信息存在且不为空
        if 'info_list' not in args or not args['info_list']:
            raise ValueError("Data source info is required")

        # 确保数据信息是字典类型
        if not isinstance(args['info_list'], dict):
            raise ValueError("Data info is invalid")

        # 确保处理规则存在且不为空
        if 'process_rule' not in args or not args['process_rule']:
            raise ValueError("Process rule is required")

        # 确保处理规则是字典类型
        if not isinstance(args['process_rule'], dict):
            raise ValueError("Process rule is invalid")

        # 确保处理规则中的模式存在且不为空
        if 'mode' not in args['process_rule'] or not args['process_rule']['mode']:
            raise ValueError("Process rule mode is required")

        # 确保处理规则的模式是有效的
        if args['process_rule']['mode'] not in DatasetProcessRule.MODES:
            raise ValueError("Process rule mode is invalid")

        # 如果模式为'automatic'，则将'rules'设置为空字典
        if args['process_rule']['mode'] == 'automatic':
            args['process_rule']['rules'] = {}
        else:
            # 确保'rules'存在且不为空，且是字典类型
            if 'rules' not in args['process_rule'] or not args['process_rule']['rules']:
=======
        if "info_list" not in args or not args["info_list"]:
            raise ValueError("Data source info is required")

        if not isinstance(args["info_list"], dict):
            raise ValueError("Data info is invalid")

        if "process_rule" not in args or not args["process_rule"]:
            raise ValueError("Process rule is required")

        if not isinstance(args["process_rule"], dict):
            raise ValueError("Process rule is invalid")

        if "mode" not in args["process_rule"] or not args["process_rule"]["mode"]:
            raise ValueError("Process rule mode is required")

        if args["process_rule"]["mode"] not in DatasetProcessRule.MODES:
            raise ValueError("Process rule mode is invalid")

        if args["process_rule"]["mode"] == "automatic":
            args["process_rule"]["rules"] = {}
        else:
            if "rules" not in args["process_rule"] or not args["process_rule"]["rules"]:
>>>>>>> 7b7576ad
                raise ValueError("Process rule rules is required")

            if not isinstance(args["process_rule"]["rules"], dict):
                raise ValueError("Process rule rules is invalid")

<<<<<<< HEAD
            # 确保预处理规则存在，且是列表类型
            if 'pre_processing_rules' not in args['process_rule']['rules'] \
                or args['process_rule']['rules']['pre_processing_rules'] is None:
=======
            if (
                "pre_processing_rules" not in args["process_rule"]["rules"]
                or args["process_rule"]["rules"]["pre_processing_rules"] is None
            ):
>>>>>>> 7b7576ad
                raise ValueError("Process rule pre_processing_rules is required")

            if not isinstance(args["process_rule"]["rules"]["pre_processing_rules"], list):
                raise ValueError("Process rule pre_processing_rules is invalid")

            # 验证预处理规则的每个条目
            unique_pre_processing_rule_dicts = {}
            for pre_processing_rule in args["process_rule"]["rules"]["pre_processing_rules"]:
                if "id" not in pre_processing_rule or not pre_processing_rule["id"]:
                    raise ValueError("Process rule pre_processing_rules id is required")

                if pre_processing_rule["id"] not in DatasetProcessRule.PRE_PROCESSING_RULES:
                    raise ValueError("Process rule pre_processing_rules id is invalid")

                if "enabled" not in pre_processing_rule or pre_processing_rule["enabled"] is None:
                    raise ValueError("Process rule pre_processing_rules enabled is required")

                if not isinstance(pre_processing_rule["enabled"], bool):
                    raise ValueError("Process rule pre_processing_rules enabled is invalid")

                unique_pre_processing_rule_dicts[pre_processing_rule["id"]] = pre_processing_rule

<<<<<<< HEAD
            # 重置预处理规则为去重后的列表
            args['process_rule']['rules']['pre_processing_rules'] = list(unique_pre_processing_rule_dicts.values())

            # 确保分割规则存在，且满足结构和类型要求
            if 'segmentation' not in args['process_rule']['rules'] \
                or args['process_rule']['rules']['segmentation'] is None:
=======
            args["process_rule"]["rules"]["pre_processing_rules"] = list(unique_pre_processing_rule_dicts.values())

            if (
                "segmentation" not in args["process_rule"]["rules"]
                or args["process_rule"]["rules"]["segmentation"] is None
            ):
>>>>>>> 7b7576ad
                raise ValueError("Process rule segmentation is required")

            if not isinstance(args["process_rule"]["rules"]["segmentation"], dict):
                raise ValueError("Process rule segmentation is invalid")

            if (
                "separator" not in args["process_rule"]["rules"]["segmentation"]
                or not args["process_rule"]["rules"]["segmentation"]["separator"]
            ):
                raise ValueError("Process rule segmentation separator is required")

            if not isinstance(args["process_rule"]["rules"]["segmentation"]["separator"], str):
                raise ValueError("Process rule segmentation separator is invalid")

            if (
                "max_tokens" not in args["process_rule"]["rules"]["segmentation"]
                or not args["process_rule"]["rules"]["segmentation"]["max_tokens"]
            ):
                raise ValueError("Process rule segmentation max_tokens is required")

            if not isinstance(args["process_rule"]["rules"]["segmentation"]["max_tokens"], int):
                raise ValueError("Process rule segmentation max_tokens is invalid")


class SegmentService:
    @classmethod
    def segment_create_args_validate(cls, args: dict, document: Document):
<<<<<<< HEAD
        """
        验证创建文档段落的参数有效性。

        参数:
        - cls: 类的引用，用于可能的类方法调用，但在此函数中未使用。
        - args: 一个字典，包含需要验证的参数。必须包含'answer'和'content'键。
        - document: Document对象，包含文档信息，用于判断文档类型。

        返回值:
        - 无返回值，但会抛出ValueError异常如果验证失败。
        """
        # 针对问答模型类型的文档，验证'answer'参数
        if document.doc_form == 'qa_model':
            # 如果'answer'键不存在或其值为空，则抛出异常
            if 'answer' not in args or not args['answer']:
                raise ValueError("Answer is required")
            # 如果'answer'值经过空白字符处理后仍为空，则抛出异常
            if not args['answer'].strip():
                raise ValueError("Answer is empty")
        # 验证'content'参数，确保其非空
        if 'content' not in args or not args['content'] or not args['content'].strip():
=======
        if document.doc_form == "qa_model":
            if "answer" not in args or not args["answer"]:
                raise ValueError("Answer is required")
            if not args["answer"].strip():
                raise ValueError("Answer is empty")
        if "content" not in args or not args["content"] or not args["content"].strip():
>>>>>>> 7b7576ad
            raise ValueError("Content is empty")

    @classmethod
    def create_segment(cls, args: dict, document: Document, dataset: Dataset):
<<<<<<< HEAD
        """
        创建一个文档段（segment）。

        参数:
        - cls: 类的引用。
        - args: 包含创建文档段所需信息的字典，预期包含 'content' 和可选的 'answer' 键。
        - document: 文档对象，表示正在处理的文档。
        - dataset: 数据集对象，指定文档所属的数据集。

        返回:
        - 创建的文档段对象。
        """

        # 初始化基本文档段信息
        content = args['content']
        doc_id = str(uuid.uuid4())
        segment_hash = helper.generate_text_hash(content)
        tokens = 0

        # 如果数据集使用高质索引技术，则计算文本嵌入所需的tokens
        if dataset.indexing_technique == 'high_quality':
            # 获取嵌入模型实例
=======
        content = args["content"]
        doc_id = str(uuid.uuid4())
        segment_hash = helper.generate_text_hash(content)
        tokens = 0
        if dataset.indexing_technique == "high_quality":
>>>>>>> 7b7576ad
            model_manager = ModelManager()
            embedding_model = model_manager.get_model_instance(
                tenant_id=current_user.current_tenant_id,
                provider=dataset.embedding_model_provider,
                model_type=ModelType.TEXT_EMBEDDING,
                model=dataset.embedding_model,
            )
            # calc embedding use tokens
            tokens = embedding_model.get_text_embedding_num_tokens(texts=[content])
        lock_name = "add_segment_lock_document_id_{}".format(document.id)
        with redis_client.lock(lock_name, timeout=600):
            max_position = (
                db.session.query(func.max(DocumentSegment.position))
                .filter(DocumentSegment.document_id == document.id)
                .scalar()
            )
            segment_document = DocumentSegment(
                tenant_id=current_user.current_tenant_id,
                dataset_id=document.dataset_id,
                document_id=document.id,
                index_node_id=doc_id,
                index_node_hash=segment_hash,
                position=max_position + 1 if max_position else 1,
                content=content,
                word_count=len(content),
                tokens=tokens,
                status="completed",
                indexing_at=datetime.datetime.now(datetime.timezone.utc).replace(tzinfo=None),
                completed_at=datetime.datetime.now(datetime.timezone.utc).replace(tzinfo=None),
                created_by=current_user.id,
            )
            if document.doc_form == "qa_model":
                segment_document.answer = args["answer"]

            db.session.add(segment_document)
            db.session.commit()

            # save vector index
            try:
                VectorService.create_segments_vector([args["keywords"]], [segment_document], dataset)
            except Exception as e:
                logging.exception("create segment index failed")
                segment_document.enabled = False
                segment_document.disabled_at = datetime.datetime.now(datetime.timezone.utc).replace(tzinfo=None)
                segment_document.status = "error"
                segment_document.error = str(e)
                db.session.commit()
            segment = db.session.query(DocumentSegment).filter(DocumentSegment.id == segment_document.id).first()
            return segment

    @classmethod
    def multi_create_segment(cls, segments: list, document: Document, dataset: Dataset):
        lock_name = "multi_add_segment_lock_document_id_{}".format(document.id)
        with redis_client.lock(lock_name, timeout=600):
            embedding_model = None
            if dataset.indexing_technique == "high_quality":
                model_manager = ModelManager()
                embedding_model = model_manager.get_model_instance(
                    tenant_id=current_user.current_tenant_id,
                    provider=dataset.embedding_model_provider,
                    model_type=ModelType.TEXT_EMBEDDING,
                    model=dataset.embedding_model,
                )
            max_position = (
                db.session.query(func.max(DocumentSegment.position))
                .filter(DocumentSegment.document_id == document.id)
                .scalar()
            )
            pre_segment_data_list = []
            segment_data_list = []
            keywords_list = []
            for segment_item in segments:
                content = segment_item["content"]
                doc_id = str(uuid.uuid4())
                segment_hash = helper.generate_text_hash(content)
                tokens = 0
                if dataset.indexing_technique == "high_quality" and embedding_model:
                    # calc embedding use tokens
                    tokens = embedding_model.get_text_embedding_num_tokens(texts=[content])
                segment_document = DocumentSegment(
                    tenant_id=current_user.current_tenant_id,
                    dataset_id=document.dataset_id,
                    document_id=document.id,
                    index_node_id=doc_id,
                    index_node_hash=segment_hash,
                    position=max_position + 1 if max_position else 1,
                    content=content,
                    word_count=len(content),
                    tokens=tokens,
                    status="completed",
                    indexing_at=datetime.datetime.now(datetime.timezone.utc).replace(tzinfo=None),
                    completed_at=datetime.datetime.now(datetime.timezone.utc).replace(tzinfo=None),
                    created_by=current_user.id,
                )
                if document.doc_form == "qa_model":
                    segment_document.answer = segment_item["answer"]
                db.session.add(segment_document)
                segment_data_list.append(segment_document)

                pre_segment_data_list.append(segment_document)
                if "keywords" in segment_item:
                    keywords_list.append(segment_item["keywords"])
                else:
                    keywords_list.append(None)

            try:
                # save vector index
                VectorService.create_segments_vector(keywords_list, pre_segment_data_list, dataset)
            except Exception as e:
                logging.exception("create segment index failed")
                for segment_document in segment_data_list:
                    segment_document.enabled = False
                    segment_document.disabled_at = datetime.datetime.now(datetime.timezone.utc).replace(tzinfo=None)
                    segment_document.status = "error"
                    segment_document.error = str(e)
            db.session.commit()
            return segment_data_list

    @classmethod
    def update_segment(cls, args: dict, segment: DocumentSegment, document: Document, dataset: Dataset):
<<<<<<< HEAD
        """
        更新文档段落信息。

        参数:
        - cls: 类的引用
        - args: 包含更新内容的字典
        - segment: 需要更新的文档段落对象
        - document: 对应的文档对象
        - dataset: 对应的数据集对象

        返回值:
        - 更新后的文档段落对象
        """

        # 检查段落是否正在索引中
        indexing_cache_key = 'segment_{}_indexing'.format(segment.id)
=======
        indexing_cache_key = "segment_{}_indexing".format(segment.id)
>>>>>>> 7b7576ad
        cache_result = redis_client.get(indexing_cache_key)
        if cache_result is not None:
            raise ValueError("Segment is indexing, please try again later")
        if "enabled" in args and args["enabled"] is not None:
            action = args["enabled"]
            if segment.enabled != action:
                if not action:
                    segment.enabled = action
                    segment.disabled_at = datetime.datetime.now(datetime.timezone.utc).replace(tzinfo=None)
                    segment.disabled_by = current_user.id
                    db.session.add(segment)
                    db.session.commit()
                    # Set cache to prevent indexing the same segment multiple times
                    redis_client.setex(indexing_cache_key, 600, 1)
                    disable_segment_from_index_task.delay(segment.id)
                    return segment
        if not segment.enabled:
            if "enabled" in args and args["enabled"] is not None:
                if not args["enabled"]:
                    raise ValueError("Can't update disabled segment")
            else:
                raise ValueError("Can't update disabled segment")
        try:
<<<<<<< HEAD
            content = args['content']

            # 如果内容未改变，则更新部分字段
            if segment.content == content:
                # 更新QA模型的答案
                if document.doc_form == 'qa_model':
                    segment.answer = args['answer']
                if args.get('keywords'):
                    segment.keywords = args['keywords']
=======
            content = args["content"]
            if segment.content == content:
                if document.doc_form == "qa_model":
                    segment.answer = args["answer"]
                if args.get("keywords"):
                    segment.keywords = args["keywords"]
>>>>>>> 7b7576ad
                segment.enabled = True
                segment.disabled_at = None
                segment.disabled_by = None
                db.session.add(segment)
                db.session.commit()
                # update segment index task
                if "keywords" in args:
                    keyword = Keyword(dataset)
                    keyword.delete_by_ids([segment.index_node_id])
                    document = RAGDocument(
                        page_content=segment.content,
                        metadata={
                            "doc_id": segment.index_node_id,
                            "doc_hash": segment.index_node_hash,
                            "document_id": segment.document_id,
                            "dataset_id": segment.dataset_id,
                        },
                    )
                    keyword.add_texts([document], keywords_list=[args["keywords"]])
            else:
                # 如果内容已改变，则全面更新段落信息
                segment_hash = helper.generate_text_hash(content)
                tokens = 0
<<<<<<< HEAD

                # 根据索引技术选择不同的处理方式
                if dataset.indexing_technique == 'high_quality':
=======
                if dataset.indexing_technique == "high_quality":
>>>>>>> 7b7576ad
                    model_manager = ModelManager()
                    embedding_model = model_manager.get_model_instance(
                        tenant_id=current_user.current_tenant_id,
                        provider=dataset.embedding_model_provider,
                        model_type=ModelType.TEXT_EMBEDDING,
                        model=dataset.embedding_model,
                    )

                    # calc embedding use tokens
<<<<<<< HEAD
                    tokens = embedding_model.get_text_embedding_num_tokens(
                        texts=[content]
                    )

                # 更新段落内容和相关统计信息
=======
                    tokens = embedding_model.get_text_embedding_num_tokens(texts=[content])
>>>>>>> 7b7576ad
                segment.content = content
                segment.index_node_hash = segment_hash
                segment.word_count = len(content)
                segment.tokens = tokens
                segment.status = "completed"
                segment.indexing_at = datetime.datetime.now(datetime.timezone.utc).replace(tzinfo=None)
                segment.completed_at = datetime.datetime.now(datetime.timezone.utc).replace(tzinfo=None)
                segment.updated_by = current_user.id
                segment.updated_at = datetime.datetime.now(datetime.timezone.utc).replace(tzinfo=None)
                segment.enabled = True
                segment.disabled_at = None
                segment.disabled_by = None
<<<<<<< HEAD
                if document.doc_form == 'qa_model':
                    segment.answer = args['answer']

                db.session.add(segment)
                db.session.commit()

                # 更新向量索引
                VectorService.update_segment_vector(args['keywords'], segment, dataset)
=======
                if document.doc_form == "qa_model":
                    segment.answer = args["answer"]
                db.session.add(segment)
                db.session.commit()
                # update segment vector index
                VectorService.update_segment_vector(args["keywords"], segment, dataset)
>>>>>>> 7b7576ad

        except Exception as e:
            # 在更新过程中遇到异常则标记段落为错误状态并记录异常
            logging.exception("update segment index failed")
            segment.enabled = False
            segment.disabled_at = datetime.datetime.now(datetime.timezone.utc).replace(tzinfo=None)
            segment.status = "error"
            segment.error = str(e)
            db.session.commit()
        
        # 重新从数据库获取段落对象以确保数据一致性
        segment = db.session.query(DocumentSegment).filter(DocumentSegment.id == segment.id).first()
        return segment

    @classmethod
    def delete_segment(cls, segment: DocumentSegment, document: Document, dataset: Dataset):
        indexing_cache_key = "segment_{}_delete_indexing".format(segment.id)
        cache_result = redis_client.get(indexing_cache_key)
        if cache_result is not None:
            raise ValueError("Segment is deleting.")

        # enabled segment need to delete index
        if segment.enabled:
            # send delete segment index task
            redis_client.setex(indexing_cache_key, 600, 1)
            delete_segment_from_index_task.delay(segment.id, segment.index_node_id, dataset.id, document.id)
        db.session.delete(segment)
        db.session.commit()


class DatasetCollectionBindingService:
    @classmethod
    def get_dataset_collection_binding(
        cls, provider_name: str, model_name: str, collection_type: str = "dataset"
    ) -> DatasetCollectionBinding:
        dataset_collection_binding = (
            db.session.query(DatasetCollectionBinding)
            .filter(
                DatasetCollectionBinding.provider_name == provider_name,
                DatasetCollectionBinding.model_name == model_name,
                DatasetCollectionBinding.type == collection_type,
            )
            .order_by(DatasetCollectionBinding.created_at)
            .first()
        )

        # 如果查询结果为空，则创建并添加一个新的DatasetCollectionBinding对象到数据库
        if not dataset_collection_binding:
            dataset_collection_binding = DatasetCollectionBinding(
                provider_name=provider_name,
                model_name=model_name,
                collection_name=Dataset.gen_collection_name_by_id(str(uuid.uuid4())),
                type=collection_type,
            )
            db.session.add(dataset_collection_binding)
            db.session.commit()
        return dataset_collection_binding

    @classmethod
    def get_dataset_collection_binding_by_id_and_type(
        cls, collection_binding_id: str, collection_type: str = "dataset"
    ) -> DatasetCollectionBinding:
        dataset_collection_binding = (
            db.session.query(DatasetCollectionBinding)
            .filter(
                DatasetCollectionBinding.id == collection_binding_id, DatasetCollectionBinding.type == collection_type
            )
            .order_by(DatasetCollectionBinding.created_at)
            .first()
        )

        return dataset_collection_binding


class DatasetPermissionService:
    @classmethod
    def get_dataset_partial_member_list(cls, dataset_id):
        user_list_query = (
            db.session.query(
                DatasetPermission.account_id,
            )
            .filter(DatasetPermission.dataset_id == dataset_id)
            .all()
        )

        user_list = []
        for user in user_list_query:
            user_list.append(user.account_id)

        return user_list

    @classmethod
    def update_partial_member_list(cls, tenant_id, dataset_id, user_list):
        try:
            db.session.query(DatasetPermission).filter(DatasetPermission.dataset_id == dataset_id).delete()
            permissions = []
            for user in user_list:
                permission = DatasetPermission(
                    tenant_id=tenant_id,
                    dataset_id=dataset_id,
                    account_id=user["user_id"],
                )
                permissions.append(permission)

            db.session.add_all(permissions)
            db.session.commit()
        except Exception as e:
            db.session.rollback()
            raise e

    @classmethod
    def check_permission(cls, user, dataset, requested_permission, requested_partial_member_list):
        if not user.is_dataset_editor:
            raise NoPermissionError("User does not have permission to edit this dataset.")

        if user.is_dataset_operator and dataset.permission != requested_permission:
            raise NoPermissionError("Dataset operators cannot change the dataset permissions.")

        if user.is_dataset_operator and requested_permission == "partial_members":
            if not requested_partial_member_list:
                raise ValueError("Partial member list is required when setting to partial members.")

            local_member_list = cls.get_dataset_partial_member_list(dataset.id)
            request_member_list = [user["user_id"] for user in requested_partial_member_list]
            if set(local_member_list) != set(request_member_list):
                raise ValueError("Dataset operators cannot change the dataset permissions.")

    @classmethod
    def clear_partial_member_list(cls, dataset_id):
        try:
            db.session.query(DatasetPermission).filter(DatasetPermission.dataset_id == dataset_id).delete()
            db.session.commit()
        except Exception as e:
            db.session.rollback()
            raise e<|MERGE_RESOLUTION|>--- conflicted
+++ resolved
@@ -112,25 +112,6 @@
 
     @staticmethod
     def get_process_rules(dataset_id):
-<<<<<<< HEAD
-        """
-        获取指定数据集的最新处理规则。
-
-        参数:
-        - dataset_id: 数据集的唯一标识符。
-
-        返回值:
-        - 一个字典，包含处理规则的模式（mode）和具体规则（rules）。
-        """
-        # 从数据库中查询最新的数据集处理规则
-        dataset_process_rule = db.session.query(DatasetProcessRule). \
-            filter(DatasetProcessRule.dataset_id == dataset_id). \
-            order_by(DatasetProcessRule.created_at.desc()). \
-            limit(1). \
-            one_or_none()
-        
-        # 如果找到了处理规则，则使用找到的规则；否则，使用默认规则
-=======
         # get the latest process rule
         dataset_process_rule = (
             db.session.query(DatasetProcessRule)
@@ -139,25 +120,13 @@
             .limit(1)
             .one_or_none()
         )
->>>>>>> 7b7576ad
         if dataset_process_rule:
             mode = dataset_process_rule.mode
             rules = dataset_process_rule.rules_dict
         else:
-<<<<<<< HEAD
-            mode = DocumentService.DEFAULT_RULES['mode']
-            rules = DocumentService.DEFAULT_RULES['rules']
-        
-        # 返回处理规则的模式和具体规则
-        return {
-            'mode': mode,
-            'rules': rules
-        }
-=======
             mode = DocumentService.DEFAULT_RULES["mode"]
             rules = DocumentService.DEFAULT_RULES["rules"]
         return {"mode": mode, "rules": rules}
->>>>>>> 7b7576ad
 
     @staticmethod
     def get_datasets_by_ids(ids, tenant_id):
@@ -184,12 +153,7 @@
         if Dataset.query.filter_by(name=name, tenant_id=tenant_id).first():
             raise DatasetNameDuplicateError(f"Dataset with name {name} already exists.")
         embedding_model = None
-<<<<<<< HEAD
-        # 如果指定了高质量索引技术，尝试获取默认的文本嵌入模型
-        if indexing_technique == 'high_quality':
-=======
         if indexing_technique == "high_quality":
->>>>>>> 7b7576ad
             model_manager = ModelManager()
             embedding_model = model_manager.get_default_model_instance(
                 tenant_id=tenant_id, model_type=ModelType.TEXT_EMBEDDING
@@ -216,34 +180,15 @@
 
     @staticmethod
     def check_dataset_model_setting(dataset):
-<<<<<<< HEAD
-        """
-        检查数据集的模型设置是否正确。
-        
-        参数:
-        - dataset: 一个数据集对象，必须包含indexing_technique, tenant_id, embedding_model_provider,
-                    embedding_model等属性。
-                    
-        若数据集的索引技术为'high_quality'，则尝试获取相应的嵌入模型实例。如果无法获取成功，
-        将抛出适当的错误提示用户配置问题或数据集不可用的原因。
-        """
-        if dataset.indexing_technique == 'high_quality':
-=======
         if dataset.indexing_technique == "high_quality":
->>>>>>> 7b7576ad
             try:
                 model_manager = ModelManager()  # 尝试创建模型管理器实例
                 model_manager.get_model_instance(
                     tenant_id=dataset.tenant_id,
                     provider=dataset.embedding_model_provider,
                     model_type=ModelType.TEXT_EMBEDDING,
-<<<<<<< HEAD
-                    model=dataset.embedding_model
-                )  # 尝试根据数据集的设置获取嵌入模型实例
-=======
                     model=dataset.embedding_model,
                 )
->>>>>>> 7b7576ad
             except LLMBadRequestError:
                 # 如果请求模型实例失败，抛出值错误，提示用户没有可用的嵌入模型
                 raise ValueError(
@@ -272,32 +217,12 @@
 
     @staticmethod
     def update_dataset(dataset_id, data, user):
-<<<<<<< HEAD
-        data.pop('partial_member_list', None)
-        filtered_data = {k: v for k, v in data.items() if v is not None or k == 'description'}
-        # 根据数据集ID获取数据集对象
-=======
         data.pop("partial_member_list", None)
         filtered_data = {k: v for k, v in data.items() if v is not None or k == "description"}
->>>>>>> 7b7576ad
         dataset = DatasetService.get_dataset(dataset_id)
         # 检查用户是否有更新数据集的权限
         DatasetService.check_dataset_permission(dataset, user)
         action = None
-<<<<<<< HEAD
-        # 如果更新索引技术
-        if dataset.indexing_technique != data['indexing_technique']:
-            # 根据新的索引技术确定需要添加或移除的属性
-            if data['indexing_technique'] == 'economy':
-                action = 'remove'
-                # 移除与经济型索引技术相关的属性
-                filtered_data['embedding_model'] = None
-                filtered_data['embedding_model_provider'] = None
-                filtered_data['collection_binding_id'] = None
-            elif data['indexing_technique'] == 'high_quality':
-                action = 'add'
-                # 为高质量索引技术设置嵌入模型和绑定信息
-=======
         if dataset.indexing_technique != data["indexing_technique"]:
             # if update indexing_technique
             if data["indexing_technique"] == "economy":
@@ -308,7 +233,6 @@
             elif data["indexing_technique"] == "high_quality":
                 action = "add"
                 # get embedding model setting
->>>>>>> 7b7576ad
                 try:
                     model_manager = ModelManager()
                     embedding_model = model_manager.get_model_instance(
@@ -358,17 +282,11 @@
                 except ProviderTokenNotInitError as ex:
                     raise ValueError(ex.description)
 
-<<<<<<< HEAD
-        filtered_data['updated_by'] = user.id
-        filtered_data['updated_at'] = datetime.datetime.now()
-        filtered_data['retrieval_model'] = data['retrieval_model']
-=======
         filtered_data["updated_by"] = user.id
         filtered_data["updated_at"] = datetime.datetime.now()
 
         # update Retrieval model
         filtered_data["retrieval_model"] = data["retrieval_model"]
->>>>>>> 7b7576ad
 
         # 执行数据库更新操作
         dataset.query.filter_by(id=dataset_id).update(filtered_data)
@@ -443,75 +361,26 @@
 
     @staticmethod
     def get_dataset_queries(dataset_id: str, page: int, per_page: int):
-<<<<<<< HEAD
-        """
-        获取指定数据集ID的查询记录。
-
-        参数:
-        - dataset_id: str，要查询的数据集ID。
-        - page: int，请求的页码。
-        - per_page: int，每页显示的记录数。
-
-        返回值:
-        - items: 查询结果列表，包含指定页码的查询记录。
-        - total: 查询结果总数。
-        """
-        # 根据数据集ID过滤查询记录，并按创建时间降序排序
-        dataset_queries = DatasetQuery.query.filter_by(dataset_id=dataset_id) \
-            .order_by(db.desc(DatasetQuery.created_at)) \
-            .paginate(
-            page=page, per_page=per_page, max_per_page=100, error_out=False
-=======
         dataset_queries = (
             DatasetQuery.query.filter_by(dataset_id=dataset_id)
             .order_by(db.desc(DatasetQuery.created_at))
             .paginate(page=page, per_page=per_page, max_per_page=100, error_out=False)
->>>>>>> 7b7576ad
         )
         # 返回查询结果列表和总记录数
         return dataset_queries.items, dataset_queries.total
 
     @staticmethod
     def get_related_apps(dataset_id: str):
-<<<<<<< HEAD
-        """
-        获取与特定数据集关联的应用程序列表。
-
-        参数:
-        - dataset_id: 数据集的唯一标识符，类型为字符串。
-
-        返回值:
-        - 返回一个查询结果列表，包含所有与指定数据集相关联的应用程序对象，这些对象是根据它们与数据集关联的时间倒序排列的。
-        """
-        # 根据数据集ID查询关联的应用程序，按创建时间倒序排序，并获取所有结果
-        return AppDatasetJoin.query.filter(AppDatasetJoin.dataset_id == dataset_id) \
-            .order_by(db.desc(AppDatasetJoin.created_at)).all()
-=======
         return (
             AppDatasetJoin.query.filter(AppDatasetJoin.dataset_id == dataset_id)
             .order_by(db.desc(AppDatasetJoin.created_at))
             .all()
         )
->>>>>>> 7b7576ad
 
 
 class DocumentService:
     # 默认规则配置
     DEFAULT_RULES = {
-<<<<<<< HEAD
-        'mode': 'custom',  # 模式设置为自定义
-        'rules': {  # 规则配置
-            'pre_processing_rules': [  # 预处理规则列表
-                {'id': 'remove_extra_spaces', 'enabled': True},  # 移除多余空格规则，启用
-                {'id': 'remove_urls_emails', 'enabled': False}  # 移除URL和电子邮件规则，禁用
-            ],
-            'segmentation': {  # 分割配置
-                'delimiter': '\n',  # 分隔符设置为换行符
-                'max_tokens': 500,  # 最大分词数
-                'chunk_overlap': 50  # 分块重叠数
-            }
-        }
-=======
         "mode": "custom",
         "rules": {
             "pre_processing_rules": [
@@ -520,7 +389,6 @@
             ],
             "segmentation": {"delimiter": "\n", "max_tokens": 500, "chunk_overlap": 50},
         },
->>>>>>> 7b7576ad
     }
 
     # 定义文档元数据的模式
@@ -614,81 +482,26 @@
             "commit_date": str,  # 提交日期
             "commit_author": str,  # 提交作者
         },
-<<<<<<< HEAD
-        "others": dict  # 其他类型的文档元数据，以字典形式存储
-=======
         "others": dict,
->>>>>>> 7b7576ad
     }
 
     @staticmethod
     def get_document(dataset_id: str, document_id: str) -> Optional[Document]:
-<<<<<<< HEAD
-        """
-        从数据库中获取指定数据集ID和文档ID的文档对象。
-        
-        参数:
-        - dataset_id: str，指定的数据集ID。
-        - document_id: str，指定的文档ID。
-        
-        返回值:
-        - Optional[Document]，如果找到对应的文档，则返回Document对象，否则返回None。
-        """
-        # 根据数据集ID和文档ID查询数据库，获取第一个匹配的文档对象
-        document = db.session.query(Document).filter(
-            Document.id == document_id,
-            Document.dataset_id == dataset_id
-        ).first()
-=======
         document = (
             db.session.query(Document).filter(Document.id == document_id, Document.dataset_id == dataset_id).first()
         )
->>>>>>> 7b7576ad
 
         return document
 
     @staticmethod
     def get_document_by_id(document_id: str) -> Optional[Document]:
-<<<<<<< HEAD
-        """
-        根据文档ID从数据库中获取文档对象。
-        
-        参数:
-        document_id: str - 需要查询的文档的ID，为字符串类型。
-        
-        返回值:
-        Optional[Document] - 如果找到对应文档，则返回Document对象；否则返回None。
-        """
-        # 从数据库中查询指定ID的文档，并获取第一条结果
-        document = db.session.query(Document).filter(
-            Document.id == document_id
-        ).first()
-=======
         document = db.session.query(Document).filter(Document.id == document_id).first()
->>>>>>> 7b7576ad
 
         return document
 
     @staticmethod
     def get_document_by_dataset_id(dataset_id: str) -> list[Document]:
-<<<<<<< HEAD
-        """
-        根据数据集ID获取文档列表。
-        
-        参数:
-        - dataset_id: str，要查询的数据集的唯一标识符。
-        
-        返回值:
-        - list[Document]，符合条件的文档对象列表。
-        """
-        # 查询数据库中数据集ID为dataset_id且启用状态为True的文档
-        documents = db.session.query(Document).filter(
-            Document.dataset_id == dataset_id,
-            Document.enabled == True
-        ).all()
-=======
         documents = db.session.query(Document).filter(Document.dataset_id == dataset_id, Document.enabled == True).all()
->>>>>>> 7b7576ad
 
         return documents
 
@@ -703,25 +516,6 @@
 
     @staticmethod
     def get_batch_documents(dataset_id: str, batch: str) -> list[Document]:
-<<<<<<< HEAD
-        """
-        从数据库中获取指定批次和数据集ID的文档列表。
-        
-        参数:
-        - dataset_id: 数据集的唯一标识符，类型为字符串。
-        - batch: 批次的标识符，用于区分不同的数据批处理，类型为字符串。
-        
-        返回值:
-        - 返回一个文档对象列表，每个对象都是Document类的实例。
-        """
-        
-        # 根据批次、数据集ID和当前用户所属的租户ID查询文档
-        documents = db.session.query(Document).filter(
-            Document.batch == batch,
-            Document.dataset_id == dataset_id,
-            Document.tenant_id == current_user.current_tenant_id
-        ).all()
-=======
         documents = (
             db.session.query(Document)
             .filter(
@@ -731,29 +525,12 @@
             )
             .all()
         )
->>>>>>> 7b7576ad
 
         return documents
 
     @staticmethod
     def get_document_file_detail(file_id: str):
-<<<<<<< HEAD
-        """
-        获取指定文件ID的文档文件详情。
-
-        参数:
-        file_id: str - 需要查询的文件的ID。
-
-        返回值:
-        返回查询到的文件详情对象，如果不存在则返回None。
-        """
-        # 从数据库中查询指定ID的文件详情
-        file_detail = db.session.query(UploadFile). \
-            filter(UploadFile.id == file_id). \
-            one_or_none()
-=======
         file_detail = db.session.query(UploadFile).filter(UploadFile.id == file_id).one_or_none()
->>>>>>> 7b7576ad
         return file_detail
 
     @staticmethod
@@ -834,18 +611,10 @@
         document.paused_at = datetime.datetime.now(datetime.timezone.utc).replace(tzinfo=None)
 
         db.session.add(document)
-<<<<<<< HEAD
-        db.session.commit()  # 提交数据库事务，将暂停状态持久化
-        
-        # 在Redis缓存中设置文档暂停的标志
-        indexing_cache_key = 'document_{}_is_paused'.format(document.id)
-        redis_client.setnx(indexing_cache_key, "True")  # 使用Redis的SETNX命令确保标志只设置一次
-=======
         db.session.commit()
         # set document paused flag
         indexing_cache_key = "document_{}_is_paused".format(document.id)
         redis_client.setnx(indexing_cache_key, "True")
->>>>>>> 7b7576ad
 
     @staticmethod
     def recover_document(document):
@@ -870,13 +639,8 @@
 
         db.session.add(document)
         db.session.commit()
-<<<<<<< HEAD
-        # 删除暂停标志的缓存
-        indexing_cache_key = 'document_{}_is_paused'.format(document.id)
-=======
         # delete paused flag
         indexing_cache_key = "document_{}_is_paused".format(document.id)
->>>>>>> 7b7576ad
         redis_client.delete(indexing_cache_key)
         # 触发异步任务以恢复文档索引
         recover_document_indexing_task.delay(document.dataset_id, document.id)
@@ -950,12 +714,7 @@
         # check document limit
         features = FeatureService.get_features(current_user.current_tenant_id)
         if features.billing.enabled:
-<<<<<<< HEAD
-            # 如果文档数据中不包含原始文档ID，或原始文档ID为空，则进行上传限制检查
-            if 'original_document_id' not in document_data or not document_data['original_document_id']:
-=======
             if "original_document_id" not in document_data or not document_data["original_document_id"]:
->>>>>>> 7b7576ad
                 count = 0
                 # 根据文档来源类型计算文档数量
                 if document_data["data_source"]["type"] == "upload_file":
@@ -988,12 +747,7 @@
                 raise ValueError("Indexing technique is required")
 
             dataset.indexing_technique = document_data["indexing_technique"]
-<<<<<<< HEAD
-            if document_data["indexing_technique"] == 'high_quality':
-                # 设置高质量索引技术相关的模型和集合绑定信息
-=======
             if document_data["indexing_technique"] == "high_quality":
->>>>>>> 7b7576ad
                 model_manager = ModelManager()
                 embedding_model = model_manager.get_default_model_instance(
                     tenant_id=current_user.current_tenant_id, model_type=ModelType.TEXT_EMBEDDING
@@ -1053,19 +807,11 @@
             if document_data["data_source"]["type"] == "upload_file":
                 upload_file_list = document_data["data_source"]["info_list"]["file_info_list"]["file_ids"]
                 for file_id in upload_file_list:
-<<<<<<< HEAD
-                    # 为每个上传的文件创建文档
-                    file = db.session.query(UploadFile).filter(
-                        UploadFile.tenant_id == dataset.tenant_id,
-                        UploadFile.id == file_id
-                    ).first()
-=======
                     file = (
                         db.session.query(UploadFile)
                         .filter(UploadFile.tenant_id == dataset.tenant_id, UploadFile.id == file_id)
                         .first()
                     )
->>>>>>> 7b7576ad
 
                     if not file:
                         raise FileNotExistsError()
@@ -1115,12 +861,7 @@
                     documents.append(document)
                     position += 1
             elif document_data["data_source"]["type"] == "notion_import":
-<<<<<<< HEAD
-                # 处理Notion导入的文档
-                notion_info_list = document_data["data_source"]['info_list']['notion_info_list']
-=======
                 notion_info_list = document_data["data_source"]["info_list"]["notion_info_list"]
->>>>>>> 7b7576ad
                 exist_page_ids = []
                 exist_document = {}
                 documents = Document.query.filter_by(
@@ -1145,16 +886,9 @@
                         )
                     ).first()
                     if not data_source_binding:
-<<<<<<< HEAD
-                        raise ValueError('Data source binding not found.')
-                    for page in notion_info['pages']:
-                        if page['page_id'] not in exist_page_ids:
-                            # 为Notion新页面创建文档
-=======
                         raise ValueError("Data source binding not found.")
                     for page in notion_info["pages"]:
                         if page["page_id"] not in exist_page_ids:
->>>>>>> 7b7576ad
                             data_source_info = {
                                 "notion_workspace_id": workspace_id,
                                 "notion_page_id": page["page_id"],
@@ -1298,12 +1032,7 @@
         DatasetService.check_dataset_model_setting(dataset)
         # 根据原始文档ID获取文档对象
         document = DocumentService.get_document(dataset.id, document_data["original_document_id"])
-<<<<<<< HEAD
-        # 如果文档不可用，则抛出异常
-        if document.display_status != 'available':
-=======
         if document.display_status != "available":
->>>>>>> 7b7576ad
             raise ValueError("Document is not available")
         # update document name
         if document_data.get("name"):
@@ -1335,17 +1064,6 @@
             file_name = ""
             data_source_info = {}
             if document_data["data_source"]["type"] == "upload_file":
-<<<<<<< HEAD
-                # 处理上传文件类型的数据源
-                upload_file_list = document_data["data_source"]["info_list"]['file_info_list']['file_ids']
-                for file_id in upload_file_list:
-                    file = db.session.query(UploadFile).filter(
-                        UploadFile.tenant_id == dataset.tenant_id,
-                        UploadFile.id == file_id
-                    ).first()
-                    
-                    # 如果找不到文件，则抛出异常
-=======
                 upload_file_list = document_data["data_source"]["info_list"]["file_info_list"]["file_ids"]
                 for file_id in upload_file_list:
                     file = (
@@ -1355,7 +1073,6 @@
                     )
 
                     # raise error if file not found
->>>>>>> 7b7576ad
                     if not file:
                         raise FileNotExistsError()
 
@@ -1364,12 +1081,7 @@
                         "upload_file_id": file_id,
                     }
             elif document_data["data_source"]["type"] == "notion_import":
-<<<<<<< HEAD
-                # 处理Notion导入类型的数据源
-                notion_info_list = document_data["data_source"]['info_list']['notion_info_list']
-=======
                 notion_info_list = document_data["data_source"]["info_list"]["notion_info_list"]
->>>>>>> 7b7576ad
                 for notion_info in notion_info_list:
                     workspace_id = notion_info["workspace_id"]
                     data_source_binding = DataSourceOauthBinding.query.filter(
@@ -1403,14 +1115,8 @@
             document.data_source_type = document_data["data_source"]["type"]
             document.data_source_info = json.dumps(data_source_info)
             document.name = file_name
-<<<<<<< HEAD
-        
-        # 更新文档状态为等待索引，并清除之前的处理状态
-        document.indexing_status = 'waiting'
-=======
         # update document to be waiting
         document.indexing_status = "waiting"
->>>>>>> 7b7576ad
         document.completed_at = None
         document.processing_started_at = None
         document.parsing_completed_at = None
@@ -1418,23 +1124,11 @@
         document.splitting_completed_at = None
         document.updated_at = datetime.datetime.now(datetime.timezone.utc).replace(tzinfo=None)
         document.created_from = created_from
-<<<<<<< HEAD
-        document.doc_form = document_data['doc_form']
-        # 将更新后的文档对象添加到数据库并提交更改
-        db.session.add(document)
-        db.session.commit()
-        
-        # 更新文档段落状态为重新分段，准备进行异步任务处理
-        update_params = {
-            DocumentSegment.status: 're_segment'
-        }
-=======
         document.doc_form = document_data["doc_form"]
         db.session.add(document)
         db.session.commit()
         # update document segment
         update_params = {DocumentSegment.status: "re_segment"}
->>>>>>> 7b7576ad
         DocumentSegment.query.filter_by(document_id=document.id).update(update_params)
         db.session.commit()
         # trigger async task
@@ -1536,25 +1230,6 @@
 
     @classmethod
     def document_create_args_validate(cls, args: dict):
-<<<<<<< HEAD
-        """
-        验证创建文档时传入参数的有效性。
-        
-        参数:
-        - cls: 类的引用，用于可能的类方法调用。
-        - args: 一个字典，包含创建文档时传入的各种参数。
-        
-        无返回值，但会在参数不合法时抛出异常。
-        """
-        # 当原始文档ID不存在或为空时，必须验证数据源和处理规则参数
-        if 'original_document_id' not in args or not args['original_document_id']:
-            DocumentService.data_source_args_validate(args)  # 验证数据源参数
-            DocumentService.process_rule_args_validate(args)  # 验证处理规则参数
-        else:
-            # 原始文档ID存在时，需判断是否提供了数据源或处理规则
-            if ('data_source' not in args and not args['data_source']) \
-                and ('process_rule' not in args and not args['process_rule']):
-=======
         if "original_document_id" not in args or not args["original_document_id"]:
             DocumentService.data_source_args_validate(args)
             DocumentService.process_rule_args_validate(args)
@@ -1562,7 +1237,6 @@
             if ("data_source" not in args and not args["data_source"]) and (
                 "process_rule" not in args and not args["process_rule"]
             ):
->>>>>>> 7b7576ad
                 raise ValueError("Data source or Process rule is required")
             else:
                 if args.get("data_source"):
@@ -1572,49 +1246,6 @@
 
     @classmethod
     def data_source_args_validate(cls, args: dict):
-<<<<<<< HEAD
-        """
-        验证数据源参数的有效性。
-
-        参数:
-        - cls: 类的引用，用于可能的类方法调用，但在此函数中未使用。
-        - args: 一个字典，包含需要验证的数据源相关参数。
-
-        抛出:
-        - ValueError: 如果数据源、数据源类型、数据源信息或具体的数据源详情（根据数据源类型）缺失或无效，则抛出此异常。
-        """
-
-        # 验证数据源是否存在且不为空
-        if 'data_source' not in args or not args['data_source']:
-            raise ValueError("Data source is required")
-
-        # 验证数据源是否为字典类型
-        if not isinstance(args['data_source'], dict):
-            raise ValueError("Data source is invalid")
-
-        # 验证数据源类型是否存在且不为空
-        if 'type' not in args['data_source'] or not args['data_source']['type']:
-            raise ValueError("Data source type is required")
-
-        # 验证数据源类型是否有效
-        if args['data_source']['type'] not in Document.DATA_SOURCES:
-            raise ValueError("Data source type is invalid")
-
-        # 验证数据源信息是否存在且不为空
-        if 'info_list' not in args['data_source'] or not args['data_source']['info_list']:
-            raise ValueError("Data source info is required")
-
-        # 根据不同的数据源类型，验证相应的详细信息项
-        if args['data_source']['type'] == 'upload_file':
-            # 验证文件数据源的详细信息是否存在且不为空
-            if 'file_info_list' not in args['data_source']['info_list'] or not args['data_source']['info_list'][
-                'file_info_list']:
-                raise ValueError("File source info is required")
-        if args['data_source']['type'] == 'notion_import':
-            # 验证Notion数据源的详细信息是否存在且不为空
-            if 'notion_info_list' not in args['data_source']['info_list'] or not args['data_source']['info_list'][
-                'notion_info_list']:
-=======
         if "data_source" not in args or not args["data_source"]:
             raise ValueError("Data source is required")
 
@@ -1641,7 +1272,6 @@
                 "notion_info_list" not in args["data_source"]["info_list"]
                 or not args["data_source"]["info_list"]["notion_info_list"]
             ):
->>>>>>> 7b7576ad
                 raise ValueError("Notion source info is required")
         if args["data_source"]["type"] == "website_crawl":
             if (
@@ -1652,29 +1282,6 @@
 
     @classmethod
     def process_rule_args_validate(cls, args: dict):
-<<<<<<< HEAD
-        """
-        验证处理规则参数的合法性。
-
-        参数:
-        - cls: 通常表示类的当前实例，这里未使用，可能用于扩展或钩子。
-        - args: 一个字典，包含要验证的处理规则参数。
-
-        抛出:
-        - ValueError: 当缺少必需的参数、参数类型不正确、参数值非法时抛出。
-        """
-
-        # 检查是否提供了处理规则，并确保其不为空
-        if 'process_rule' not in args or not args['process_rule']:
-            raise ValueError("Process rule is required")
-
-        # 确保处理规则是字典类型
-        if not isinstance(args['process_rule'], dict):
-            raise ValueError("Process rule is invalid")
-
-        # 检查处理规则模式是否提供且合法
-        if 'mode' not in args['process_rule'] or not args['process_rule']['mode']:
-=======
         if "process_rule" not in args or not args["process_rule"]:
             raise ValueError("Process rule is required")
 
@@ -1682,40 +1289,24 @@
             raise ValueError("Process rule is invalid")
 
         if "mode" not in args["process_rule"] or not args["process_rule"]["mode"]:
->>>>>>> 7b7576ad
             raise ValueError("Process rule mode is required")
 
         if args["process_rule"]["mode"] not in DatasetProcessRule.MODES:
             raise ValueError("Process rule mode is invalid")
 
-<<<<<<< HEAD
-        # 当模式为'automatic'时，初始化规则为空字典
-        if args['process_rule']['mode'] == 'automatic':
-            args['process_rule']['rules'] = {}
-        else:
-            # 检查规则详情是否提供且不为空，并确保其是字典类型
-            if 'rules' not in args['process_rule'] or not args['process_rule']['rules']:
-=======
         if args["process_rule"]["mode"] == "automatic":
             args["process_rule"]["rules"] = {}
         else:
             if "rules" not in args["process_rule"] or not args["process_rule"]["rules"]:
->>>>>>> 7b7576ad
                 raise ValueError("Process rule rules is required")
 
             if not isinstance(args["process_rule"]["rules"], dict):
                 raise ValueError("Process rule rules is invalid")
 
-<<<<<<< HEAD
-            # 检查预处理规则是否提供且合法
-            if 'pre_processing_rules' not in args['process_rule']['rules'] \
-                or args['process_rule']['rules']['pre_processing_rules'] is None:
-=======
             if (
                 "pre_processing_rules" not in args["process_rule"]["rules"]
                 or args["process_rule"]["rules"]["pre_processing_rules"] is None
             ):
->>>>>>> 7b7576ad
                 raise ValueError("Process rule pre_processing_rules is required")
 
             if not isinstance(args["process_rule"]["rules"]["pre_processing_rules"], list):
@@ -1740,31 +1331,19 @@
 
             args["process_rule"]["rules"]["pre_processing_rules"] = list(unique_pre_processing_rule_dicts.values())
 
-<<<<<<< HEAD
-            # 检查分割规则的合法性
-            if 'segmentation' not in args['process_rule']['rules'] \
-                or args['process_rule']['rules']['segmentation'] is None:
-=======
             if (
                 "segmentation" not in args["process_rule"]["rules"]
                 or args["process_rule"]["rules"]["segmentation"] is None
             ):
->>>>>>> 7b7576ad
                 raise ValueError("Process rule segmentation is required")
 
             if not isinstance(args["process_rule"]["rules"]["segmentation"], dict):
                 raise ValueError("Process rule segmentation is invalid")
 
-<<<<<<< HEAD
-            # 确保分割规则中的分隔符和最大令牌数是必须的，且类型正确
-            if 'separator' not in args['process_rule']['rules']['segmentation'] \
-                or not args['process_rule']['rules']['segmentation']['separator']:
-=======
             if (
                 "separator" not in args["process_rule"]["rules"]["segmentation"]
                 or not args["process_rule"]["rules"]["segmentation"]["separator"]
             ):
->>>>>>> 7b7576ad
                 raise ValueError("Process rule segmentation separator is required")
 
             if not isinstance(args["process_rule"]["rules"]["segmentation"]["separator"], str):
@@ -1781,58 +1360,6 @@
 
     @classmethod
     def estimate_args_validate(cls, args: dict):
-<<<<<<< HEAD
-        """
-        验证估计参数的合法性。
-
-        参数:
-        - cls: 类的引用，用于可能的类方法调用，但在此函数中未使用。
-        - args: 一个字典，包含需要验证的参数信息。
-
-        验证参数结构和类型，确保所有必需的字段都存在且符合预期的格式。特别地，此函数验证以下部分：
-        - 'info_list' 字段必须存在且不为空，且必须是字典类型。
-        - 'process_rule' 字段必须存在且不为空，且必须是字典类型。
-        - 'process_rule' 中的 'mode' 字段必须存在且不为空，且必须是预定义的有效模式之一。
-        - 如果 'mode' 为 'automatic'，则 'rules' 字段默认为空字典。
-        - 如果 'mode' 不为 'automatic'，则 'rules' 字段必须存在且不为空，且必须是字典类型。
-        - 'rules' 中的 'pre_processing_rules' 字段必须存在，且必须是列表类型，每个元素是字典类型，并满足特定的结构和类型要求。
-        - 'rules' 中的 'segmentation' 字段必须存在且不为空，且必须是字典类型，满足特定的结构和类型要求。
-
-        抛出:
-        - ValueError: 当验证失败时，抛出具体的错误信息。
-        """
-        
-        # 确保数据源信息存在且不为空
-        if 'info_list' not in args or not args['info_list']:
-            raise ValueError("Data source info is required")
-
-        # 确保数据信息是字典类型
-        if not isinstance(args['info_list'], dict):
-            raise ValueError("Data info is invalid")
-
-        # 确保处理规则存在且不为空
-        if 'process_rule' not in args or not args['process_rule']:
-            raise ValueError("Process rule is required")
-
-        # 确保处理规则是字典类型
-        if not isinstance(args['process_rule'], dict):
-            raise ValueError("Process rule is invalid")
-
-        # 确保处理规则中的模式存在且不为空
-        if 'mode' not in args['process_rule'] or not args['process_rule']['mode']:
-            raise ValueError("Process rule mode is required")
-
-        # 确保处理规则的模式是有效的
-        if args['process_rule']['mode'] not in DatasetProcessRule.MODES:
-            raise ValueError("Process rule mode is invalid")
-
-        # 如果模式为'automatic'，则将'rules'设置为空字典
-        if args['process_rule']['mode'] == 'automatic':
-            args['process_rule']['rules'] = {}
-        else:
-            # 确保'rules'存在且不为空，且是字典类型
-            if 'rules' not in args['process_rule'] or not args['process_rule']['rules']:
-=======
         if "info_list" not in args or not args["info_list"]:
             raise ValueError("Data source info is required")
 
@@ -1855,22 +1382,15 @@
             args["process_rule"]["rules"] = {}
         else:
             if "rules" not in args["process_rule"] or not args["process_rule"]["rules"]:
->>>>>>> 7b7576ad
                 raise ValueError("Process rule rules is required")
 
             if not isinstance(args["process_rule"]["rules"], dict):
                 raise ValueError("Process rule rules is invalid")
 
-<<<<<<< HEAD
-            # 确保预处理规则存在，且是列表类型
-            if 'pre_processing_rules' not in args['process_rule']['rules'] \
-                or args['process_rule']['rules']['pre_processing_rules'] is None:
-=======
             if (
                 "pre_processing_rules" not in args["process_rule"]["rules"]
                 or args["process_rule"]["rules"]["pre_processing_rules"] is None
             ):
->>>>>>> 7b7576ad
                 raise ValueError("Process rule pre_processing_rules is required")
 
             if not isinstance(args["process_rule"]["rules"]["pre_processing_rules"], list):
@@ -1893,21 +1413,12 @@
 
                 unique_pre_processing_rule_dicts[pre_processing_rule["id"]] = pre_processing_rule
 
-<<<<<<< HEAD
-            # 重置预处理规则为去重后的列表
-            args['process_rule']['rules']['pre_processing_rules'] = list(unique_pre_processing_rule_dicts.values())
-
-            # 确保分割规则存在，且满足结构和类型要求
-            if 'segmentation' not in args['process_rule']['rules'] \
-                or args['process_rule']['rules']['segmentation'] is None:
-=======
             args["process_rule"]["rules"]["pre_processing_rules"] = list(unique_pre_processing_rule_dicts.values())
 
             if (
                 "segmentation" not in args["process_rule"]["rules"]
                 or args["process_rule"]["rules"]["segmentation"] is None
             ):
->>>>>>> 7b7576ad
                 raise ValueError("Process rule segmentation is required")
 
             if not isinstance(args["process_rule"]["rules"]["segmentation"], dict):
@@ -1935,70 +1446,21 @@
 class SegmentService:
     @classmethod
     def segment_create_args_validate(cls, args: dict, document: Document):
-<<<<<<< HEAD
-        """
-        验证创建文档段落的参数有效性。
-
-        参数:
-        - cls: 类的引用，用于可能的类方法调用，但在此函数中未使用。
-        - args: 一个字典，包含需要验证的参数。必须包含'answer'和'content'键。
-        - document: Document对象，包含文档信息，用于判断文档类型。
-
-        返回值:
-        - 无返回值，但会抛出ValueError异常如果验证失败。
-        """
-        # 针对问答模型类型的文档，验证'answer'参数
-        if document.doc_form == 'qa_model':
-            # 如果'answer'键不存在或其值为空，则抛出异常
-            if 'answer' not in args or not args['answer']:
-                raise ValueError("Answer is required")
-            # 如果'answer'值经过空白字符处理后仍为空，则抛出异常
-            if not args['answer'].strip():
-                raise ValueError("Answer is empty")
-        # 验证'content'参数，确保其非空
-        if 'content' not in args or not args['content'] or not args['content'].strip():
-=======
         if document.doc_form == "qa_model":
             if "answer" not in args or not args["answer"]:
                 raise ValueError("Answer is required")
             if not args["answer"].strip():
                 raise ValueError("Answer is empty")
         if "content" not in args or not args["content"] or not args["content"].strip():
->>>>>>> 7b7576ad
             raise ValueError("Content is empty")
 
     @classmethod
     def create_segment(cls, args: dict, document: Document, dataset: Dataset):
-<<<<<<< HEAD
-        """
-        创建一个文档段（segment）。
-
-        参数:
-        - cls: 类的引用。
-        - args: 包含创建文档段所需信息的字典，预期包含 'content' 和可选的 'answer' 键。
-        - document: 文档对象，表示正在处理的文档。
-        - dataset: 数据集对象，指定文档所属的数据集。
-
-        返回:
-        - 创建的文档段对象。
-        """
-
-        # 初始化基本文档段信息
-        content = args['content']
-        doc_id = str(uuid.uuid4())
-        segment_hash = helper.generate_text_hash(content)
-        tokens = 0
-
-        # 如果数据集使用高质索引技术，则计算文本嵌入所需的tokens
-        if dataset.indexing_technique == 'high_quality':
-            # 获取嵌入模型实例
-=======
         content = args["content"]
         doc_id = str(uuid.uuid4())
         segment_hash = helper.generate_text_hash(content)
         tokens = 0
         if dataset.indexing_technique == "high_quality":
->>>>>>> 7b7576ad
             model_manager = ModelManager()
             embedding_model = model_manager.get_model_instance(
                 tenant_id=current_user.current_tenant_id,
@@ -2119,26 +1581,7 @@
 
     @classmethod
     def update_segment(cls, args: dict, segment: DocumentSegment, document: Document, dataset: Dataset):
-<<<<<<< HEAD
-        """
-        更新文档段落信息。
-
-        参数:
-        - cls: 类的引用
-        - args: 包含更新内容的字典
-        - segment: 需要更新的文档段落对象
-        - document: 对应的文档对象
-        - dataset: 对应的数据集对象
-
-        返回值:
-        - 更新后的文档段落对象
-        """
-
-        # 检查段落是否正在索引中
-        indexing_cache_key = 'segment_{}_indexing'.format(segment.id)
-=======
         indexing_cache_key = "segment_{}_indexing".format(segment.id)
->>>>>>> 7b7576ad
         cache_result = redis_client.get(indexing_cache_key)
         if cache_result is not None:
             raise ValueError("Segment is indexing, please try again later")
@@ -2162,24 +1605,12 @@
             else:
                 raise ValueError("Can't update disabled segment")
         try:
-<<<<<<< HEAD
-            content = args['content']
-
-            # 如果内容未改变，则更新部分字段
-            if segment.content == content:
-                # 更新QA模型的答案
-                if document.doc_form == 'qa_model':
-                    segment.answer = args['answer']
-                if args.get('keywords'):
-                    segment.keywords = args['keywords']
-=======
             content = args["content"]
             if segment.content == content:
                 if document.doc_form == "qa_model":
                     segment.answer = args["answer"]
                 if args.get("keywords"):
                     segment.keywords = args["keywords"]
->>>>>>> 7b7576ad
                 segment.enabled = True
                 segment.disabled_at = None
                 segment.disabled_by = None
@@ -2203,13 +1634,7 @@
                 # 如果内容已改变，则全面更新段落信息
                 segment_hash = helper.generate_text_hash(content)
                 tokens = 0
-<<<<<<< HEAD
-
-                # 根据索引技术选择不同的处理方式
-                if dataset.indexing_technique == 'high_quality':
-=======
                 if dataset.indexing_technique == "high_quality":
->>>>>>> 7b7576ad
                     model_manager = ModelManager()
                     embedding_model = model_manager.get_model_instance(
                         tenant_id=current_user.current_tenant_id,
@@ -2219,15 +1644,7 @@
                     )
 
                     # calc embedding use tokens
-<<<<<<< HEAD
-                    tokens = embedding_model.get_text_embedding_num_tokens(
-                        texts=[content]
-                    )
-
-                # 更新段落内容和相关统计信息
-=======
                     tokens = embedding_model.get_text_embedding_num_tokens(texts=[content])
->>>>>>> 7b7576ad
                 segment.content = content
                 segment.index_node_hash = segment_hash
                 segment.word_count = len(content)
@@ -2240,23 +1657,12 @@
                 segment.enabled = True
                 segment.disabled_at = None
                 segment.disabled_by = None
-<<<<<<< HEAD
-                if document.doc_form == 'qa_model':
-                    segment.answer = args['answer']
-
-                db.session.add(segment)
-                db.session.commit()
-
-                # 更新向量索引
-                VectorService.update_segment_vector(args['keywords'], segment, dataset)
-=======
                 if document.doc_form == "qa_model":
                     segment.answer = args["answer"]
                 db.session.add(segment)
                 db.session.commit()
                 # update segment vector index
                 VectorService.update_segment_vector(args["keywords"], segment, dataset)
->>>>>>> 7b7576ad
 
         except Exception as e:
             # 在更新过程中遇到异常则标记段落为错误状态并记录异常
@@ -2303,7 +1709,6 @@
             .first()
         )
 
-        # 如果查询结果为空，则创建并添加一个新的DatasetCollectionBinding对象到数据库
         if not dataset_collection_binding:
             dataset_collection_binding = DatasetCollectionBinding(
                 provider_name=provider_name,
