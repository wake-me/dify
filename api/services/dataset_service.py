--- conflicted
+++ resolved
@@ -1858,14 +1858,8 @@
                 segment.disabled_by = None
                 db.session.add(segment)
                 db.session.commit()
-<<<<<<< HEAD
-
-                # 如果有关键词，则更新段落索引
-                if args['keywords']:
-=======
                 # update segment index task
                 if 'keywords' in args:
->>>>>>> b035c02f
                     keyword = Keyword(dataset)
                     keyword.delete_by_ids([segment.index_node_id])
                     document = RAGDocument(
