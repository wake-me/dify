--- conflicted
+++ resolved
@@ -176,31 +176,9 @@
 
     @staticmethod
     def get_dataset(dataset_id):
-<<<<<<< HEAD
-        """
-        根据数据集ID查询数据集信息。
-        
-        参数:
-        - dataset_id: 数据集的唯一标识符。
-        
-        返回值:
-        - 如果找到相应的数据集，则返回Dataset对象；否则返回None。
-        """
-        # 通过ID查询数据集信息
-        dataset = Dataset.query.filter_by(
-            id=dataset_id
-        ).first()
-        
-        # 判断是否查询到数据集
-        if dataset is None:
-            return None
-        else:
-            return dataset
-=======
         return Dataset.query.filter_by(
             id=dataset_id
         ).first()
->>>>>>> 487ce7c8
 
     @staticmethod
     def check_dataset_model_setting(dataset):
@@ -1742,9 +1720,6 @@
         cache_result = redis_client.get(indexing_cache_key)
         if cache_result is not None:
             raise ValueError("Segment is indexing, please try again later")
-<<<<<<< HEAD
-
-=======
         if 'enabled' in args and args['enabled'] is not None:
             action = args['enabled']
             if segment.enabled != action:
@@ -1764,7 +1739,6 @@
                     raise ValueError("Can't update disabled segment")
             else:
                 raise ValueError("Can't update disabled segment")
->>>>>>> 487ce7c8
         try:
             content = args['content']
 
@@ -1776,15 +1750,9 @@
                 # 更新关键词
                 if 'keywords' in args and args['keywords']:
                     segment.keywords = args['keywords']
-<<<<<<< HEAD
-                # 更新启用状态
-                if 'enabled' in args and args['enabled'] is not None:
-                    segment.enabled = args['enabled']
-=======
                 segment.enabled = True
                 segment.disabled_at = None
                 segment.disabled_by = None
->>>>>>> 487ce7c8
                 db.session.add(segment)
                 db.session.commit()
 
