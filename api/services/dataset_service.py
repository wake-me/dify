--- conflicted
+++ resolved
@@ -136,27 +136,10 @@
         return datasets.items, datasets.total
 
     @staticmethod
-<<<<<<< HEAD
-    def create_empty_dataset(tenant_id: str, name: str, indexing_technique: Optional[str], account: Account):
-        """
-        创建一个空的数据集。
-
-        参数:
-        tenant_id (str): 租户ID，用于标识数据集所属的租户。
-        name (str): 数据集的名称。
-        indexing_technique (Optional[str]): 数据集的索引技术类型，可以为空。如果指定为'high_quality'，则会尝试使用高质量的嵌入模型。
-        account (Account): 创建数据集的账户信息。
-
-        返回值:
-        Dataset: 创建的空数据集对象。
-        """
-        # 检查数据集名称是否已经存在
-=======
     def create_empty_dataset(
         tenant_id: str, name: str, indexing_technique: Optional[str], account: Account, permission: Optional[str]
     ):
         # check if dataset name already exists
->>>>>>> 0e0a7034
         if Dataset.query.filter_by(name=name, tenant_id=tenant_id).first():
             raise DatasetNameDuplicateError(f"Dataset with name {name} already exists.")
         embedding_model = None
@@ -174,12 +157,7 @@
         # 如果存在嵌入模型，则设置模型的提供者和模型本身
         dataset.embedding_model_provider = embedding_model.provider if embedding_model else None
         dataset.embedding_model = embedding_model.model if embedding_model else None
-<<<<<<< HEAD
-        
-        # 将数据集实例添加到数据库会话，并提交事务
-=======
         dataset.permission = permission if permission else DatasetPermissionEnum.ONLY_ME
->>>>>>> 0e0a7034
         db.session.add(dataset)
         db.session.commit()
         
