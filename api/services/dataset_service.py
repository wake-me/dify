--- conflicted
+++ resolved
@@ -62,10 +62,6 @@
         )
 
         if user:
-<<<<<<< HEAD
-            permission_filter = db.or_(Dataset.created_by == user.id,
-                                    Dataset.permission == 'all_team_members')
-=======
             # get permitted dataset ids
             dataset_permission = DatasetPermission.query.filter_by(
                 account_id=user.id,
@@ -96,7 +92,6 @@
                             db.and_(Dataset.permission == 'only_me', Dataset.created_by == user.id)
                         )
                     )
->>>>>>> 57729823
         else:
             # if no user, only show datasets that are shared with all team members
             query = query.filter(Dataset.permission == 'all_team_members')
@@ -154,30 +149,12 @@
 
     @staticmethod
     def get_datasets_by_ids(ids, tenant_id):
-<<<<<<< HEAD
-        """
-        根据提供的ID列表和租户ID获取数据集。
-        
-        参数:
-        ids -- 数据集ID的列表，这些ID用于查询特定的数据集。
-        tenant_id -- 租户ID，查询限定于该租户拥有的数据集。
-        
-        返回值:
-        返回一个包含数据集实例的列表以及数据集总数。
-        """
-        # 使用ORM方式构建查询，筛选出指定ID和租户ID的数据集
-        datasets = Dataset.query.filter(Dataset.id.in_(ids),
-                                        Dataset.tenant_id == tenant_id).paginate(
-            page=1, per_page=len(ids), max_per_page=len(ids), error_out=False)
-        # 返回查询结果中的数据集实例列表和总数量
-=======
         datasets = Dataset.query.filter(
             Dataset.id.in_(ids),
             Dataset.tenant_id == tenant_id
         ).paginate(
             page=1, per_page=len(ids), max_per_page=len(ids), error_out=False
         )
->>>>>>> 57729823
         return datasets.items, datasets.total
 
     @staticmethod
@@ -197,13 +174,8 @@
         # 检查数据集名称是否已经存在
         if Dataset.query.filter_by(name=name, tenant_id=tenant_id).first():
             raise DatasetNameDuplicateError(
-<<<<<<< HEAD
-                f'Dataset with name {name} already exists.')
-        
-=======
                 f'Dataset with name {name} already exists.'
             )
->>>>>>> 57729823
         embedding_model = None
         # 如果指定了高质量索引技术，尝试获取默认的文本嵌入模型
         if indexing_technique == 'high_quality':
@@ -262,26 +234,6 @@
                     "in the Settings -> Model Provider."
                 )
             except ProviderTokenNotInitError as ex:
-<<<<<<< HEAD
-                # 如果因为提供商令牌未初始化导致失败，抛出值错误，说明数据集不可用的具体原因
-                raise ValueError(f"The dataset in unavailable, due to: "
-                                f"{ex.description}")
-
-    @staticmethod
-    def update_dataset(dataset_id, data, user):
-        """
-        更新数据集的信息。
-
-        参数:
-        - dataset_id: 数据集的唯一标识符。
-        - data: 包含要更新的数据集字段的字典。
-        - user: 进行更新操作的用户对象。
-
-        返回值:
-        - 更新后的数据集对象。
-        """
-        # 过滤掉值为None的字段，但保留'description'字段
-=======
                 raise ValueError(
                     f"The dataset in unavailable, due to: "
                     f"{ex.description}"
@@ -290,7 +242,6 @@
     @staticmethod
     def update_dataset(dataset_id, data, user):
         data.pop('partial_member_list', None)
->>>>>>> 57729823
         filtered_data = {k: v for k, v in data.items() if v is not None or k == 'description'}
         # 根据数据集ID获取数据集对象
         dataset = DatasetService.get_dataset(dataset_id)
@@ -415,14 +366,8 @@
                 f'User {user.id} does not have permission to access dataset {dataset.id}'
             )
             raise NoPermissionError(
-<<<<<<< HEAD
-                'You do not have permission to access this dataset.')
-        
-        # 检查数据集的权限是否设置为'only_me'，并且数据集的创建者不是当前用户
-=======
                 'You do not have permission to access this dataset.'
             )
->>>>>>> 57729823
         if dataset.permission == 'only_me' and dataset.created_by != user.id:
             logging.debug(
                 f'User {user.id} does not have permission to access dataset {dataset.id}'
@@ -726,21 +671,6 @@
 
     @staticmethod
     def delete_document(document):
-<<<<<<< HEAD
-        """
-        删除文档。
-
-        触发文档被删除的信号，然后从数据库中删除该文档，并提交数据库会话。
-
-        参数:
-        - document: 要删除的文档对象。
-
-        返回值:
-        - 无
-        """
-        # 发送文档被删除的信号
-        document_was_deleted.send(document.id, dataset_id=document.dataset_id, doc_form=document.doc_form)
-=======
         # trigger document_was_deleted signal
         file_id = None
         if document.data_source_type == 'upload_file':
@@ -750,7 +680,6 @@
                     file_id = data_source_info['upload_file_id']
         document_was_deleted.send(document.id, dataset_id=document.dataset_id,
                                   doc_form=document.doc_form, file_id=file_id)
->>>>>>> 57729823
 
         # 从数据库会话中删除文档并提交更改
         db.session.delete(document)
@@ -895,23 +824,6 @@
             return 1
 
     @staticmethod
-<<<<<<< HEAD
-    def save_document_with_dataset_id(dataset: Dataset, document_data: dict,
-                                    account: Account, dataset_process_rule: Optional[DatasetProcessRule] = None,
-                                    created_from: str = 'web'):
-        """
-        根据给定的数据集和文档数据，在数据库中保存或更新文档，并关联数据集ID。
-        
-        :param dataset: 数据集对象，需要保存或更新文档的数据集。
-        :param document_data: 文档数据字典，包含文档的各种信息如来源、格式等。
-        :param account: 账户对象，执行操作的账户。
-        :param dataset_process_rule: 数据集处理规则对象，可选，用于指定文档处理规则。
-        :param created_from: 文档创建来源，默认为'web'。
-        :return: 包含保存或更新的文档信息的列表，以及批次ID。
-        """
-
-        # 检查文档上传限制
-=======
     def save_document_with_dataset_id(
         dataset: Dataset, document_data: dict,
         account: Account, dataset_process_rule: Optional[DatasetProcessRule] = None,
@@ -919,7 +831,6 @@
     ):
 
         # check document limit
->>>>>>> 57729823
         features = FeatureService.get_features(current_user.current_tenant_id)
         if features.billing.enabled:
             # 如果文档数据中不包含原始文档ID，或原始文档ID为空，则进行上传限制检查
@@ -936,12 +847,7 @@
                 elif document_data["data_source"]["type"] == "website_crawl":
                     website_info = document_data["data_source"]['info_list']['website_info_list']
                     count = len(website_info['urls'])
-<<<<<<< HEAD
-                batch_upload_limit = int(current_app.config['BATCH_UPLOAD_LIMIT'])
-                # 如果文档数量超过批量上传限制，则抛出异常
-=======
                 batch_upload_limit = int(dify_config.BATCH_UPLOAD_LIMIT)
->>>>>>> 57729823
                 if count > batch_upload_limit:
                     raise ValueError(f"You have reached the batch upload limit of {batch_upload_limit}.")
 
@@ -1058,14 +964,6 @@
                             documents.append(document)
                             duplicate_document_ids.append(document.id)
                             continue
-<<<<<<< HEAD
-                    document = DocumentService.build_document(dataset, dataset_process_rule.id,
-                                                            document_data["data_source"]["type"],
-                                                            document_data["doc_form"],
-                                                            document_data["doc_language"],
-                                                            data_source_info, created_from, position,
-                                                            account, file_name, batch)
-=======
                     document = DocumentService.build_document(
                         dataset, dataset_process_rule.id,
                         document_data["data_source"]["type"],
@@ -1074,7 +972,6 @@
                         data_source_info, created_from, position,
                         account, file_name, batch
                     )
->>>>>>> 57729823
                     db.session.add(document)
                     db.session.flush()
                     document_ids.append(document.id)
@@ -1117,14 +1014,6 @@
                                 "notion_page_icon": page['page_icon'],
                                 "type": page['type']
                             }
-<<<<<<< HEAD
-                            document = DocumentService.build_document(dataset, dataset_process_rule.id,
-                                                                    document_data["data_source"]["type"],
-                                                                    document_data["doc_form"],
-                                                                    document_data["doc_language"],
-                                                                    data_source_info, created_from, position,
-                                                                    account, page['page_name'], batch)
-=======
                             document = DocumentService.build_document(
                                 dataset, dataset_process_rule.id,
                                 document_data["data_source"]["type"],
@@ -1133,7 +1022,6 @@
                                 data_source_info, created_from, position,
                                 account, page['page_name'], batch
                             )
->>>>>>> 57729823
                             db.session.add(document)
                             db.session.flush()
                             document_ids.append(document.id)
@@ -1203,39 +1091,12 @@
             )
 
     @staticmethod
-<<<<<<< HEAD
-    def build_document(dataset: Dataset, process_rule_id: str, data_source_type: str, document_form: str,
-                    document_language: str, data_source_info: dict, created_from: str, position: int,
-                    account: Account,
-                    name: str, batch: str):
-        """
-        构建文档对象。
-
-        参数:
-        - dataset: 数据集对象，包含数据集的元数据。
-        - process_rule_id: 数据处理规则ID。
-        - data_source_type: 数据源类型。
-        - document_form: 文档形式。
-        - document_language: 文档语言。
-        - data_source_info: 数据源信息字典。
-        - created_from: 文档创建来源。
-        - position: 文档在数据集中的位置。
-        - account: 账户对象，标识创建文档的用户。
-        - name: 文档名称。
-        - batch: 批次号。
-
-        返回值:
-        - 构建好的文档对象。
-        """
-        # 创建Document实例并设置属性
-=======
     def build_document(
         dataset: Dataset, process_rule_id: str, data_source_type: str, document_form: str,
         document_language: str, data_source_info: dict, created_from: str, position: int,
         account: Account,
         name: str, batch: str
     ):
->>>>>>> 57729823
         document = Document(
             tenant_id=dataset.tenant_id,
             dataset_id=dataset.id,
@@ -1254,39 +1115,6 @@
 
     @staticmethod
     def get_tenant_documents_count():
-<<<<<<< HEAD
-        """
-        获取当前租户未归档、启用且已完成的文档数量。
-        
-        参数:
-        无
-        
-        返回值:
-        documents_count (int): 符合条件的文档数量。
-        """
-        # 查询条件：完成时间不为空、启用状态为True、归档状态为False、租户ID与当前用户所属租户ID匹配
-        documents_count = Document.query.filter(Document.completed_at.isnot(None),
-                                                Document.enabled == True,
-                                                Document.archived == False,
-                                                Document.tenant_id == current_user.current_tenant_id).count()
-        return documents_count
-
-    @staticmethod
-    def update_document_with_dataset_id(dataset: Dataset, document_data: dict,
-                                            account: Account, dataset_process_rule: Optional[DatasetProcessRule] = None,
-                                            created_from: str = 'web'):
-        """
-        使用给定的数据集ID更新文档信息。
-        
-        :param dataset: 数据集对象，用于确定要更新的文档所属的数据集。
-        :param document_data: 包含文档更新信息的字典，如文档名称、处理规则和数据源等。
-        :param account: 执行更新操作的账户对象。
-        :param dataset_process_rule: 数据集处理规则对象，可选，用于更新文档的处理规则。
-        :param created_from: 文档创建来源，默认为'web'。
-        :return: 更新后的文档对象。
-        """
-        # 检查数据集的模型设置是否正确
-=======
         documents_count = Document.query.filter(
             Document.completed_at.isnot(None),
             Document.enabled == True,
@@ -1301,7 +1129,6 @@
         account: Account, dataset_process_rule: Optional[DatasetProcessRule] = None,
         created_from: str = 'web'
     ):
->>>>>>> 57729823
         DatasetService.check_dataset_model_setting(dataset)
         # 根据原始文档ID获取文档对象
         document = DocumentService.get_document(dataset.id, document_data["original_document_id"])
@@ -1531,13 +1358,8 @@
         else:
             # 原始文档ID存在时，需判断是否提供了数据源或处理规则
             if ('data_source' not in args and not args['data_source']) \
-<<<<<<< HEAD
-                    and ('process_rule' not in args and not args['process_rule']):
-                raise ValueError("Data source or Process rule is required")  # 必须提供数据源或处理规则
-=======
                 and ('process_rule' not in args and not args['process_rule']):
                 raise ValueError("Data source or Process rule is required")
->>>>>>> 57729823
             else:
                 if args.get('data_source'):
                     DocumentService.data_source_args_validate(args)
@@ -2098,27 +1920,6 @@
 
 class DatasetCollectionBindingService:
     @classmethod
-<<<<<<< HEAD
-    def get_dataset_collection_binding(cls, provider_name: str, model_name: str,
-                                        collection_type: str = 'dataset') -> DatasetCollectionBinding:
-        """
-        获取给定提供者名称、模型名称和集合类型的DatasetCollectionBinding对象。
-        如果找不到，则创建一个新的DatasetCollectionBinding对象并将其添加到数据库。
-
-        参数:
-        - provider_name: str, 提供者的名称
-        - model_name: str, 模型的名称
-        - collection_type: str, 集合的类型，默认为'dataset'
-
-        返回值:
-        - DatasetCollectionBinding, 对应的DatasetCollectionBinding对象
-        """
-        # 尝试从数据库中查询符合条件的DatasetCollectionBinding对象
-        dataset_collection_binding = db.session.query(DatasetCollectionBinding). \
-            filter(DatasetCollectionBinding.provider_name == provider_name,
-                DatasetCollectionBinding.model_name == model_name,
-                DatasetCollectionBinding.type == collection_type). \
-=======
     def get_dataset_collection_binding(
         cls, provider_name: str, model_name: str,
         collection_type: str = 'dataset'
@@ -2129,7 +1930,6 @@
             DatasetCollectionBinding.model_name == model_name,
             DatasetCollectionBinding.type == collection_type
         ). \
->>>>>>> 57729823
             order_by(DatasetCollectionBinding.created_at). \
             first()
 
@@ -2146,25 +1946,6 @@
         return dataset_collection_binding
 
     @classmethod
-<<<<<<< HEAD
-    def get_dataset_collection_binding_by_id_and_type(cls, collection_binding_id: str,
-                                                        collection_type: str = 'dataset') -> DatasetCollectionBinding:
-        """
-        通过ID和类型获取数据集集合绑定对象。
-        
-        参数:
-        - cls: 类的引用，用于调用数据库会话。
-        - collection_binding_id: str，要查询的数据集集合绑定的ID。
-        - collection_type: str，数据集集合的类型，默认为 'dataset'。
-        
-        返回值:
-        - DatasetCollectionBinding对象，对应于指定ID和类型的绑定记录。
-        """
-        # 查询数据库，获取符合条件的数据集集合绑定对象
-        dataset_collection_binding = db.session.query(DatasetCollectionBinding). \
-            filter(DatasetCollectionBinding.id == collection_binding_id,
-                DatasetCollectionBinding.type == collection_type). \
-=======
     def get_dataset_collection_binding_by_id_and_type(
         cls, collection_binding_id: str,
         collection_type: str = 'dataset'
@@ -2174,7 +1955,6 @@
             DatasetCollectionBinding.id == collection_binding_id,
             DatasetCollectionBinding.type == collection_type
         ). \
->>>>>>> 57729823
             order_by(DatasetCollectionBinding.created_at). \
             first()
 
