from extensions.ext_code_based_extension import code_based_extension


class CodeBasedExtensionService:
<<<<<<< HEAD
    """
    代码驱动的扩展服务类，用于获取基于代码的模块扩展信息。
    """
    
=======
>>>>>>> 7b7576ad
    @staticmethod
    def get_code_based_extension(module: str) -> list[dict]:
        """
        获取指定模块的非内置扩展信息列表。
        
        :param module: 字符串，表示模块的名称。
        :return: 返回一个列表，每个元素都是一个字典，包含扩展的名称、标签和表单架构信息。
        """
        # 从指定模块获取所有扩展信息
        module_extensions = code_based_extension.module_extensions(module)
<<<<<<< HEAD
        
        # 筛选出非内置扩展，并组装成指定格式的列表返回
        return [{
            'name': module_extension.name,  # 扩展名称
            'label': module_extension.label,  # 扩展标签
            'form_schema': module_extension.form_schema  # 扩展表单架构
        } for module_extension in module_extensions if not module_extension.builtin]
=======
        return [
            {
                "name": module_extension.name,
                "label": module_extension.label,
                "form_schema": module_extension.form_schema,
            }
            for module_extension in module_extensions
            if not module_extension.builtin
        ]
>>>>>>> 7b7576ad
<|MERGE_RESOLUTION|>--- conflicted
+++ resolved
@@ -2,13 +2,6 @@
 
 
 class CodeBasedExtensionService:
-<<<<<<< HEAD
-    """
-    代码驱动的扩展服务类，用于获取基于代码的模块扩展信息。
-    """
-    
-=======
->>>>>>> 7b7576ad
     @staticmethod
     def get_code_based_extension(module: str) -> list[dict]:
         """
@@ -19,15 +12,6 @@
         """
         # 从指定模块获取所有扩展信息
         module_extensions = code_based_extension.module_extensions(module)
-<<<<<<< HEAD
-        
-        # 筛选出非内置扩展，并组装成指定格式的列表返回
-        return [{
-            'name': module_extension.name,  # 扩展名称
-            'label': module_extension.label,  # 扩展标签
-            'form_schema': module_extension.form_schema  # 扩展表单架构
-        } for module_extension in module_extensions if not module_extension.builtin]
-=======
         return [
             {
                 "name": module_extension.name,
@@ -36,5 +20,4 @@
             }
             for module_extension in module_extensions
             if not module_extension.builtin
-        ]
->>>>>>> 7b7576ad
+        ]