import json
import logging

from httpx import get

from core.model_runtime.utils.encoders import jsonable_encoder
from core.tools.entities.common_entities import I18nObject
from core.tools.entities.tool_bundle import ApiBasedToolBundle
from core.tools.entities.tool_entities import (
    ApiProviderAuthType,
    ApiProviderSchemaType,
    ToolCredentialsOption,
    ToolProviderCredentials,
)
from core.tools.entities.user_entities import UserTool, UserToolProvider
from core.tools.errors import ToolNotFoundError, ToolProviderCredentialValidationError, ToolProviderNotFoundError
from core.tools.provider.api_tool_provider import ApiBasedToolProviderController
from core.tools.provider.builtin._positions import BuiltinToolProviderSort
from core.tools.provider.tool_provider import ToolProviderController
from core.tools.tool_manager import ToolManager
from core.tools.utils.configuration import ToolConfigurationManager
from core.tools.utils.parser import ApiBasedToolSchemaParser
from extensions.ext_database import db
from models.tools import ApiToolProvider, BuiltinToolProvider
from services.model_provider_service import ModelProviderService
from services.tools_transform_service import ToolTransformService

logger = logging.getLogger(__name__)


class ToolManageService:
    @staticmethod
    def list_tool_providers(user_id: str, tenant_id: str):
        """
        列出工具提供者

        :param user_id: 用户ID，类型为字符串
        :param tenant_id: 租户ID，类型为字符串
        :return: 工具提供者列表，返回类型为列表
        """
<<<<<<< HEAD
        # 获取用户和租户的工具提供者列表
        result = [provider.to_dict() for provider in ToolManager.user_list_providers(
            user_id, tenant_id
        )]
        
        # 为每个工具提供者添加图标URL前缀
        for provider in result:
            ToolManageService.repack_provider(provider)

        return result
    
    @staticmethod
    def repack_provider(provider: dict):
        """
        重新打包provider信息。

        对传入的provider字典进行处理，根据provider的类型，更新其icon字段的值。
        如果是内置类型（BUILTIN），则icon路径会根据名称拼接；
        如果是模型类型（MODEL），则同样根据名称拼接icon路径；
        如果是API类型，尝试将icon字段解析为JSON，失败则默认为一个表情图标。

        :param provider: 提供者信息字典，包含类型、名称和图标等信息。
        """
        # 获取基础API URL，用于拼接icon的完整URL
        url_prefix = (current_app.config.get("CONSOLE_API_URL")
                    + "/console/api/workspaces/current/tool-provider/")
        
        # 如果provider中包含icon字段
        if 'icon' in provider:
            # 根据provider类型，设置不同的icon路径
            if provider['type'] == UserToolProvider.ProviderType.BUILTIN.value:
                provider['icon'] = url_prefix + 'builtin/' + provider['name'] + '/icon'
            elif provider['type'] == UserToolProvider.ProviderType.MODEL.value:
                provider['icon'] = url_prefix + 'model/' + provider['name'] + '/icon'
            elif provider['type'] == UserToolProvider.ProviderType.API.value:
                # 尝试将icon字段解析为JSON，用于支持动态图标配置
                try:
                    provider['icon'] = json.loads(provider['icon'])
                except:
                    # 解析失败时，设置默认的icon配置
                    provider['icon'] =  {
                        "background": "#252525",
                        "content": "\ud83d\ude01"
                    }
=======
        providers = ToolManager.user_list_providers(
            user_id, tenant_id
        )

        # add icon
        for provider in providers:
            ToolTransformService.repack_provider(provider)

        result = [provider.to_dict() for provider in providers]

        return result
>>>>>>> 89a85321
    
    @staticmethod
    def list_builtin_tool_provider_tools(
        user_id: str, tenant_id: str, provider: str
    ) -> list[UserTool]:
        """
        列出内置工具提供商的工具列表。

        参数:
        - user_id: 用户ID，字符串类型，用于标识请求的用户。
        - tenant_id: 租户ID，字符串类型，用于标识用户所属的租户。
        - provider: 工具提供商的标识符，字符串类型，用于指定要查询的工具提供商。

        返回值:
        - 返回一个序列化后的用户工具列表，每个用户工具包含作者、名称、标签、描述和参数信息。
        """

        # 获取指定提供商的工具控制器
        provider_controller: ToolProviderController = ToolManager.get_builtin_provider(provider)
        tools = provider_controller.get_tools()

        # 初始化工具配置管理器
        tool_provider_configurations = ToolConfigurationManager(tenant_id=tenant_id, provider_controller=provider_controller)
        
        # 检查用户是否已添加该提供商
        builtin_provider: BuiltinToolProvider = db.session.query(BuiltinToolProvider).filter(
            BuiltinToolProvider.tenant_id == tenant_id,
            BuiltinToolProvider.provider == provider,
        ).first()

        credentials = {}
        if builtin_provider is not None:
            # 解密工具的凭证信息
            credentials = builtin_provider.credentials
            credentials = tool_provider_configurations.decrypt_tool_credentials(credentials)

        result = []
        for tool in tools:
<<<<<<< HEAD
            # 为每个工具创建独立的运行时环境
            tool = tool.fork_tool_runtime(meta={
                'credentials': credentials,
                'tenant_id': tenant_id,
            })

            # 获取工具参数和运行时参数
            parameters = tool.parameters or []
            runtime_parameters = tool.get_runtime_parameters()
            # 合并参数
            current_parameters = parameters.copy()
            for runtime_parameter in runtime_parameters:
                found = False
                for index, parameter in enumerate(current_parameters):
                    if parameter.name == runtime_parameter.name and parameter.form == runtime_parameter.form:
                        current_parameters[index] = runtime_parameter
                        found = True
                        break

                if not found and runtime_parameter.form == ToolParameter.ToolParameterForm.FORM:
                    current_parameters.append(runtime_parameter)

            # 创建用户工具对象并添加到结果列表中
            user_tool = UserTool(
                author=tool.identity.author,
                name=tool.identity.name,
                label=tool.identity.label,
                description=tool.description.human,
                parameters=current_parameters
            )
            result.append(user_tool)

        # 序列化并返回结果
        return json.loads(
            serialize_base_model_array(result)
        )
=======
            result.append(ToolTransformService.tool_to_user_tool(
                tool=tool, credentials=credentials, tenant_id=tenant_id
            ))

        return result
>>>>>>> 89a85321
    
    @staticmethod
    def list_builtin_provider_credentials_schema(
        provider_name
    ):
        """
            列出内置提供者凭证架构列表

            :param provider_name: 提供者名称
            :type provider_name: str
            :return: 工具提供者的凭证架构列表
            :rtype: list
        """
        # 获取指定名称的内置提供者
        provider = ToolManager.get_builtin_provider(provider_name)
<<<<<<< HEAD
        
        # 序列化并返回提供者的凭证架构列表
        return json.loads(serialize_base_model_array([
=======
        return jsonable_encoder([
>>>>>>> 89a85321
            v for _, v in (provider.credentials_schema or {}).items()
        ])

    @staticmethod
    def parser_api_schema(schema: str) -> list[ApiBasedToolBundle]:
        """
        解析 API 架构到工具捆绑包

        参数:
        schema: str - 待解析的API架构字符串。

        返回值:
        list[ApiBasedToolBundle] - 解析后得到的工具捆绑包列表。
        """
        try:
            warnings = {}  # 用于收集解析过程中的警告信息

            # 尝试自动解析API架构到工具捆绑包和架构类型
            try:
                tool_bundles, schema_type = ApiBasedToolSchemaParser.auto_parse_to_tool_bundle(schema, warning=warnings)
            except Exception as e:
                # 如果解析失败，抛出无效架构的错误
                raise ValueError(f'invalid schema: {str(e)}')
            
            # 定义认证信息的架构，包括认证类型选择、API Key头部和API Key值
            credentials_schema = [
                ToolProviderCredentials(
                    name='auth_type',
                    type=ToolProviderCredentials.CredentialsType.SELECT,
                    required=True,
                    default='none',
                    options=[
                        ToolCredentialsOption(value='none', label=I18nObject(
                            en_US='None',
                            zh_Hans='无'
                        )),
                        ToolCredentialsOption(value='api_key', label=I18nObject(
                            en_US='Api Key',
                            zh_Hans='Api Key'
                        )),
                    ],
                    placeholder=I18nObject(
                        en_US='Select auth type',
                        zh_Hans='选择认证方式'
                    )
                ),
                ToolProviderCredentials(
                    name='api_key_header',
                    type=ToolProviderCredentials.CredentialsType.TEXT_INPUT,
                    required=False,
                    placeholder=I18nObject(
                        en_US='Enter api key header',
                        zh_Hans='输入 api key header，如：X-API-KEY'
                    ),
                    default='api_key',
                    help=I18nObject(
                        en_US='HTTP header name for api key',
                        zh_Hans='HTTP 头部字段名，用于传递 api key'
                    )
                ),
                ToolProviderCredentials(
                    name='api_key_value',
                    type=ToolProviderCredentials.CredentialsType.TEXT_INPUT,
                    required=False,
                    placeholder=I18nObject(
                        en_US='Enter api key',
                        zh_Hans='输入 api key'
                    ),
                    default=''
                ),
            ]

<<<<<<< HEAD
            # 序列化并返回解析结果
            return json.loads(serialize_base_model_dict(
                {
                    'schema_type': schema_type,
                    'parameters_schema': tool_bundles,
                    'credentials_schema': credentials_schema,
                    'warning': warnings
                }
            ))
=======
            return jsonable_encoder({
                'schema_type': schema_type,
                'parameters_schema': tool_bundles,
                'credentials_schema': credentials_schema,
                'warning': warnings
            })
>>>>>>> 89a85321
        except Exception as e:
            # 任何其他异常都视为无效架构，并抛出错误
            raise ValueError(f'invalid schema: {str(e)}')

    @staticmethod
    def convert_schema_to_tool_bundles(schema: str, extra_info: dict = None) -> list[ApiBasedToolBundle]:
        """
        将架构转换为工具包列表

        :param schema: 待转换的架构字符串
        :param extra_info: 额外信息字典，可选参数，默认为None
        :return: 工具包列表，包含根据架构解析得到的ApiBasedToolBundle对象
        """
        try:
            # 自动解析架构字符串为工具包列表
            tool_bundles = ApiBasedToolSchemaParser.auto_parse_to_tool_bundle(schema, extra_info=extra_info)
            return tool_bundles
        except Exception as e:
            raise ValueError(f'invalid schema: {str(e)}')

    @staticmethod
    def create_api_tool_provider(
        user_id: str, tenant_id: str, provider_name: str, icon: dict, credentials: dict,
        schema_type: str, schema: str, privacy_policy: str
    ):
        """
        创建一个API工具提供者。

        参数:
        - user_id: 用户ID，字符串类型，标识创建此工具提供者的用户。
        - tenant_id: 租户ID，字符串类型，标识此工具提供者所属的租户。
        - provider_name: 提供者名称，字符串类型，唯一标识一个工具提供者。
        - icon: 图标信息，字典类型，包含图标的元数据。
        - credentials: 凭据信息，字典类型，用于认证和授权。
        - schema_type: 架构类型，字符串类型，定义了工具提供者的数据架构。
        - schema: 架构定义，字符串类型，详细描述了工具提供者的数据模型。
        - privacy_policy: 隐私政策，字符串类型，描述了提供者如何处理用户数据。

        返回值:
        - 字典类型，包含单一键值对{'result': 'success'}，表示操作成功。
        """

        # 校验架构类型是否有效
        if schema_type not in [member.value for member in ApiProviderSchemaType]:
            raise ValueError(f'invalid schema type {schema}')
        
        # 检查提供者是否已存在
        provider: ApiToolProvider = db.session.query(ApiToolProvider).filter(
            ApiToolProvider.tenant_id == tenant_id,
            ApiToolProvider.name == provider_name,
        ).first()

        if provider is not None:
            raise ValueError(f'provider {provider_name} already exists')

        # 解析OpenAPI到工具包
        extra_info = {}
        # 额外信息如描述将在这里设置
        tool_bundles, schema_type = ToolManageService.convert_schema_to_tool_bundles(schema, extra_info)
        
        if len(tool_bundles) > 100:
            raise ValueError('the number of apis should be less than 100')

        # 创建数据库提供者记录
        db_provider = ApiToolProvider(
            tenant_id=tenant_id,
            user_id=user_id,
            name=provider_name,
            icon=json.dumps(icon),
            schema=schema,
            description=extra_info.get('description', ''),
            schema_type_str=schema_type,
            tools_str=json.dumps(jsonable_encoder(tool_bundles)),
            credentials_str={},
            privacy_policy=privacy_policy
        )

        if 'auth_type' not in credentials:
            raise ValueError('auth_type is required')

        # 获取认证类型，无或API密钥
        auth_type = ApiProviderAuthType.value_of(credentials['auth_type'])

        # 创建提供者实体
        provider_controller = ApiBasedToolProviderController.from_db(db_provider, auth_type)
        # 将工具加载到提供者实体中
        provider_controller.load_bundled_tools(tool_bundles)

        # 加密凭据信息
        tool_configuration = ToolConfigurationManager(tenant_id=tenant_id, provider_controller=provider_controller)
        encrypted_credentials = tool_configuration.encrypt_tool_credentials(credentials)
        db_provider.credentials_str = json.dumps(encrypted_credentials)

        # 将提供者记录添加到数据库并提交事务
        db.session.add(db_provider)
        db.session.commit()

        return { 'result': 'success' }
    
    @staticmethod
    def get_api_tool_provider_remote_schema(
        user_id: str, tenant_id: str, url: str
    ):
        """
        获取 API 工具提供者的远程模式

        参数:
        - user_id: 用户ID，字符串类型，用于标识请求的用户
        - tenant_id: 租户ID，字符串类型，用于标识用户所属的租户
        - url: 远程模式的URL地址，字符串类型

        返回值:
        - 一个字典，包含远程模式的文本内容:
        {
            'schema': 模式文本
        }
        """

        # 设置HTTP请求头，伪装为浏览器访问以避免被识别为自动化请求
        headers = {
            "User-Agent": "Mozilla/5.0 (Macintosh; Intel Mac OS X 10_15_7) AppleWebKit/537.36 (KHTML, like Gecko) Chrome/120.0.0.0 Safari/537.36 Edg/120.0.0.0",
            "Accept": "*/*",
        }

        try:
            # 向指定URL发起GET请求
            response = get(url, headers=headers, timeout=10)
            # 如果响应状态码不是200，抛出异常
            if response.status_code != 200:
                raise ValueError(f'Got status code {response.status_code}')
            schema = response.text

            # 尝试解析模式文本，避免SSRF攻击
            ToolManageService.parser_api_schema(schema)
        except Exception as e:
            # 记录解析模式错误的日志
            logger.error(f"parse api schema error: {str(e)}")
            # 如果解析失败，抛出无效模式的异常
            raise ValueError('invalid schema, please check the url you provided')
        
        # 返回解析后的模式
        return {
            'schema': schema
        }

    @staticmethod
    def list_api_tool_provider_tools(
        user_id: str, tenant_id: str, provider: str
    ) -> list[UserTool]:
        """
        列出指定服务提供商的工具列表。

        参数:
        - user_id: 用户ID，字符串类型，用于标识请求的用户。
        - tenant_id: 租户ID，字符串类型，用于确定操作的租户范围。
        - provider: 服务提供商名称，字符串类型，指定要查询的工具提供商。

        返回值:
        - 返回一个JSON对象，包含指定服务提供商的所有工具信息。

        抛出:
        - ValueError: 如果指定的服务提供商不存在，则抛出此异常。
        """
        
        # 从数据库中查询指定租户ID和名称的服务提供商
        provider: ApiToolProvider = db.session.query(ApiToolProvider).filter(
            ApiToolProvider.tenant_id == tenant_id,
            ApiToolProvider.name == provider,
        ).first()

        if provider is None:
            # 如果查询不到指定的服务提供商，抛出异常
            raise ValueError(f'you have not added provider {provider}')
        
<<<<<<< HEAD
        # 序列化并返回服务提供商的工具信息
        return json.loads(
            serialize_base_model_array([
                UserTool(
                    author=tool_bundle.author,
                    name=tool_bundle.operation_id,
                    label=I18nObject(
                        en_US=tool_bundle.operation_id,
                        zh_Hans=tool_bundle.operation_id
                    ),
                    description=I18nObject(
                        en_US=tool_bundle.summary or '',
                        zh_Hans=tool_bundle.summary or ''
                    ),
                    parameters=tool_bundle.parameters
                ) for tool_bundle in provider.tools
            ])
        )
=======
        return [
            ToolTransformService.tool_to_user_tool(tool_bundle) for tool_bundle in provider.tools
        ]
>>>>>>> 89a85321

    @staticmethod
    def update_builtin_tool_provider(
        user_id: str, tenant_id: str, provider_name: str, credentials: dict
    ):
        """
        更新内置工具提供商的凭证信息。

        参数:
        - user_id: 用户ID，字符串类型，标识更新操作的用户。
        - tenant_id: 租户ID，字符串类型，标识提供商所属的租户。
        - provider_name: 提供商名称，字符串类型，标识要更新的工具提供商。
        - credentials: 凭证字典，包含更新后的提供商凭证信息。

        返回值:
        - 字典，包含结果信息，例如 {'result': 'success'} 表示更新成功。
        """
        # 检查提供商是否已存在
        provider: BuiltinToolProvider = db.session.query(BuiltinToolProvider).filter(
            BuiltinToolProvider.tenant_id == tenant_id,
            BuiltinToolProvider.provider == provider_name,
        ).first()

        try: 
            # 获取提供商控制器，并验证凭证是否必要
            provider_controller = ToolManager.get_builtin_provider(provider_name)
            if not provider_controller.need_credentials:
                raise ValueError(f'provider {provider_name} does not need credentials')
            tool_configuration = ToolConfigurationManager(tenant_id=tenant_id, provider_controller=provider_controller)
            # 如果存在原始凭证，则解密并比对新旧凭证
            if provider is not None:
                original_credentials = tool_configuration.decrypt_tool_credentials(provider.credentials)
                masked_credentials = tool_configuration.mask_tool_credentials(original_credentials)
                # 检查凭证是否有变化，如有则保存原始凭证
                for name, value in credentials.items():
                    if name in masked_credentials and value == masked_credentials[name]:
                        credentials[name] = original_credentials[name]
            # 验证更新后的凭证信息
            provider_controller.validate_credentials(credentials)
            # 加密更新后的凭证信息
            credentials = tool_configuration.encrypt_tool_credentials(credentials)
        except (ToolProviderNotFoundError, ToolNotFoundError, ToolProviderCredentialValidationError) as e:
            raise ValueError(str(e))

        if provider is None:
            # 如果提供商不存在，则创建新提供商并保存凭证
            provider = BuiltinToolProvider(
                tenant_id=tenant_id,
                user_id=user_id,
                provider=provider_name,
                encrypted_credentials=json.dumps(credentials),
            )

            db.session.add(provider)
            db.session.commit()

        else:
            # 如果提供商已存在，则更新凭证信息并提交
            provider.encrypted_credentials = json.dumps(credentials)
            db.session.add(provider)
            db.session.commit()

            # 删除凭证缓存
            tool_configuration.delete_tool_credentials_cache()

        return { 'result': 'success' }
    
    @staticmethod
    def get_builtin_tool_provider_credentials(
        user_id: str, tenant_id: str, provider: str
    ):
        """
            get builtin tool provider credentials
        """
        provider: BuiltinToolProvider = db.session.query(BuiltinToolProvider).filter(
            BuiltinToolProvider.tenant_id == tenant_id,
            BuiltinToolProvider.provider == provider,
        ).first()

        if provider is None:
            return {}
        
        provider_controller = ToolManager.get_builtin_provider(provider.provider)
        tool_configuration = ToolConfigurationManager(tenant_id=tenant_id, provider_controller=provider_controller)
        credentials = tool_configuration.decrypt_tool_credentials(provider.credentials)
        credentials = tool_configuration.mask_tool_credentials(credentials)
        return credentials

    @staticmethod
    def update_api_tool_provider(
        user_id: str, tenant_id: str, provider_name: str, original_provider: str, icon: dict, credentials: dict, 
        schema_type: str, schema: str, privacy_policy: str
    ):
        """
        更新 API 工具提供者的信息。

        参数:
        - user_id: 用户ID，字符串类型。
        - tenant_id: 租户ID，字符串类型。
        - provider_name: 新的工具提供者名称，字符串类型。
        - original_provider: 原始工具提供者名称，字符串类型。
        - icon: 提供者图标信息，字典类型。
        - credentials: 认证信息，字典类型。
        - schema_type: 架构类型，字符串类型。
        - schema: 架构定义，字符串类型。
        - privacy_policy: 隐私政策，字符串类型。

        返回值:
        - 字典类型，包含结果信息。
        """
        # 校验架构类型是否有效
        if schema_type not in [member.value for member in ApiProviderSchemaType]:
            raise ValueError(f'invalid schema type {schema}')
        
        # 检查提供者是否存在
        provider: ApiToolProvider = db.session.query(ApiToolProvider).filter(
            ApiToolProvider.tenant_id == tenant_id,
            ApiToolProvider.name == original_provider,
        ).first()

        if provider is None:
            raise ValueError(f'api provider {provider_name} does not exists')

        # 将OpenAPI解析为工具包
        extra_info = {}
        # 在此处设置额外信息，如描述
        tool_bundles, schema_type = ToolManageService.convert_schema_to_tool_bundles(schema, extra_info)
        
        # 更新数据库中的提供者信息
        provider.name = provider_name
        provider.icon = json.dumps(icon)
        provider.schema = schema
        provider.description = extra_info.get('description', '')
        provider.schema_type_str = ApiProviderSchemaType.OPENAPI.value
        provider.tools_str = json.dumps(jsonable_encoder(tool_bundles))
        provider.privacy_policy = privacy_policy

        if 'auth_type' not in credentials:
            raise ValueError('auth_type is required')

        # 获取认证类型，无或API密钥
        auth_type = ApiProviderAuthType.value_of(credentials['auth_type'])

        # 创建提供者实体
        provider_controller = ApiBasedToolProviderController.from_db(provider, auth_type)
        # 将工具加载到提供者实体中
        provider_controller.load_bundled_tools(tool_bundles)

        # 获取原始认证信息，如果存在
        tool_configuration = ToolConfigurationManager(tenant_id=tenant_id, provider_controller=provider_controller)

        original_credentials = tool_configuration.decrypt_tool_credentials(provider.credentials)
        masked_credentials = tool_configuration.mask_tool_credentials(original_credentials)
        # 检查认证信息是否更改，保存原始认证信息
        for name, value in credentials.items():
            if name in masked_credentials and value == masked_credentials[name]:
                credentials[name] = original_credentials[name]

        credentials = tool_configuration.encrypt_tool_credentials(credentials)
        provider.credentials_str = json.dumps(credentials)

        db.session.add(provider)
        db.session.commit()

        # 删除缓存
        tool_configuration.delete_tool_credentials_cache()

        return { 'result': 'success' }
    
    @staticmethod
    def delete_builtin_tool_provider(
        user_id: str, tenant_id: str, provider_name: str
    ):
        """
        删除内置工具提供商

        参数:
        user_id (str): 用户ID，用于标识请求的用户。
        tenant_id (str): 租户ID，用于限定操作的范围。
        provider_name (str): 提供商名称，指定要删除的工具提供商。

        返回值:
        dict: 包含操作结果信息的字典，例如 {'result': 'success'}。
        """
        # 从数据库中查询指定的工具提供商
        provider: BuiltinToolProvider = db.session.query(BuiltinToolProvider).filter(
            BuiltinToolProvider.tenant_id == tenant_id,
            BuiltinToolProvider.provider == provider_name,
        ).first()

        # 如果指定的工具提供商不存在，则抛出异常
        if provider is None:
            raise ValueError(f'you have not added provider {provider_name}')
        
        # 从数据库中删除工具提供商，并提交事务
        db.session.delete(provider)
        db.session.commit()

        # 删除工具提供商的缓存数据
        provider_controller = ToolManager.get_builtin_provider(provider_name)
        tool_configuration = ToolConfigurationManager(tenant_id=tenant_id, provider_controller=provider_controller)
        tool_configuration.delete_tool_credentials_cache()

        return { 'result': 'success' }
    
    @staticmethod
    def get_builtin_tool_provider_icon(
        provider: str
    ):
        """
        获取内置工具提供商的图标及其MIME类型。

        参数:
        provider (str): 工具提供商的名称。

        返回:
        tuple: 包含图标数据的字节串和MIME类型的元组。
        """
        # 从ToolManager获取指定提供商的图标路径和MIME类型
        icon_path, mime_type = ToolManager.get_builtin_provider_icon(provider)
        # 读取图标文件内容为字节串
        with open(icon_path, 'rb') as f:
            icon_bytes = f.read()

        return icon_bytes, mime_type
    
    @staticmethod
    def get_model_tool_provider_icon(
        provider: str
    ):
        """
        获取模型工具提供者的图标及其MIME类型
        
        参数:
        provider: str - 模型工具提供者的标识符

        返回值:
        icon_bytes: bytes - 图标的字节串
        mime_type: str - 图标的MIME类型
        """
        
        # 获取模型提供者服务实例
        service = ModelProviderService()
        # 根据提供者标识符获取小图标及其MIME类型
        icon_bytes, mime_type = service.get_model_provider_icon(provider=provider, icon_type='icon_small', lang='en_US')

        # 如果未获取到图标，抛出异常
        if icon_bytes is None:
            raise ValueError(f'provider {provider} does not exists')

        return icon_bytes, mime_type
    
    @staticmethod
    def list_model_tool_provider_tools(
        user_id: str, tenant_id: str, provider: str
    ) -> list[UserTool]:
        """
        列出指定模型工具提供者的工具列表。

        参数:
        - user_id: 用户ID，字符串类型，用于授权和访问控制。
        - tenant_id: 租户ID，字符串类型，用于确定工具所属的租户范围。
        - provider: 工具提供者名称，字符串类型，指定要查询的模型工具提供者。

        返回值:
        - 返回一个JSON解析后的对象，包含所请求的工具列表，每个工具包含作者、名称、标签、描述和参数信息。
        """
        # 获取指定租户和提供者的工具提供者控制器
        provider_controller = ToolManager.get_model_provider(tenant_id=tenant_id, provider_name=provider)
        # 从提供者控制器获取用户有权访问的工具列表
        tools = provider_controller.get_tools(user_id=user_id, tenant_id=tenant_id)

        # 将获取的工具信息转换为UserTool对象列表，准备返回
        result = [
            UserTool(
                author=tool.identity.author,
                name=tool.identity.name,
                label=tool.identity.label,
                description=tool.description.human,
                parameters=tool.parameters or []
            ) for tool in tools
        ]

<<<<<<< HEAD
        # 序列化UserTool对象数组，并将其转换为JSON格式返回
        return json.loads(
            serialize_base_model_array(result)
        )
=======
        return jsonable_encoder(result)
>>>>>>> 89a85321
    
    @staticmethod
    def delete_api_tool_provider(
        user_id: str, tenant_id: str, provider_name: str
    ):
        """
        删除工具提供者

        参数:
        user_id (str): 用户ID，用于标识请求的用户。
        tenant_id (str): 租户ID，用于确定操作的范围。
        provider_name (str): 提供者名称，指定要删除的工具提供者。

        返回值:
        dict: 包含操作结果信息的字典，{'result': 'success'} 表示成功。
        """
        # 从数据库中查询指定的工具提供者
        provider: ApiToolProvider = db.session.query(ApiToolProvider).filter(
            ApiToolProvider.tenant_id == tenant_id,
            ApiToolProvider.name == provider_name,
        ).first()

        # 如果提供者不存在，则抛出错误
        if provider is None:
            raise ValueError(f'you have not added provider {provider_name}')
        
        # 从数据库中删除提供者并提交更改
        db.session.delete(provider)
        db.session.commit()

        # 返回操作成功的结果
        return { 'result': 'success' }
    
    @staticmethod
    def get_api_tool_provider(
        user_id: str, tenant_id: str, provider: str
    ):
        """
        获取指定用户的API工具提供者。

        参数:
        - user_id: 用户的唯一标识符，类型为字符串。
        - tenant_id: 租户的唯一标识符，类型为字符串。用于确定用户所属的租户。
        - provider: 工具提供者的唯一标识符，类型为字符串。用于指定要获取的API工具提供者。

        返回值:
        - 返回调用ToolManager.user_get_api_provider方法的结果，该方法用于获取指定提供者的API工具信息。
        """
        return ToolManager.user_get_api_provider(provider=provider, tenant_id=tenant_id)
        
    @staticmethod
    def test_api_tool_preview(
        tenant_id: str, 
        provider_name: str,
        tool_name: str, 
        credentials: dict, 
        parameters: dict, 
        schema_type: str, 
        schema: str
    ):
        """
            在添加API工具提供者之前测试API工具。

        参数:
        - tenant_id: 字符串，租户ID。
        - provider_name: 字符串，提供者名称。
        - tool_name: 字符串，工具名称。
        - credentials: 字典，认证信息。
        - parameters: 字典，参数。
        - schema_type: 字符串，模式类型。
        - schema: 字符串，模式定义。

        返回值:
        - 字典，包含测试结果或错误信息。
        """

        # 校验模式类型是否有效
        if schema_type not in [member.value for member in ApiProviderSchemaType]:
            raise ValueError(f'invalid schema type {schema_type}')
        
        try:
            # 自动解析模式到工具包
            tool_bundles, _ = ApiBasedToolSchemaParser.auto_parse_to_tool_bundle(schema)
        except Exception as e:
            raise ValueError('invalid schema')
        
        # 获取对应操作ID的工具包
        tool_bundle = next(filter(lambda tb: tb.operation_id == tool_name, tool_bundles), None)
        if tool_bundle is None:
            raise ValueError(f'invalid tool name {tool_name}')
        
        # 从数据库查询API工具提供者
        db_provider: ApiToolProvider = db.session.query(ApiToolProvider).filter(
            ApiToolProvider.tenant_id == tenant_id,
            ApiToolProvider.name == provider_name,
        ).first()

        if not db_provider:
            # 如果提供者不存在，则创建一个虚拟的数据库提供者
            db_provider = ApiToolProvider(
                tenant_id='', user_id='', name='', icon='',
                schema=schema,
                description='',
                schema_type_str=ApiProviderSchemaType.OPENAPI.value,
                tools_str=json.dumps(jsonable_encoder(tool_bundles)),
                credentials_str=json.dumps(credentials),
            )

        if 'auth_type' not in credentials:
            # 验证认证类型是否提供
            raise ValueError('auth_type is required')

        # 获取认证类型，无或API密钥
        auth_type = ApiProviderAuthType.value_of(credentials['auth_type'])

        # 创建提供者实体
        provider_controller = ApiBasedToolProviderController.from_db(db_provider, auth_type)
        # 将工具包加载到提供者实体中
        provider_controller.load_bundled_tools(tool_bundles)

        # 如果存在数据库ID，则解密认证信息
        if db_provider.id:
            tool_configuration = ToolConfigurationManager(
                tenant_id=tenant_id, 
                provider_controller=provider_controller
            )
            decrypted_credentials = tool_configuration.decrypt_tool_credentials(credentials)
            # 检查凭证是否已更改，保存原始凭证
            masked_credentials = tool_configuration.mask_tool_credentials(decrypted_credentials)
            for name, value in credentials.items():
                if name in masked_credentials and value == masked_credentials[name]:
                    credentials[name] = decrypted_credentials[name]

        try:
            # 验证认证信息格式
            provider_controller.validate_credentials_format(credentials)
            # 获取工具
            tool = provider_controller.get_tool(tool_name)
            tool = tool.fork_tool_runtime(meta={
                'credentials': credentials,
                'tenant_id': tenant_id,
            })
            # 验证认证信息和参数
            result = tool.validate_credentials(credentials, parameters)
        except Exception as e:
            # 如果过程中发生异常，返回错误信息
            return { 'error': str(e) }
        
<<<<<<< HEAD
        # 返回测试结果或空响应
        return { 'result': result or 'empty response' }
=======
        return { 'result': result or 'empty response' }
    
    @staticmethod
    def list_builtin_tools(
        user_id: str, tenant_id: str
    ) -> list[UserToolProvider]:
        """
            list builtin tools
        """
        # get all builtin providers
        provider_controllers = ToolManager.list_builtin_providers()

        # get all user added providers
        db_providers: list[BuiltinToolProvider] = db.session.query(BuiltinToolProvider).filter(
            BuiltinToolProvider.tenant_id == tenant_id
        ).all() or []

        # find provider
        find_provider = lambda provider: next(filter(lambda db_provider: db_provider.provider == provider, db_providers), None)

        result: list[UserToolProvider] = []

        for provider_controller in provider_controllers:
            # convert provider controller to user provider
            user_builtin_provider = ToolTransformService.builtin_provider_to_user_provider(
                provider_controller=provider_controller,
                db_provider=find_provider(provider_controller.identity.name),
                decrypt_credentials=True
            )

            # add icon
            ToolTransformService.repack_provider(user_builtin_provider)

            tools = provider_controller.get_tools()
            for tool in tools:
                user_builtin_provider.tools.append(ToolTransformService.tool_to_user_tool(
                    tenant_id=tenant_id,
                    tool=tool, 
                    credentials=user_builtin_provider.original_credentials, 
                ))

            result.append(user_builtin_provider)

        return BuiltinToolProviderSort.sort(result)
    
    @staticmethod
    def list_api_tools(
        user_id: str, tenant_id: str
    ) -> list[UserToolProvider]:
        """
            list api tools
        """
        # get all api providers
        db_providers: list[ApiToolProvider] = db.session.query(ApiToolProvider).filter(
            ApiToolProvider.tenant_id == tenant_id
        ).all() or []

        result: list[UserToolProvider] = []

        for provider in db_providers:
            # convert provider controller to user provider
            provider_controller = ToolTransformService.api_provider_to_controller(db_provider=provider)
            user_provider = ToolTransformService.api_provider_to_user_provider(
                provider_controller,
                db_provider=provider,
                decrypt_credentials=True
            )

            # add icon
            ToolTransformService.repack_provider(user_provider)

            tools = provider_controller.get_tools(
                user_id=user_id, tenant_id=tenant_id
            )

            for tool in tools:
                user_provider.tools.append(ToolTransformService.tool_to_user_tool(
                    tenant_id=tenant_id,
                    tool=tool, 
                    credentials=user_provider.original_credentials, 
                ))

            result.append(user_provider)

        return result
>>>>>>> 89a85321
<|MERGE_RESOLUTION|>--- conflicted
+++ resolved
@@ -38,52 +38,6 @@
         :param tenant_id: 租户ID，类型为字符串
         :return: 工具提供者列表，返回类型为列表
         """
-<<<<<<< HEAD
-        # 获取用户和租户的工具提供者列表
-        result = [provider.to_dict() for provider in ToolManager.user_list_providers(
-            user_id, tenant_id
-        )]
-        
-        # 为每个工具提供者添加图标URL前缀
-        for provider in result:
-            ToolManageService.repack_provider(provider)
-
-        return result
-    
-    @staticmethod
-    def repack_provider(provider: dict):
-        """
-        重新打包provider信息。
-
-        对传入的provider字典进行处理，根据provider的类型，更新其icon字段的值。
-        如果是内置类型（BUILTIN），则icon路径会根据名称拼接；
-        如果是模型类型（MODEL），则同样根据名称拼接icon路径；
-        如果是API类型，尝试将icon字段解析为JSON，失败则默认为一个表情图标。
-
-        :param provider: 提供者信息字典，包含类型、名称和图标等信息。
-        """
-        # 获取基础API URL，用于拼接icon的完整URL
-        url_prefix = (current_app.config.get("CONSOLE_API_URL")
-                    + "/console/api/workspaces/current/tool-provider/")
-        
-        # 如果provider中包含icon字段
-        if 'icon' in provider:
-            # 根据provider类型，设置不同的icon路径
-            if provider['type'] == UserToolProvider.ProviderType.BUILTIN.value:
-                provider['icon'] = url_prefix + 'builtin/' + provider['name'] + '/icon'
-            elif provider['type'] == UserToolProvider.ProviderType.MODEL.value:
-                provider['icon'] = url_prefix + 'model/' + provider['name'] + '/icon'
-            elif provider['type'] == UserToolProvider.ProviderType.API.value:
-                # 尝试将icon字段解析为JSON，用于支持动态图标配置
-                try:
-                    provider['icon'] = json.loads(provider['icon'])
-                except:
-                    # 解析失败时，设置默认的icon配置
-                    provider['icon'] =  {
-                        "background": "#252525",
-                        "content": "\ud83d\ude01"
-                    }
-=======
         providers = ToolManager.user_list_providers(
             user_id, tenant_id
         )
@@ -95,7 +49,6 @@
         result = [provider.to_dict() for provider in providers]
 
         return result
->>>>>>> 89a85321
     
     @staticmethod
     def list_builtin_tool_provider_tools(
@@ -134,50 +87,11 @@
 
         result = []
         for tool in tools:
-<<<<<<< HEAD
-            # 为每个工具创建独立的运行时环境
-            tool = tool.fork_tool_runtime(meta={
-                'credentials': credentials,
-                'tenant_id': tenant_id,
-            })
-
-            # 获取工具参数和运行时参数
-            parameters = tool.parameters or []
-            runtime_parameters = tool.get_runtime_parameters()
-            # 合并参数
-            current_parameters = parameters.copy()
-            for runtime_parameter in runtime_parameters:
-                found = False
-                for index, parameter in enumerate(current_parameters):
-                    if parameter.name == runtime_parameter.name and parameter.form == runtime_parameter.form:
-                        current_parameters[index] = runtime_parameter
-                        found = True
-                        break
-
-                if not found and runtime_parameter.form == ToolParameter.ToolParameterForm.FORM:
-                    current_parameters.append(runtime_parameter)
-
-            # 创建用户工具对象并添加到结果列表中
-            user_tool = UserTool(
-                author=tool.identity.author,
-                name=tool.identity.name,
-                label=tool.identity.label,
-                description=tool.description.human,
-                parameters=current_parameters
-            )
-            result.append(user_tool)
-
-        # 序列化并返回结果
-        return json.loads(
-            serialize_base_model_array(result)
-        )
-=======
             result.append(ToolTransformService.tool_to_user_tool(
                 tool=tool, credentials=credentials, tenant_id=tenant_id
             ))
 
         return result
->>>>>>> 89a85321
     
     @staticmethod
     def list_builtin_provider_credentials_schema(
@@ -193,13 +107,7 @@
         """
         # 获取指定名称的内置提供者
         provider = ToolManager.get_builtin_provider(provider_name)
-<<<<<<< HEAD
-        
-        # 序列化并返回提供者的凭证架构列表
-        return json.loads(serialize_base_model_array([
-=======
         return jsonable_encoder([
->>>>>>> 89a85321
             v for _, v in (provider.credentials_schema or {}).items()
         ])
 
@@ -272,24 +180,12 @@
                 ),
             ]
 
-<<<<<<< HEAD
-            # 序列化并返回解析结果
-            return json.loads(serialize_base_model_dict(
-                {
-                    'schema_type': schema_type,
-                    'parameters_schema': tool_bundles,
-                    'credentials_schema': credentials_schema,
-                    'warning': warnings
-                }
-            ))
-=======
             return jsonable_encoder({
                 'schema_type': schema_type,
                 'parameters_schema': tool_bundles,
                 'credentials_schema': credentials_schema,
                 'warning': warnings
             })
->>>>>>> 89a85321
         except Exception as e:
             # 任何其他异常都视为无效架构，并抛出错误
             raise ValueError(f'invalid schema: {str(e)}')
@@ -464,30 +360,9 @@
             # 如果查询不到指定的服务提供商，抛出异常
             raise ValueError(f'you have not added provider {provider}')
         
-<<<<<<< HEAD
-        # 序列化并返回服务提供商的工具信息
-        return json.loads(
-            serialize_base_model_array([
-                UserTool(
-                    author=tool_bundle.author,
-                    name=tool_bundle.operation_id,
-                    label=I18nObject(
-                        en_US=tool_bundle.operation_id,
-                        zh_Hans=tool_bundle.operation_id
-                    ),
-                    description=I18nObject(
-                        en_US=tool_bundle.summary or '',
-                        zh_Hans=tool_bundle.summary or ''
-                    ),
-                    parameters=tool_bundle.parameters
-                ) for tool_bundle in provider.tools
-            ])
-        )
-=======
         return [
             ToolTransformService.tool_to_user_tool(tool_bundle) for tool_bundle in provider.tools
         ]
->>>>>>> 89a85321
 
     @staticmethod
     def update_builtin_tool_provider(
@@ -771,14 +646,7 @@
             ) for tool in tools
         ]
 
-<<<<<<< HEAD
-        # 序列化UserTool对象数组，并将其转换为JSON格式返回
-        return json.loads(
-            serialize_base_model_array(result)
-        )
-=======
         return jsonable_encoder(result)
->>>>>>> 89a85321
     
     @staticmethod
     def delete_api_tool_provider(
@@ -927,10 +795,7 @@
             # 如果过程中发生异常，返回错误信息
             return { 'error': str(e) }
         
-<<<<<<< HEAD
         # 返回测试结果或空响应
-        return { 'result': result or 'empty response' }
-=======
         return { 'result': result or 'empty response' }
     
     @staticmethod
@@ -1015,5 +880,4 @@
 
             result.append(user_provider)
 
-        return result
->>>>>>> 89a85321
+        return result