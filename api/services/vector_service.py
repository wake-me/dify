from typing import Optional

from core.rag.datasource.keyword.keyword_factory import Keyword
from core.rag.datasource.vdb.vector_factory import Vector
from core.rag.models.document import Document
from models.dataset import Dataset, DocumentSegment


class VectorService:
<<<<<<< HEAD
    """
    向量服务类，提供文档向量的创建和更新功能。
    """

    @classmethod
    def create_segments_vector(cls, keywords_list: Optional[list[list[str]]],
                               segments: list[DocumentSegment], dataset: Dataset):
        """
        为给定的文档段创建向量索引。

        :param keywords_list: 关键词列表的列表，每个列表包含属于同一文档段的关键词。可选参数。
        :param segments: 文档段列表，每个文档段包含文档的内容和元数据。
        :param dataset: 数据集对象，定义了索引技术等参数。
        """
        # 创建文档对象列表
=======
    @classmethod
    def create_segments_vector(
        cls, keywords_list: Optional[list[list[str]]], segments: list[DocumentSegment], dataset: Dataset
    ):
>>>>>>> 7b7576ad
        documents = []
        for segment in segments:
            document = Document(
                page_content=segment.content,
                metadata={
                    "doc_id": segment.index_node_id,
                    "doc_hash": segment.index_node_hash,
                    "document_id": segment.document_id,
                    "dataset_id": segment.dataset_id,
                },
            )
            documents.append(document)
<<<<<<< HEAD

        # 高质量索引技术下，保存向量索引
        if dataset.indexing_technique == 'high_quality':
            vector = Vector(
                dataset=dataset
            )
=======
        if dataset.indexing_technique == "high_quality":
            # save vector index
            vector = Vector(dataset=dataset)
>>>>>>> 7b7576ad
            vector.add_texts(documents, duplicate_check=True)

        # 保存关键词索引
        keyword = Keyword(dataset)
        if keywords_list and len(keywords_list) > 0:
            keyword.add_texts(documents, keywords_list=keywords_list)
        else:
            keyword.add_texts(documents)

    @classmethod
    def update_segment_vector(cls, keywords: Optional[list[str]], segment: DocumentSegment, dataset: Dataset):
        """
        更新给定文档段的向量索引。

        :param keywords: 关键词列表，为要更新的文档段指定新的关键词。可选参数。
        :param segment: 要更新的文档段对象。
        :param dataset: 数据集对象，定义了索引技术等参数。
        """
        # 格式化新的索引
        document = Document(
            page_content=segment.content,
            metadata={
                "doc_id": segment.index_node_id,
                "doc_hash": segment.index_node_hash,
                "document_id": segment.document_id,
                "dataset_id": segment.dataset_id,
            },
        )
<<<<<<< HEAD

        # 高质量索引技术下，更新向量索引
        if dataset.indexing_technique == 'high_quality':
            vector = Vector(
                dataset=dataset
            )
            vector.delete_by_ids([segment.index_node_id])  # 删除旧的向量索引
            vector.add_texts([document], duplicate_check=True)  # 添加新的向量索引
=======
        if dataset.indexing_technique == "high_quality":
            # update vector index
            vector = Vector(dataset=dataset)
            vector.delete_by_ids([segment.index_node_id])
            vector.add_texts([document], duplicate_check=True)
>>>>>>> 7b7576ad

        # 更新关键词索引
        keyword = Keyword(dataset)
        keyword.delete_by_ids([segment.index_node_id])  # 删除旧的关键词索引

        # 保存更新后的关键词索引
        if keywords and len(keywords) > 0:
            keyword.add_texts([document], keywords_list=[keywords])
        else:
            keyword.add_texts([document])<|MERGE_RESOLUTION|>--- conflicted
+++ resolved
@@ -7,28 +7,10 @@
 
 
 class VectorService:
-<<<<<<< HEAD
-    """
-    向量服务类，提供文档向量的创建和更新功能。
-    """
-
-    @classmethod
-    def create_segments_vector(cls, keywords_list: Optional[list[list[str]]],
-                               segments: list[DocumentSegment], dataset: Dataset):
-        """
-        为给定的文档段创建向量索引。
-
-        :param keywords_list: 关键词列表的列表，每个列表包含属于同一文档段的关键词。可选参数。
-        :param segments: 文档段列表，每个文档段包含文档的内容和元数据。
-        :param dataset: 数据集对象，定义了索引技术等参数。
-        """
-        # 创建文档对象列表
-=======
     @classmethod
     def create_segments_vector(
         cls, keywords_list: Optional[list[list[str]]], segments: list[DocumentSegment], dataset: Dataset
     ):
->>>>>>> 7b7576ad
         documents = []
         for segment in segments:
             document = Document(
@@ -41,18 +23,9 @@
                 },
             )
             documents.append(document)
-<<<<<<< HEAD
-
-        # 高质量索引技术下，保存向量索引
-        if dataset.indexing_technique == 'high_quality':
-            vector = Vector(
-                dataset=dataset
-            )
-=======
         if dataset.indexing_technique == "high_quality":
             # save vector index
             vector = Vector(dataset=dataset)
->>>>>>> 7b7576ad
             vector.add_texts(documents, duplicate_check=True)
 
         # 保存关键词索引
@@ -81,22 +54,11 @@
                 "dataset_id": segment.dataset_id,
             },
         )
-<<<<<<< HEAD
-
-        # 高质量索引技术下，更新向量索引
-        if dataset.indexing_technique == 'high_quality':
-            vector = Vector(
-                dataset=dataset
-            )
-            vector.delete_by_ids([segment.index_node_id])  # 删除旧的向量索引
-            vector.add_texts([document], duplicate_check=True)  # 添加新的向量索引
-=======
         if dataset.indexing_technique == "high_quality":
             # update vector index
             vector = Vector(dataset=dataset)
             vector.delete_by_ids([segment.index_node_id])
             vector.add_texts([document], duplicate_check=True)
->>>>>>> 7b7576ad
 
         # 更新关键词索引
         keyword = Keyword(dataset)
