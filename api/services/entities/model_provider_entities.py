from enum import Enum
from typing import Optional

from flask import current_app
from pydantic import BaseModel, ConfigDict

from core.entities.model_entities import ModelWithProviderEntity, ProviderModelWithStatusEntity
from core.entities.provider_entities import QuotaConfiguration
from core.model_runtime.entities.common_entities import I18nObject
from core.model_runtime.entities.model_entities import ModelType
from core.model_runtime.entities.provider_entities import (
    SimpleProviderEntity,
)
from models.provider import ProviderQuotaType


class CustomConfigurationStatus(Enum):
    """
    自定义配置状态的枚举类。
    """
    ACTIVE = 'active'  # 激活状态
    NO_CONFIGURE = 'no-configure'  # 未配置状态


class CustomConfigurationResponse(BaseModel):
    """
    供应商自定义配置响应的模型类。
    
    属性:
        status (CustomConfigurationStatus): 自定义配置的状态，使用CustomConfigurationStatus枚举。
    """
    status: CustomConfigurationStatus


class SystemConfigurationResponse(BaseModel):
    """
    供应商系统配置响应的模型类。
    
    属性:
        enabled (bool): 配置是否启用。
        current_quota_type (Optional[ProviderQuotaType]): 当前配额类型，为可选字段。
        quota_configurations (list[QuotaConfiguration]): 配额配置列表。
    """
    enabled: bool
    current_quota_type: Optional[ProviderQuotaType] = None
    quota_configurations: list[QuotaConfiguration] = []


class ProviderResponse(BaseModel):
    """
<<<<<<< HEAD
    供应商响应模型类。
    该类描述了供应商返回响应的数据结构。
    属性:
    - provider: 供应商名称。
    - label: 本地化标签对象。
    - description: 可选的本地化描述对象，默认为None。
    - icon_small: 可选的小图标本地化对象，默认为None。
    - icon_large: 可选的大图标本地化对象，默认为None。
    - background: 可选的背景颜色，默认为None。
    - help: 可选的供应商帮助信息对象，默认为None。
    - supported_model_types: 支持的模型类型列表。
    - configurate_methods: 配置方法列表。
    - provider_credential_schema: 可选的供应商凭证模式对象，默认为None。
    - model_credential_schema: 可选的模型凭证模式对象，默认为None。
    - preferred_provider_type: 优选的供应商类型。
    - custom_configuration: 自定义配置响应对象。
    - system_configuration: 系统配置响应对象。
    """

    # 初始化函数，构造ProviderResponse实例。
=======
    Model class for provider response.
    """
    provider: str
    label: I18nObject
    description: Optional[I18nObject] = None
    icon_small: Optional[I18nObject] = None
    icon_large: Optional[I18nObject] = None
    background: Optional[str] = None
    help: Optional[ProviderHelpEntity] = None
    supported_model_types: list[ModelType]
    configurate_methods: list[ConfigurateMethod]
    provider_credential_schema: Optional[ProviderCredentialSchema] = None
    model_credential_schema: Optional[ModelCredentialSchema] = None
    preferred_provider_type: ProviderType
    custom_configuration: CustomConfigurationResponse
    system_configuration: SystemConfigurationResponse

    # pydantic configs
    model_config = ConfigDict(protected_namespaces=())

>>>>>>> bdf3ea43
    def __init__(self, **data) -> None:
        super().__init__(**data)

        # 设置图标URL，基于供应商名称。
        url_prefix = (current_app.config.get("CONSOLE_API_URL")
                      + f"/console/api/workspaces/current/model-providers/{self.provider}")
        if self.icon_small is not None:
            self.icon_small = I18nObject(
                en_US=f"{url_prefix}/icon_small/en_US",
                zh_Hans=f"{url_prefix}/icon_small/zh_Hans"
            )

        if self.icon_large is not None:
            self.icon_large = I18nObject(
                en_US=f"{url_prefix}/icon_large/en_US",
                zh_Hans=f"{url_prefix}/icon_large/zh_Hans"
            )


class ProviderWithModelsResponse(BaseModel):
    """
    Model class for provider with models response.
    """
    provider: str
    label: I18nObject
    icon_small: Optional[I18nObject] = None
    icon_large: Optional[I18nObject] = None
    status: CustomConfigurationStatus
    models: list[ProviderModelWithStatusEntity]

    def __init__(self, **data) -> None:
        super().__init__(**data)

        # 设置图标URL，基于供应商名称。
        url_prefix = (current_app.config.get("CONSOLE_API_URL")
                      + f"/console/api/workspaces/current/model-providers/{self.provider}")
        if self.icon_small is not None:
            self.icon_small = I18nObject(
                en_US=f"{url_prefix}/icon_small/en_US",
                zh_Hans=f"{url_prefix}/icon_small/zh_Hans"
            )

        if self.icon_large is not None:
            self.icon_large = I18nObject(
                en_US=f"{url_prefix}/icon_large/en_US",
                zh_Hans=f"{url_prefix}/icon_large/zh_Hans"
            )


class SimpleProviderEntityResponse(SimpleProviderEntity):
    """
    简单提供者实体响应类。
    该类继承自SimpleProviderEntity，用于创建关于模型提供者的简单响应实体。
    """

    def __init__(self, **data) -> None:
        super().__init__(**data)  # 调用父类构造函数，初始化父类属性

        # 构建URL前缀，用于获取当前工作空间中模型提供者的图标
        url_prefix = (current_app.config.get("CONSOLE_API_URL")
                      + f"/console/api/workspaces/current/model-providers/{self.provider}")
        
        # 如果存在小图标地址，则将其设置为带有国际化路径的I18nObject
        if self.icon_small is not None:
            self.icon_small = I18nObject(
                en_US=f"{url_prefix}/icon_small/en_US",
                zh_Hans=f"{url_prefix}/icon_small/zh_Hans"
            )
            
        # 如果存在大图标地址，则将其设置为带有国际化路径的I18nObject
        if self.icon_large is not None:
            self.icon_large = I18nObject(
                en_US=f"{url_prefix}/icon_large/en_US",
                zh_Hans=f"{url_prefix}/icon_large/zh_Hans"
            )

class DefaultModelResponse(BaseModel):
    """
    默认模型实体类。
    
    属性:
        model (str): 模型名称。
        model_type (ModelType): 模型类型。
        provider (SimpleProviderEntityResponse): 提供者实体信息。
    """
    model: str
    model_type: ModelType
    provider: SimpleProviderEntityResponse

<<<<<<< HEAD
=======
    # pydantic configs
    model_config = ConfigDict(protected_namespaces=())


>>>>>>> bdf3ea43
class ModelWithProviderEntityResponse(ModelWithProviderEntity):
    """
    带提供者实体的模型类。
    
    属性:
        provider (SimpleProviderEntityResponse): 提供者实体信息。
        
    方法:
        __init__(self, model: ModelWithProviderEntity) -> None: 构造函数，初始化模型实例。
    """
    provider: SimpleProviderEntityResponse

    def __init__(self, model: ModelWithProviderEntity) -> None:
<<<<<<< HEAD
        """
        初始化ModelWithProviderEntityResponse实例。
        
        参数:
            model (ModelWithProviderEntity): 包含模型和提供者信息的对象。
            
        返回值:
            None
        """
        super().__init__(**model.dict())  # 使用model对象的字典形式初始化当前对象
=======
        super().__init__(**model.model_dump())
>>>>>>> bdf3ea43
<|MERGE_RESOLUTION|>--- conflicted
+++ resolved
@@ -48,28 +48,6 @@
 
 class ProviderResponse(BaseModel):
     """
-<<<<<<< HEAD
-    供应商响应模型类。
-    该类描述了供应商返回响应的数据结构。
-    属性:
-    - provider: 供应商名称。
-    - label: 本地化标签对象。
-    - description: 可选的本地化描述对象，默认为None。
-    - icon_small: 可选的小图标本地化对象，默认为None。
-    - icon_large: 可选的大图标本地化对象，默认为None。
-    - background: 可选的背景颜色，默认为None。
-    - help: 可选的供应商帮助信息对象，默认为None。
-    - supported_model_types: 支持的模型类型列表。
-    - configurate_methods: 配置方法列表。
-    - provider_credential_schema: 可选的供应商凭证模式对象，默认为None。
-    - model_credential_schema: 可选的模型凭证模式对象，默认为None。
-    - preferred_provider_type: 优选的供应商类型。
-    - custom_configuration: 自定义配置响应对象。
-    - system_configuration: 系统配置响应对象。
-    """
-
-    # 初始化函数，构造ProviderResponse实例。
-=======
     Model class for provider response.
     """
     provider: str
@@ -90,7 +68,6 @@
     # pydantic configs
     model_config = ConfigDict(protected_namespaces=())
 
->>>>>>> bdf3ea43
     def __init__(self, **data) -> None:
         super().__init__(**data)
 
@@ -180,13 +157,10 @@
     model_type: ModelType
     provider: SimpleProviderEntityResponse
 
-<<<<<<< HEAD
-=======
     # pydantic configs
     model_config = ConfigDict(protected_namespaces=())
 
 
->>>>>>> bdf3ea43
 class ModelWithProviderEntityResponse(ModelWithProviderEntity):
     """
     带提供者实体的模型类。
@@ -200,17 +174,4 @@
     provider: SimpleProviderEntityResponse
 
     def __init__(self, model: ModelWithProviderEntity) -> None:
-<<<<<<< HEAD
-        """
-        初始化ModelWithProviderEntityResponse实例。
-        
-        参数:
-            model (ModelWithProviderEntity): 包含模型和提供者信息的对象。
-            
-        返回值:
-            None
-        """
-        super().__init__(**model.dict())  # 使用model对象的字典形式初始化当前对象
-=======
-        super().__init__(**model.model_dump())
->>>>>>> bdf3ea43
+        super().__init__(**model.model_dump())