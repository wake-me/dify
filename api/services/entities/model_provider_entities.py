--- conflicted
+++ resolved
@@ -71,12 +71,7 @@
     def __init__(self, **data) -> None:
         super().__init__(**data)
 
-<<<<<<< HEAD
-        # 设置图标URL，基于供应商名称。
-        url_prefix = (current_app.config.get("CONSOLE_API_URL")
-=======
         url_prefix = (dify_config.CONSOLE_API_URL
->>>>>>> 57729823
                       + f"/console/api/workspaces/current/model-providers/{self.provider}")
         if self.icon_small is not None:
             self.icon_small = I18nObject(
@@ -105,12 +100,7 @@
     def __init__(self, **data) -> None:
         super().__init__(**data)
 
-<<<<<<< HEAD
-        # 设置图标URL，基于供应商名称。
-        url_prefix = (current_app.config.get("CONSOLE_API_URL")
-=======
         url_prefix = (dify_config.CONSOLE_API_URL
->>>>>>> 57729823
                       + f"/console/api/workspaces/current/model-providers/{self.provider}")
         if self.icon_small is not None:
             self.icon_small = I18nObject(
@@ -134,12 +124,7 @@
     def __init__(self, **data) -> None:
         super().__init__(**data)  # 调用父类构造函数，初始化父类属性
 
-<<<<<<< HEAD
-        # 构建URL前缀，用于获取当前工作空间中模型提供者的图标
-        url_prefix = (current_app.config.get("CONSOLE_API_URL")
-=======
         url_prefix = (dify_config.CONSOLE_API_URL
->>>>>>> 57729823
                       + f"/console/api/workspaces/current/model-providers/{self.provider}")
         
         # 如果存在小图标地址，则将其设置为带有国际化路径的I18nObject
