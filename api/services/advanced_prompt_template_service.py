import copy

from core.prompt.prompt_templates.advanced_prompt_templates import (
    BAICHUAN_CHAT_APP_CHAT_PROMPT_CONFIG,
    BAICHUAN_CHAT_APP_COMPLETION_PROMPT_CONFIG,
    BAICHUAN_COMPLETION_APP_CHAT_PROMPT_CONFIG,
    BAICHUAN_COMPLETION_APP_COMPLETION_PROMPT_CONFIG,
    BAICHUAN_CONTEXT,
    CHAT_APP_CHAT_PROMPT_CONFIG,
    CHAT_APP_COMPLETION_PROMPT_CONFIG,
    COMPLETION_APP_CHAT_PROMPT_CONFIG,
    COMPLETION_APP_COMPLETION_PROMPT_CONFIG,
    CONTEXT,
)
from models.model import AppMode


class AdvancedPromptTemplateService:
<<<<<<< HEAD
    """
    高级提示模板服务类，提供根据不同的应用模式、模型模式以及是否存在上下文信息，
    来动态获取并组装相应提示模板的方法。

    方法：
    - get_prompt：根据输入参数获取对应的提示信息
    - get_common_prompt：根据通用应用模式与模型模式获取提示信息
    - get_completion_prompt：针对 completion 模式获取提示信息，并可选择性添加上下文
    - get_chat_prompt：针对 chat 模式获取提示信息，并可选择性添加上下文
    - get_baichuan_prompt：针对“百川”模型获取特定的提示信息，处理逻辑同上但使用特定配置

    """
    
    @classmethod
    def get_prompt(cls, args: dict) -> dict:
        """
        根据提供的参数获取相应的提示信息。

        参数:
        - cls: 类的引用，用于调用类方法。
        - args: 字典类型，包含以下键:
        - app_mode: 应用模式。
        - model_mode: 模型模式。
        - model_name: 模型名称。
        - has_context: 是否有上下文。

        返回值:
        - 返回一个字典，包含特定于应用和模型的提示信息。
        """
        # 提取参数
        app_mode = args['app_mode']
        model_mode = args['model_mode']
        model_name = args['model_name']
        has_context = args['has_context']

        # 判断模型名称中是否包含"baichuan"，以决定使用哪种提示信息
        if 'baichuan' in model_name.lower():
            return cls.get_baichuan_prompt(app_mode, model_mode, has_context)  # 获取白川模型的特定提示
=======
    @classmethod
    def get_prompt(cls, args: dict) -> dict:
        app_mode = args["app_mode"]
        model_mode = args["model_mode"]
        model_name = args["model_name"]
        has_context = args["has_context"]

        if "baichuan" in model_name.lower():
            return cls.get_baichuan_prompt(app_mode, model_mode, has_context)
>>>>>>> 7b7576ad
        else:
            return cls.get_common_prompt(app_mode, model_mode, has_context)  # 获取通用模型的提示

    @classmethod
<<<<<<< HEAD
    def get_common_prompt(cls, app_mode: str, model_mode:str, has_context: str) -> dict:
        """
        根据应用模式和模型模式获取通用的提示信息配置。
=======
    def get_common_prompt(cls, app_mode: str, model_mode: str, has_context: str) -> dict:
        context_prompt = copy.deepcopy(CONTEXT)
>>>>>>> 7b7576ad

        参数:
        cls - 类的引用，用于调用类方法。
        app_mode - 字符串，表示应用的模式，例如聊天模式或完成模式。
        model_mode - 字符串，表示模型的模式，可以是完成模式或聊天模式。
        has_context - 字符串，表示是否有上下文。

        返回值:
        一个字典，包含所请求的提示信息配置。
        """
        context_prompt = copy.deepcopy(CONTEXT)  # 深拷贝全局上下文配置

        # 根据应用模式和模型模式选择相应的提示配置
        if app_mode == AppMode.CHAT.value:
            if model_mode == "completion":
                return cls.get_completion_prompt(
                    copy.deepcopy(CHAT_APP_COMPLETION_PROMPT_CONFIG), has_context, context_prompt
                )
            elif model_mode == "chat":
                return cls.get_chat_prompt(copy.deepcopy(CHAT_APP_CHAT_PROMPT_CONFIG), has_context, context_prompt)
        elif app_mode == AppMode.COMPLETION.value:
            if model_mode == "completion":
                return cls.get_completion_prompt(
                    copy.deepcopy(COMPLETION_APP_COMPLETION_PROMPT_CONFIG), has_context, context_prompt
                )
            elif model_mode == "chat":
<<<<<<< HEAD
                return cls.get_chat_prompt(copy.deepcopy(COMPLETION_APP_CHAT_PROMPT_CONFIG), has_context, context_prompt)
                
    @classmethod
    def get_completion_prompt(cls, prompt_template: dict, has_context: str, context: str) -> dict:
        """
        根据给定的上下文信息，更新完成提示模板。

        参数:
        cls - 类的引用，用于可能的类方法调用，但在此函数中未使用。
        prompt_template - 一个字典，包含了完成提示的模板配置。
        has_context - 一个字符串，表示是否有上下文信息。'true' 表示有上下文信息，'false' 表示没有。
        context - 一个字符串，包含了上下文信息。

        返回值:
        一个更新后的完成提示模板字典。
        """
        if has_context == 'true':
            # 如果存在上下文信息，则将上下文信息添加到完成提示的文本中
            prompt_template['completion_prompt_config']['prompt']['text'] = context + prompt_template['completion_prompt_config']['prompt']['text']
        
=======
                return cls.get_chat_prompt(
                    copy.deepcopy(COMPLETION_APP_CHAT_PROMPT_CONFIG), has_context, context_prompt
                )

    @classmethod
    def get_completion_prompt(cls, prompt_template: dict, has_context: str, context: str) -> dict:
        if has_context == "true":
            prompt_template["completion_prompt_config"]["prompt"]["text"] = (
                context + prompt_template["completion_prompt_config"]["prompt"]["text"]
            )

>>>>>>> 7b7576ad
        return prompt_template

    @classmethod
    def get_chat_prompt(cls, prompt_template: dict, has_context: str, context: str) -> dict:
<<<<<<< HEAD
        """
        根据给定的提示模板和上下文信息，获取聊天提示的配置。

        参数:
        cls - 类的引用，用于可能的类方法调用，此处未使用。
        prompt_template - 包含聊天提示配置的字典。
        has_context - 字符串，表示是否有上下文信息。'true' 表示有上下文信息，'false' 表示没有。
        context - 上下文信息的字符串。

        返回值:
        包含更新后聊天提示配置的字典。
        """
        if has_context == 'true':
            # 如果有上下文信息，则将上下文信息添加到提示文本的开头
            prompt_template['chat_prompt_config']['prompt'][0]['text'] = context + prompt_template['chat_prompt_config']['prompt'][0]['text']
        
        return prompt_template

    @classmethod
    def get_baichuan_prompt(cls, app_mode: str, model_mode:str, has_context: str) -> dict:
        """
        获取白川模型的提示信息配置。

        参数:
        - cls: 类名，用于调用类方法。
        - app_mode: 应用模式，决定了是使用聊天应用还是完成应用的配置。
        - model_mode: 模型模式，指明了是完成模式还是聊天模式。
        - has_context: 是否有上下文，用于决定提示信息的具体内容。

        返回值:
        - dict: 包含特定模式下白川模型的提示信息配置的字典。
        """
        # 深拷贝白川通用上下文提示配置
=======
        if has_context == "true":
            prompt_template["chat_prompt_config"]["prompt"][0]["text"] = (
                context + prompt_template["chat_prompt_config"]["prompt"][0]["text"]
            )

        return prompt_template

    @classmethod
    def get_baichuan_prompt(cls, app_mode: str, model_mode: str, has_context: str) -> dict:
>>>>>>> 7b7576ad
        baichuan_context_prompt = copy.deepcopy(BAICHUAN_CONTEXT)

        # 根据应用模式和模型模式选择相应的提示配置并返回
        if app_mode == AppMode.CHAT.value:
            if model_mode == "completion":
<<<<<<< HEAD
                # 聊天应用下的完成模式提示配置
                return cls.get_completion_prompt(copy.deepcopy(BAICHUAN_CHAT_APP_COMPLETION_PROMPT_CONFIG), has_context, baichuan_context_prompt)
            elif model_mode == "chat":
                # 聊天应用下的聊天模式提示配置
                return cls.get_chat_prompt(copy.deepcopy(BAICHUAN_CHAT_APP_CHAT_PROMPT_CONFIG), has_context, baichuan_context_prompt)
        elif app_mode == AppMode.COMPLETION.value:
            if model_mode == "completion":
                # 完成应用下的完成模式提示配置
                return cls.get_completion_prompt(copy.deepcopy(BAICHUAN_COMPLETION_APP_COMPLETION_PROMPT_CONFIG), has_context, baichuan_context_prompt)
            elif model_mode == "chat":
                # 完成应用下的聊天模式提示配置
                return cls.get_chat_prompt(copy.deepcopy(BAICHUAN_COMPLETION_APP_CHAT_PROMPT_CONFIG), has_context, baichuan_context_prompt)
=======
                return cls.get_completion_prompt(
                    copy.deepcopy(BAICHUAN_CHAT_APP_COMPLETION_PROMPT_CONFIG), has_context, baichuan_context_prompt
                )
            elif model_mode == "chat":
                return cls.get_chat_prompt(
                    copy.deepcopy(BAICHUAN_CHAT_APP_CHAT_PROMPT_CONFIG), has_context, baichuan_context_prompt
                )
        elif app_mode == AppMode.COMPLETION.value:
            if model_mode == "completion":
                return cls.get_completion_prompt(
                    copy.deepcopy(BAICHUAN_COMPLETION_APP_COMPLETION_PROMPT_CONFIG),
                    has_context,
                    baichuan_context_prompt,
                )
            elif model_mode == "chat":
                return cls.get_chat_prompt(
                    copy.deepcopy(BAICHUAN_COMPLETION_APP_CHAT_PROMPT_CONFIG), has_context, baichuan_context_prompt
                )
>>>>>>> 7b7576ad
<|MERGE_RESOLUTION|>--- conflicted
+++ resolved
@@ -16,46 +16,6 @@
 
 
 class AdvancedPromptTemplateService:
-<<<<<<< HEAD
-    """
-    高级提示模板服务类，提供根据不同的应用模式、模型模式以及是否存在上下文信息，
-    来动态获取并组装相应提示模板的方法。
-
-    方法：
-    - get_prompt：根据输入参数获取对应的提示信息
-    - get_common_prompt：根据通用应用模式与模型模式获取提示信息
-    - get_completion_prompt：针对 completion 模式获取提示信息，并可选择性添加上下文
-    - get_chat_prompt：针对 chat 模式获取提示信息，并可选择性添加上下文
-    - get_baichuan_prompt：针对“百川”模型获取特定的提示信息，处理逻辑同上但使用特定配置
-
-    """
-    
-    @classmethod
-    def get_prompt(cls, args: dict) -> dict:
-        """
-        根据提供的参数获取相应的提示信息。
-
-        参数:
-        - cls: 类的引用，用于调用类方法。
-        - args: 字典类型，包含以下键:
-        - app_mode: 应用模式。
-        - model_mode: 模型模式。
-        - model_name: 模型名称。
-        - has_context: 是否有上下文。
-
-        返回值:
-        - 返回一个字典，包含特定于应用和模型的提示信息。
-        """
-        # 提取参数
-        app_mode = args['app_mode']
-        model_mode = args['model_mode']
-        model_name = args['model_name']
-        has_context = args['has_context']
-
-        # 判断模型名称中是否包含"baichuan"，以决定使用哪种提示信息
-        if 'baichuan' in model_name.lower():
-            return cls.get_baichuan_prompt(app_mode, model_mode, has_context)  # 获取白川模型的特定提示
-=======
     @classmethod
     def get_prompt(cls, args: dict) -> dict:
         app_mode = args["app_mode"]
@@ -65,32 +25,13 @@
 
         if "baichuan" in model_name.lower():
             return cls.get_baichuan_prompt(app_mode, model_mode, has_context)
->>>>>>> 7b7576ad
         else:
             return cls.get_common_prompt(app_mode, model_mode, has_context)  # 获取通用模型的提示
 
     @classmethod
-<<<<<<< HEAD
-    def get_common_prompt(cls, app_mode: str, model_mode:str, has_context: str) -> dict:
-        """
-        根据应用模式和模型模式获取通用的提示信息配置。
-=======
     def get_common_prompt(cls, app_mode: str, model_mode: str, has_context: str) -> dict:
         context_prompt = copy.deepcopy(CONTEXT)
->>>>>>> 7b7576ad
 
-        参数:
-        cls - 类的引用，用于调用类方法。
-        app_mode - 字符串，表示应用的模式，例如聊天模式或完成模式。
-        model_mode - 字符串，表示模型的模式，可以是完成模式或聊天模式。
-        has_context - 字符串，表示是否有上下文。
-
-        返回值:
-        一个字典，包含所请求的提示信息配置。
-        """
-        context_prompt = copy.deepcopy(CONTEXT)  # 深拷贝全局上下文配置
-
-        # 根据应用模式和模型模式选择相应的提示配置
         if app_mode == AppMode.CHAT.value:
             if model_mode == "completion":
                 return cls.get_completion_prompt(
@@ -104,28 +45,6 @@
                     copy.deepcopy(COMPLETION_APP_COMPLETION_PROMPT_CONFIG), has_context, context_prompt
                 )
             elif model_mode == "chat":
-<<<<<<< HEAD
-                return cls.get_chat_prompt(copy.deepcopy(COMPLETION_APP_CHAT_PROMPT_CONFIG), has_context, context_prompt)
-                
-    @classmethod
-    def get_completion_prompt(cls, prompt_template: dict, has_context: str, context: str) -> dict:
-        """
-        根据给定的上下文信息，更新完成提示模板。
-
-        参数:
-        cls - 类的引用，用于可能的类方法调用，但在此函数中未使用。
-        prompt_template - 一个字典，包含了完成提示的模板配置。
-        has_context - 一个字符串，表示是否有上下文信息。'true' 表示有上下文信息，'false' 表示没有。
-        context - 一个字符串，包含了上下文信息。
-
-        返回值:
-        一个更新后的完成提示模板字典。
-        """
-        if has_context == 'true':
-            # 如果存在上下文信息，则将上下文信息添加到完成提示的文本中
-            prompt_template['completion_prompt_config']['prompt']['text'] = context + prompt_template['completion_prompt_config']['prompt']['text']
-        
-=======
                 return cls.get_chat_prompt(
                     copy.deepcopy(COMPLETION_APP_CHAT_PROMPT_CONFIG), has_context, context_prompt
                 )
@@ -137,46 +56,10 @@
                 context + prompt_template["completion_prompt_config"]["prompt"]["text"]
             )
 
->>>>>>> 7b7576ad
         return prompt_template
 
     @classmethod
     def get_chat_prompt(cls, prompt_template: dict, has_context: str, context: str) -> dict:
-<<<<<<< HEAD
-        """
-        根据给定的提示模板和上下文信息，获取聊天提示的配置。
-
-        参数:
-        cls - 类的引用，用于可能的类方法调用，此处未使用。
-        prompt_template - 包含聊天提示配置的字典。
-        has_context - 字符串，表示是否有上下文信息。'true' 表示有上下文信息，'false' 表示没有。
-        context - 上下文信息的字符串。
-
-        返回值:
-        包含更新后聊天提示配置的字典。
-        """
-        if has_context == 'true':
-            # 如果有上下文信息，则将上下文信息添加到提示文本的开头
-            prompt_template['chat_prompt_config']['prompt'][0]['text'] = context + prompt_template['chat_prompt_config']['prompt'][0]['text']
-        
-        return prompt_template
-
-    @classmethod
-    def get_baichuan_prompt(cls, app_mode: str, model_mode:str, has_context: str) -> dict:
-        """
-        获取白川模型的提示信息配置。
-
-        参数:
-        - cls: 类名，用于调用类方法。
-        - app_mode: 应用模式，决定了是使用聊天应用还是完成应用的配置。
-        - model_mode: 模型模式，指明了是完成模式还是聊天模式。
-        - has_context: 是否有上下文，用于决定提示信息的具体内容。
-
-        返回值:
-        - dict: 包含特定模式下白川模型的提示信息配置的字典。
-        """
-        # 深拷贝白川通用上下文提示配置
-=======
         if has_context == "true":
             prompt_template["chat_prompt_config"]["prompt"][0]["text"] = (
                 context + prompt_template["chat_prompt_config"]["prompt"][0]["text"]
@@ -186,26 +69,11 @@
 
     @classmethod
     def get_baichuan_prompt(cls, app_mode: str, model_mode: str, has_context: str) -> dict:
->>>>>>> 7b7576ad
         baichuan_context_prompt = copy.deepcopy(BAICHUAN_CONTEXT)
 
         # 根据应用模式和模型模式选择相应的提示配置并返回
         if app_mode == AppMode.CHAT.value:
             if model_mode == "completion":
-<<<<<<< HEAD
-                # 聊天应用下的完成模式提示配置
-                return cls.get_completion_prompt(copy.deepcopy(BAICHUAN_CHAT_APP_COMPLETION_PROMPT_CONFIG), has_context, baichuan_context_prompt)
-            elif model_mode == "chat":
-                # 聊天应用下的聊天模式提示配置
-                return cls.get_chat_prompt(copy.deepcopy(BAICHUAN_CHAT_APP_CHAT_PROMPT_CONFIG), has_context, baichuan_context_prompt)
-        elif app_mode == AppMode.COMPLETION.value:
-            if model_mode == "completion":
-                # 完成应用下的完成模式提示配置
-                return cls.get_completion_prompt(copy.deepcopy(BAICHUAN_COMPLETION_APP_COMPLETION_PROMPT_CONFIG), has_context, baichuan_context_prompt)
-            elif model_mode == "chat":
-                # 完成应用下的聊天模式提示配置
-                return cls.get_chat_prompt(copy.deepcopy(BAICHUAN_COMPLETION_APP_CHAT_PROMPT_CONFIG), has_context, baichuan_context_prompt)
-=======
                 return cls.get_completion_prompt(
                     copy.deepcopy(BAICHUAN_CHAT_APP_COMPLETION_PROMPT_CONFIG), has_context, baichuan_context_prompt
                 )
@@ -223,5 +91,4 @@
             elif model_mode == "chat":
                 return cls.get_chat_prompt(
                     copy.deepcopy(BAICHUAN_COMPLETION_APP_CHAT_PROMPT_CONFIG), has_context, baichuan_context_prompt
-                )
->>>>>>> 7b7576ad
+                )