--- conflicted
+++ resolved
@@ -28,39 +28,6 @@
 
         # 初始化租户信息字典
         tenant_info = {
-<<<<<<< HEAD
-            'id': tenant.id,
-            'name': tenant.name,
-            'plan': tenant.plan,
-            'status': tenant.status,
-            'created_at': tenant.created_at,
-            'in_trail': True,
-            'trial_end_reason': None,
-            'role': 'normal',  # 默认角色为'normal'
-        }
-
-        # 查询用户在租户中的角色，并更新到租户信息中
-        tenant_account_join = db.session.query(TenantAccountJoin).filter(
-            TenantAccountJoin.tenant_id == tenant.id,
-            TenantAccountJoin.account_id == current_user.id
-        ).first()
-        tenant_info['role'] = tenant_account_join.role if tenant_account_join else 'normal'
-
-        # 检查是否可以替换应用图标
-        can_replace_logo = FeatureService.get_features(tenant_info['id']).can_replace_logo
-
-        # 如果允许替换图标，并且用户是所有者或管理员，那么提供自定义配置信息
-        if can_replace_logo and TenantService.has_roles(tenant, 
-        [TenantAccountJoinRole.OWNER, TenantAccountJoinRole.ADMIN]):
-            base_url = dify_config.FILES_URL
-            replace_webapp_logo = f'{base_url}/files/workspaces/{tenant.id}/webapp-logo' if tenant.custom_config_dict.get('replace_webapp_logo') else None
-            remove_webapp_brand = tenant.custom_config_dict.get('remove_webapp_brand', False)
-
-            # 更新租户信息中的自定义配置
-            tenant_info['custom_config'] = {
-                'remove_webapp_brand': remove_webapp_brand,
-                'replace_webapp_logo': replace_webapp_logo,
-=======
             "id": tenant.id,
             "name": tenant.name,
             "plan": tenant.plan,
@@ -95,7 +62,6 @@
             tenant_info["custom_config"] = {
                 "remove_webapp_brand": remove_webapp_brand,
                 "replace_webapp_logo": replace_webapp_logo,
->>>>>>> 7b7576ad
             }
 
         return tenant_info  # 返回租户信息字典