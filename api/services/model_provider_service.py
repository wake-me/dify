--- conflicted
+++ resolved
@@ -321,12 +321,6 @@
 
             first_model = models[0]
 
-<<<<<<< HEAD
-            # 检查是否有活跃状态的模型
-            has_active_models = any([model.status == ModelStatus.ACTIVE for model in models])
-
-=======
->>>>>>> 3d276f4a
             providers_with_models.append(
                 ProviderWithModelsResponse(
                     provider=provider,
@@ -494,25 +488,25 @@
 
     def switch_preferred_provider(self, tenant_id: str, provider: str, preferred_provider_type: str) -> None:
         """
-        切换首选服务提供商。
-
-        :param tenant_id: 工作空间ID
-        :param provider: 服务提供商名称
-        :param preferred_provider_type: 首选服务提供商类型
-        :return: 无返回值
-        """
-        # 获取当前工作空间的所有服务提供商配置
-        provider_configurations = self.provider_manager.get_configurations(tenant_id)
-
-        # 将preferred_provider_type转换为ProviderType枚举类型
+        switch preferred provider.
+
+        :param tenant_id: workspace id
+        :param provider: provider name
+        :param preferred_provider_type: preferred provider type
+        :return:
+        """
+        # Get all provider configurations of the current workspace
+        provider_configurations = self.provider_manager.get_configurations(tenant_id)
+
+        # Convert preferred_provider_type to ProviderType
         preferred_provider_type_enum = ProviderType.value_of(preferred_provider_type)
 
-        # 获取服务提供商配置
-        provider_configuration = provider_configurations.get(provider)
-        if not provider_configuration:
-            raise ValueError(f"服务提供商 {provider} 不存在。")
-
-        # 切换首选服务提供商类型
+        # Get provider configuration
+        provider_configuration = provider_configurations.get(provider)
+        if not provider_configuration:
+            raise ValueError(f"Provider {provider} does not exist.")
+
+        # Switch preferred provider type
         provider_configuration.switch_preferred_provider_type(preferred_provider_type_enum)
 
     def enable_model(self, tenant_id: str, provider: str, model: str, model_type: str) -> None:
