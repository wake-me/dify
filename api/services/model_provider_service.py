--- conflicted
+++ resolved
@@ -396,21 +396,6 @@
             tenant_id=tenant_id,
             model_type=model_type_enum
         )
-<<<<<<< HEAD
-
-        # 如果获取结果不为空，构造并返回一个详细的默认模型响应对象，否则返回None
-        return DefaultModelResponse(
-            model=result.model,
-            model_type=result.model_type,
-            provider=SimpleProviderEntityResponse(
-                provider=result.provider.provider,
-                label=result.provider.label,
-                icon_small=result.provider.icon_small,
-                icon_large=result.provider.icon_large,
-                supported_model_types=result.provider.supported_model_types
-            )
-        ) if result else None
-=======
         try:
             return DefaultModelResponse(
                 model=result.model,
@@ -426,7 +411,6 @@
         except Exception as e:
             logger.info(f"get_default_model_of_model_type error: {e}")
             return None
->>>>>>> b035c02f
 
     def update_default_model_of_model_type(self, tenant_id: str, model_type: str, provider: str, model: str) -> None:
         """
