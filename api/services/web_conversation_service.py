--- conflicted
+++ resolved
@@ -12,25 +12,8 @@
 class WebConversationService:
     @classmethod
     def pagination_by_last_id(cls, app_model: App, user: Optional[Union[Account, EndUser]],
-<<<<<<< HEAD
-                            last_id: Optional[str], limit: int, pinned: Optional[bool] = None,
-                            exclude_debug_conversation: bool = False) -> InfiniteScrollPagination:
-        """
-        根据用户的最后一条消息ID进行分页查询，可选地根据是否固定了会话列表来包括或排除这些会话。
-        
-        :param cls: 类的引用，通常用于调用类方法。
-        :param app_model: 应用模型实例，用于查询与特定应用相关的会话。
-        :param user: 用户实例，可以是账户或终端用户，用于查询与特定用户相关的会话。
-        :param last_id: 最后一条消息的ID，用于分页查询。
-        :param limit: 查询结果的限制数量。
-        :param pinned: 可选参数，指定是否查询用户固定会话。True表示包括固定会话，False表示排除。
-        :param exclude_debug_conversation: 是否排除调试会话，默认为False。
-        :return: 返回一个InfiniteScrollPagination实例，包含分页查询的结果。
-        """
-=======
                               last_id: Optional[str], limit: int, invoke_from: InvokeFrom,
                               pinned: Optional[bool] = None) -> InfiniteScrollPagination:
->>>>>>> 89a85321
         include_ids = None
         exclude_ids = None
         # 处理固定会话逻辑，根据pinned参数决定是包含还是排除这些会话
