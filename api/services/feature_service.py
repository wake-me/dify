--- conflicted
+++ resolved
@@ -24,17 +24,6 @@
 
 
 class FeatureModel(BaseModel):
-<<<<<<< HEAD
-    # 功能模型，定义计费信息和各功能的限制
-    billing: BillingModel = BillingModel()  # 计费信息，默认为BillingModel实例
-    members: LimitationModel = LimitationModel(size=0, limit=1)  # 成员限制，默认大小为0，限制数量为1
-    apps: LimitationModel = LimitationModel(size=0, limit=10)  # 应用限制，默认大小为0，限制数量为10
-    vector_space: LimitationModel = LimitationModel(size=0, limit=5)  # 向量空间限制，默认大小为0，限制数量为5
-    annotation_quota_limit: LimitationModel = LimitationModel(size=0, limit=10)  # 注解配额限制，默认大小为0，限制数量为10
-    documents_upload_quota: LimitationModel = LimitationModel(size=0, limit=50)  # 文档上传配额限制，默认大小为0，限制数量为50
-    docs_processing: str = 'standard'  # 文档处理类型，默认为'standard'
-    can_replace_logo: bool = False  # 是否可以替换标志，默认为False
-=======
     billing: BillingModel = BillingModel()
     members: LimitationModel = LimitationModel(size=0, limit=1)
     apps: LimitationModel = LimitationModel(size=0, limit=10)
@@ -44,7 +33,6 @@
     docs_processing: str = 'standard'
     can_replace_logo: bool = False
     model_load_balancing_enabled: bool = False
->>>>>>> 3d276f4a
 
 
 class SystemFeatureModel(BaseModel):
@@ -87,17 +75,8 @@
 
     @classmethod
     def _fulfill_params_from_env(cls, features: FeatureModel):
-<<<<<<< HEAD
-        """
-        从环境变量填充功能模型的参数。
-
-        :param features: 要填充参数的FeatureModel实例。
-        """
-        features.can_replace_logo = current_app.config['CAN_REPLACE_LOGO']  # 是否可以替换标志的值来自环境变量
-=======
         features.can_replace_logo = current_app.config['CAN_REPLACE_LOGO']
         features.model_load_balancing_enabled = current_app.config['MODEL_LB_ENABLED']
->>>>>>> 3d276f4a
 
     @classmethod
     def _fulfill_params_from_billing_api(cls, features: FeatureModel, tenant_id: str):
@@ -114,15 +93,9 @@
         features.billing.subscription.plan = billing_info['subscription']['plan']
         features.billing.subscription.interval = billing_info['subscription']['interval']
 
-<<<<<<< HEAD
-        # 填充各功能限制信息
-        features.members.size = billing_info['members']['size']
-        features.members.limit = billing_info['members']['limit']
-=======
         if 'members' in billing_info:
             features.members.size = billing_info['members']['size']
             features.members.limit = billing_info['members']['limit']
->>>>>>> 3d276f4a
 
         if 'apps' in billing_info:
             features.apps.size = billing_info['apps']['size']
