--- conflicted
+++ resolved
@@ -8,65 +8,6 @@
 
 # 默认配置字典，包含数据库、Redis、OAuth、Console和文件存储等服务的配置项
 DEFAULTS = {
-<<<<<<< HEAD
-    'DB_USERNAME': 'postgres',  # 数据库用户名，默认为postgres
-    'DB_PASSWORD': '',  # 数据库密码，默认为空
-    'DB_HOST': 'localhost',  # 数据库主机，默认为localhost
-    'DB_PORT': '5432',  # 数据库端口，默认为5432
-    'DB_DATABASE': 'dify',  # 数据库名，默认为dify
-    'DB_CHARSET': '',  # 数据库字符集，默认为空
-    'REDIS_HOST': 'localhost',  # Redis主机，默认为localhost
-    'REDIS_PORT': '6379',  # Redis端口，默认为6379
-    'REDIS_DB': '0',  # Redis数据库编号，默认为0
-    'REDIS_USE_SSL': 'False',  # 是否使用SSL连接Redis，默认为False
-    'OAUTH_REDIRECT_PATH': '/console/api/oauth/authorize',  # OAuth授权回调路径
-    'OAUTH_REDIRECT_INDEX_PATH': '/',  # OAuth授权成功后的跳转首页路径
-    'CONSOLE_WEB_URL': 'https://cloud.dify.ai',  # Console Web服务URL
-    'CONSOLE_API_URL': 'https://cloud.dify.ai',  # Console API服务URL
-    'SERVICE_API_URL': 'https://api.dify.ai',  # 服务API URL
-    'APP_WEB_URL': 'https://udify.app',  # 应用Web URL
-    'FILES_URL': '',  # 文件访问基础URL，默认为空
-    'S3_ADDRESS_STYLE': 'auto',  # S3地址风格，默认为自动
-    'STORAGE_TYPE': 'local',  # 存储类型，默认为本地存储
-    'STORAGE_LOCAL_PATH': 'storage',  # 本地存储路径，默认为storage
-    'CHECK_UPDATE_URL': 'https://updates.dify.ai',  # 检查更新的URL
-    'DEPLOY_ENV': 'PRODUCTION',  # 部署环境，默认为生产环境
-    'SQLALCHEMY_POOL_SIZE': 30,  # SQLAlchemy连接池大小
-    'SQLALCHEMY_POOL_RECYCLE': 3600,  # SQLAlchemy连接池回收时间
-    'SQLALCHEMY_ECHO': 'False',  # SQLAlchemy日志输出开关，默认关闭
-    'SENTRY_TRACES_SAMPLE_RATE': 1.0,  # Sentry跟踪采样率
-    'SENTRY_PROFILES_SAMPLE_RATE': 1.0,  # Sentry性能分析采样率
-    'WEAVIATE_GRPC_ENABLED': 'True',  # 是否启用WEAVIATE的gRPC服务
-    'WEAVIATE_BATCH_SIZE': 100,  # WEAVIATE批处理大小
-    'QDRANT_CLIENT_TIMEOUT': 20,  # Qdrant客户端超时时间
-    'CELERY_BACKEND': 'database',  # Celery任务后端
-    'LOG_LEVEL': 'INFO',  # 日志级别，默认为INFO
-    'HOSTED_OPENAI_QUOTA_LIMIT': 200,  # 托管的OpenAI配额限制
-    'HOSTED_OPENAI_TRIAL_ENABLED': 'False',  # 是否启用OpenAI试用
-    'HOSTED_OPENAI_TRIAL_MODELS': 'gpt-3.5-turbo,gpt-3.5-turbo-1106,gpt-3.5-turbo-instruct,gpt-3.5-turbo-16k,gpt-3.5-turbo-16k-0613,gpt-3.5-turbo-0613,gpt-3.5-turbo-0125,text-davinci-003', 
-    'HOSTED_OPENAI_PAID_ENABLED': 'False',  # 是否启用OpenAI付费模型
-    'HOSTED_OPENAI_PAID_MODELS': 'gpt-4,gpt-4-turbo-preview,gpt-4-1106-preview,gpt-4-0125-preview,gpt-3.5-turbo,gpt-3.5-turbo-16k,gpt-3.5-turbo-16k-0613,gpt-3.5-turbo-1106,gpt-3.5-turbo-0613,gpt-3.5-turbo-0125,gpt-3.5-turbo-instruct,text-davinci-003',    
-    'HOSTED_AZURE_OPENAI_ENABLED': 'False',  # 是否启用Azure OpenAI服务
-    'HOSTED_AZURE_OPENAI_QUOTA_LIMIT': 200,  # Azure OpenAI配额限制
-    'HOSTED_ANTHROPIC_QUOTA_LIMIT': 600000,  # Hosted Anthropic配额限制
-    'HOSTED_ANTHROPIC_TRIAL_ENABLED': 'False',  # 是否启用Anthropic试用
-    'HOSTED_ANTHROPIC_PAID_ENABLED': 'False',  # 是否启用Anthropic付费
-    'HOSTED_MODERATION_ENABLED': 'False',  # 是否启用托管的内容审核
-    'HOSTED_MODERATION_PROVIDERS': '',  # 内容审核服务提供商列表
-    'CLEAN_DAY_SETTING': 30,  # 数据清理周期（天）
-    'UPLOAD_FILE_SIZE_LIMIT': 15,  # 文件上传大小限制（MB）
-    'UPLOAD_FILE_BATCH_LIMIT': 5,  # 批量上传文件限制
-    'UPLOAD_IMAGE_FILE_SIZE_LIMIT': 10,  # 图片文件上传大小限制（MB）
-    'OUTPUT_MODERATION_BUFFER_SIZE': 300,  # 输出审核缓冲区大小
-    'MULTIMODAL_SEND_IMAGE_FORMAT': 'base64',  # 多模态发送图片的格式
-    'INVITE_EXPIRY_HOURS': 72,  # 邀请链接有效期（小时）
-    'BILLING_ENABLED': 'False',  # 是否启用计费功能
-    'CAN_REPLACE_LOGO': 'False',  # 是否允许替换Logo
-    'ETL_TYPE': 'dify',  # ETL类型
-    'KEYWORD_STORE': 'jieba',  # 关键词存储方式
-    'BATCH_UPLOAD_LIMIT': 20,  # 批量上传限制
-    'TOOL_ICON_CACHE_MAX_AGE': 3600,  # 工具图标缓存最大年龄（秒）
-=======
     'DB_USERNAME': 'postgres',
     'DB_PASSWORD': '',
     'DB_HOST': 'localhost',
@@ -130,7 +71,6 @@
     'CODE_EXECUTION_API_KEY': '',
     'TOOL_ICON_CACHE_MAX_AGE': 3600,
     'MILVUS_DATABASE': 'default',
->>>>>>> 89a85321
     'KEYWORD_DATA_SOURCE_TYPE': 'database',
 }
 
@@ -189,17 +129,6 @@
     """应用配置类，用于初始化应用程序的各种配置项。"""
 
     def __init__(self):
-<<<<<<< HEAD
-        # 初始化通用配置
-        self.CURRENT_VERSION = "0.5.11-"  # 应用当前版本
-        self.COMMIT_SHA = get_env('COMMIT_SHA')  # 版本控制的提交哈希值
-        self.EDITION = "SELF_HOSTED"  # 应用版本，此处为自托管版
-        self.DEPLOY_ENV = get_env('DEPLOY_ENV')  # 部署环境
-        self.TESTING = False  # 是否为测试模式
-        self.LOG_LEVEL = get_env('LOG_LEVEL')  # 日志级别
-
-        # 初始化_console_api的URL前缀
-=======
         # ------------------------
         # General Configurations.
         # ------------------------
@@ -212,7 +141,6 @@
 
         # The backend URL prefix of the console API.
         # used to concatenate the login authorization callback or notion integration callback.
->>>>>>> 89a85321
         self.CONSOLE_API_URL = get_env('CONSOLE_API_URL')
 
         # 初始化_console_web的URL前缀
@@ -293,12 +221,9 @@
         self.MILVUS_USER = get_env('MILVUS_USER')
         self.MILVUS_PASSWORD = get_env('MILVUS_PASSWORD')
         self.MILVUS_SECURE = get_env('MILVUS_SECURE')
-<<<<<<< HEAD
-=======
         self.MILVUS_DATABASE = get_env('MILVUS_DATABASE')
 
         # weaviate settings
->>>>>>> 89a85321
         self.WEAVIATE_ENDPOINT = get_env('WEAVIATE_ENDPOINT')
         self.WEAVIATE_API_KEY = get_env('WEAVIATE_API_KEY')
         self.WEAVIATE_GRPC_ENABLED = get_bool_env('WEAVIATE_GRPC_ENABLED')
@@ -361,26 +286,20 @@
         self.HOSTED_ZHIPUAI_ENABLED = get_bool_env('HOSTED_ZHIPUAI_ENABLED')
         self.HOSTED_MODERATION_ENABLED = get_bool_env('HOSTED_MODERATION_ENABLED')
         self.HOSTED_MODERATION_PROVIDERS = get_env('HOSTED_MODERATION_PROVIDERS')
-<<<<<<< HEAD
-=======
 
         # fetch app templates mode, remote, builtin, db(only for dify SaaS), default: remote
         self.HOSTED_FETCH_APP_TEMPLATES_MODE = get_env('HOSTED_FETCH_APP_TEMPLATES_MODE')
         self.HOSTED_FETCH_APP_TEMPLATES_REMOTE_DOMAIN = get_env('HOSTED_FETCH_APP_TEMPLATES_REMOTE_DOMAIN')
 
->>>>>>> 89a85321
         self.ETL_TYPE = get_env('ETL_TYPE')
         self.UNSTRUCTURED_API_URL = get_env('UNSTRUCTURED_API_URL')
         self.BILLING_ENABLED = get_bool_env('BILLING_ENABLED')
         self.CAN_REPLACE_LOGO = get_bool_env('CAN_REPLACE_LOGO')
         self.BATCH_UPLOAD_LIMIT = get_env('BATCH_UPLOAD_LIMIT')
-<<<<<<< HEAD
-=======
 
         self.CODE_EXECUTION_ENDPOINT = get_env('CODE_EXECUTION_ENDPOINT')
         self.CODE_EXECUTION_API_KEY = get_env('CODE_EXECUTION_API_KEY')
 
->>>>>>> 89a85321
         self.API_COMPRESSION_ENABLED = get_bool_env('API_COMPRESSION_ENABLED')
         self.TOOL_ICON_CACHE_MAX_AGE = get_env('TOOL_ICON_CACHE_MAX_AGE')
         self.KEYWORD_DATA_SOURCE_TYPE = get_env('KEYWORD_DATA_SOURCE_TYPE')
