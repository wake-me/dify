import os

# 导入dotenv模块，用于加载环境变量
import dotenv

# 加载.env文件中的环境变量
dotenv.load_dotenv()

# 默认配置字典，包含数据库、Redis、OAuth、Console和文件存储等服务的配置项
DEFAULTS = {
    'DB_USERNAME': 'postgres',
    'DB_PASSWORD': '',
    'DB_HOST': 'localhost',
    'DB_PORT': '5432',
    'DB_DATABASE': 'dify',
    'DB_CHARSET': '',
    'REDIS_HOST': 'localhost',
    'REDIS_PORT': '6379',
    'REDIS_DB': '0',
    'REDIS_USE_SSL': 'False',
    'OAUTH_REDIRECT_PATH': '/console/api/oauth/authorize',
    'OAUTH_REDIRECT_INDEX_PATH': '/',
    'CONSOLE_WEB_URL': 'https://cloud.dify.ai',
    'CONSOLE_API_URL': 'https://cloud.dify.ai',
    'SERVICE_API_URL': 'https://api.dify.ai',
    'APP_WEB_URL': 'https://udify.app',
    'FILES_URL': '',
    'S3_ADDRESS_STYLE': 'auto',
    'STORAGE_TYPE': 'local',
    'STORAGE_LOCAL_PATH': 'storage',
    'CHECK_UPDATE_URL': 'https://updates.dify.ai',
    'DEPLOY_ENV': 'PRODUCTION',
    'SQLALCHEMY_POOL_SIZE': 30,
    'SQLALCHEMY_MAX_OVERFLOW': 10,
    'SQLALCHEMY_POOL_RECYCLE': 3600,
    'SQLALCHEMY_ECHO': 'False',
    'SENTRY_TRACES_SAMPLE_RATE': 1.0,
    'SENTRY_PROFILES_SAMPLE_RATE': 1.0,
    'WEAVIATE_GRPC_ENABLED': 'True',
    'WEAVIATE_BATCH_SIZE': 100,
    'QDRANT_CLIENT_TIMEOUT': 20,
    'CELERY_BACKEND': 'database',
    'LOG_LEVEL': 'INFO',
    'HOSTED_OPENAI_QUOTA_LIMIT': 200,
    'HOSTED_OPENAI_TRIAL_ENABLED': 'False',
    'HOSTED_OPENAI_TRIAL_MODELS': 'gpt-3.5-turbo,gpt-3.5-turbo-1106,gpt-3.5-turbo-instruct,gpt-3.5-turbo-16k,gpt-3.5-turbo-16k-0613,gpt-3.5-turbo-0613,gpt-3.5-turbo-0125,text-davinci-003',
    'HOSTED_OPENAI_PAID_ENABLED': 'False',
    'HOSTED_OPENAI_PAID_MODELS': 'gpt-4,gpt-4-turbo-preview,gpt-4-turbo-2024-04-09,gpt-4-1106-preview,gpt-4-0125-preview,gpt-3.5-turbo,gpt-3.5-turbo-16k,gpt-3.5-turbo-16k-0613,gpt-3.5-turbo-1106,gpt-3.5-turbo-0613,gpt-3.5-turbo-0125,gpt-3.5-turbo-instruct,text-davinci-003',
    'HOSTED_AZURE_OPENAI_ENABLED': 'False',
    'HOSTED_AZURE_OPENAI_QUOTA_LIMIT': 200,
    'HOSTED_ANTHROPIC_QUOTA_LIMIT': 600000,
    'HOSTED_ANTHROPIC_TRIAL_ENABLED': 'False',
    'HOSTED_ANTHROPIC_PAID_ENABLED': 'False',
    'HOSTED_MODERATION_ENABLED': 'False',
    'HOSTED_MODERATION_PROVIDERS': '',
    'HOSTED_FETCH_APP_TEMPLATES_MODE': 'remote',
    'HOSTED_FETCH_APP_TEMPLATES_REMOTE_DOMAIN': 'https://tmpl.dify.ai',
    'CLEAN_DAY_SETTING': 30,
    'UPLOAD_FILE_SIZE_LIMIT': 15,
    'UPLOAD_FILE_BATCH_LIMIT': 5,
    'UPLOAD_IMAGE_FILE_SIZE_LIMIT': 10,
    'OUTPUT_MODERATION_BUFFER_SIZE': 300,
    'MULTIMODAL_SEND_IMAGE_FORMAT': 'base64',
    'INVITE_EXPIRY_HOURS': 72,
    'BILLING_ENABLED': 'False',
    'CAN_REPLACE_LOGO': 'False',
    'ETL_TYPE': 'dify',
    'KEYWORD_STORE': 'jieba',
    'BATCH_UPLOAD_LIMIT': 20,
    'CODE_EXECUTION_ENDPOINT': 'http://sandbox:8194',
    'CODE_EXECUTION_API_KEY': 'dify-sandbox',
    'TOOL_ICON_CACHE_MAX_AGE': 3600,
    'MILVUS_DATABASE': 'default',
    'KEYWORD_DATA_SOURCE_TYPE': 'database',
}


def get_env(key):
    """
    获取环境变量的值。
    
    参数:
    key: 环境变量的键名。
    
    返回值:
    如果环境变量存在，则返回其值；如果不存在，并且在DEFAULTS中定义了该键，则返回DEFAULTS中对应的值；如果都不存在，返回None。
    """
    return os.environ.get(key, DEFAULTS.get(key))


def get_bool_env(key):
    """
    获取环境变量的布尔值表示。
    
    参数:
    key: 环境变量的键名。
    
    返回值:
    如果环境变量存在且值为"true"（不区分大小写），则返回True；如果不存在或值不为"true"，则返回False。
    """
    value = get_env(key)
    # 将环境变量的值转换为小写，并在值为"true"时返回True，否则返回False
    return value.lower() == 'true' if value is not None else False


def get_cors_allow_origins(env, default):
    """
    获取跨域资源共享(CORS)允许的来源列表。
    
    参数:
    env: 环境变量的键名，预期存储一个以逗号分隔的来源列表。
    default: 如果环境变量未设置，默认返回的来源列表。
    
    返回值:
    根据环境变量设置的来源列表，如果环境变量未设置，则返回default参数指定的来源列表。
    """
    cors_allow_origins = []
    # 如果环境变量设置，则解析其值为来源列表，否则使用默认来源列表
    if get_env(env):
        for origin in get_env(env).split(','):
            cors_allow_origins.append(origin)
    else:
        cors_allow_origins = [default]

    return cors_allow_origins


class Config:
    """应用配置类，用于初始化应用程序的各种配置项。"""

    def __init__(self):
        # ------------------------
        # General Configurations.
        # ------------------------
        self.CURRENT_VERSION = "0.6.3"
        self.COMMIT_SHA = get_env('COMMIT_SHA')
        self.EDITION = "SELF_HOSTED"
        self.DEPLOY_ENV = get_env('DEPLOY_ENV')
        self.TESTING = False
        self.LOG_LEVEL = get_env('LOG_LEVEL')

        # The backend URL prefix of the console API.
        # used to concatenate the login authorization callback or notion integration callback.
        self.CONSOLE_API_URL = get_env('CONSOLE_API_URL')

        # 初始化_console_web的URL前缀
        self.CONSOLE_WEB_URL = get_env('CONSOLE_WEB_URL')

        # 初始化WebApp的URL前缀
        self.APP_WEB_URL = get_env('APP_WEB_URL')

        # 初始化服务API的URL前缀
        self.SERVICE_API_URL = get_env('SERVICE_API_URL')

        # 初始化文件预览或下载的URL前缀
        self.FILES_URL = get_env('FILES_URL') if get_env('FILES_URL') else self.CONSOLE_API_URL

        # 初始化应用的密钥，用于会话cookie的安全签名
        self.SECRET_KEY = get_env('SECRET_KEY')

        # 初始化CORS允许的来源
        self.CONSOLE_CORS_ALLOW_ORIGINS = get_cors_allow_origins(
            'CONSOLE_CORS_ALLOW_ORIGINS', self.CONSOLE_WEB_URL)
        self.WEB_API_CORS_ALLOW_ORIGINS = get_cors_allow_origins(
            'WEB_API_CORS_ALLOW_ORIGINS', '*')

        # 检查更新的URL
        self.CHECK_UPDATE_URL = get_env('CHECK_UPDATE_URL')

        # 初始化数据库配置
        db_credentials = {
            key: get_env(key) for key in
            ['DB_USERNAME', 'DB_PASSWORD', 'DB_HOST', 'DB_PORT', 'DB_DATABASE', 'DB_CHARSET']
        }
        db_extras = f"?client_encoding={db_credentials['DB_CHARSET']}" if db_credentials['DB_CHARSET'] else ""
        self.SQLALCHEMY_DATABASE_URI = f"postgresql://{db_credentials['DB_USERNAME']}:{db_credentials['DB_PASSWORD']}@{db_credentials['DB_HOST']}:{db_credentials['DB_PORT']}/{db_credentials['DB_DATABASE']}{db_extras}"
        self.SQLALCHEMY_ENGINE_OPTIONS = {
            'pool_size': int(get_env('SQLALCHEMY_POOL_SIZE')),
            'max_overflow': int(get_env('SQLALCHEMY_MAX_OVERFLOW')),
            'pool_recycle': int(get_env('SQLALCHEMY_POOL_RECYCLE'))
        }
        self.SQLALCHEMY_ECHO = get_bool_env('SQLALCHEMY_ECHO')

        # 初始化Redis配置
        self.REDIS_HOST = get_env('REDIS_HOST')
        self.REDIS_PORT = get_env('REDIS_PORT')
        self.REDIS_USERNAME = get_env('REDIS_USERNAME')
        self.REDIS_PASSWORD = get_env('REDIS_PASSWORD')
        self.REDIS_DB = get_env('REDIS_DB')
        self.REDIS_USE_SSL = get_bool_env('REDIS_USE_SSL')

        # 初始化Celery worker配置
        self.CELERY_BROKER_URL = get_env('CELERY_BROKER_URL')
        self.CELERY_BACKEND = get_env('CELERY_BACKEND')
        self.CELERY_RESULT_BACKEND = 'db+{}'.format(self.SQLALCHEMY_DATABASE_URI) \
            if self.CELERY_BACKEND == 'database' else self.CELERY_BROKER_URL
        self.BROKER_USE_SSL = self.CELERY_BROKER_URL.startswith('rediss://')

        # 初始化文件存储配置
        self.STORAGE_TYPE = get_env('STORAGE_TYPE')
        self.STORAGE_LOCAL_PATH = get_env('STORAGE_LOCAL_PATH')
        self.S3_ENDPOINT = get_env('S3_ENDPOINT')
        self.S3_BUCKET_NAME = get_env('S3_BUCKET_NAME')
        self.S3_ACCESS_KEY = get_env('S3_ACCESS_KEY')
        self.S3_SECRET_KEY = get_env('S3_SECRET_KEY')
        self.S3_REGION = get_env('S3_REGION')
        self.S3_ADDRESS_STYLE = get_env('S3_ADDRESS_STYLE')
        self.AZURE_BLOB_ACCOUNT_NAME = get_env('AZURE_BLOB_ACCOUNT_NAME')
        self.AZURE_BLOB_ACCOUNT_KEY = get_env('AZURE_BLOB_ACCOUNT_KEY')
        self.AZURE_BLOB_CONTAINER_NAME = get_env('AZURE_BLOB_CONTAINER_NAME')
        self.AZURE_BLOB_ACCOUNT_URL = get_env('AZURE_BLOB_ACCOUNT_URL')

<<<<<<< HEAD
        # 初始化向量存储配置
=======
        # ------------------------
        # Vector Store Configurations.
        # Currently, only support: qdrant, milvus, zilliz, weaviate, relyt
        # ------------------------
>>>>>>> c2acb2be
        self.VECTOR_STORE = get_env('VECTOR_STORE')
        self.KEYWORD_STORE = get_env('KEYWORD_STORE')
        self.QDRANT_URL = get_env('QDRANT_URL')
        self.QDRANT_API_KEY = get_env('QDRANT_API_KEY')
        self.QDRANT_CLIENT_TIMEOUT = get_env('QDRANT_CLIENT_TIMEOUT')
        self.MILVUS_HOST = get_env('MILVUS_HOST')
        self.MILVUS_PORT = get_env('MILVUS_PORT')
        self.MILVUS_USER = get_env('MILVUS_USER')
        self.MILVUS_PASSWORD = get_env('MILVUS_PASSWORD')
        self.MILVUS_SECURE = get_env('MILVUS_SECURE')
        self.MILVUS_DATABASE = get_env('MILVUS_DATABASE')

        # weaviate settings
        self.WEAVIATE_ENDPOINT = get_env('WEAVIATE_ENDPOINT')
        self.WEAVIATE_API_KEY = get_env('WEAVIATE_API_KEY')
        self.WEAVIATE_GRPC_ENABLED = get_bool_env('WEAVIATE_GRPC_ENABLED')
        self.WEAVIATE_BATCH_SIZE = int(get_env('WEAVIATE_BATCH_SIZE'))

<<<<<<< HEAD
        # 初始化邮件配置
=======
        # relyt settings
        self.RELYT_HOST = get_env('RELYT_HOST')
        self.RELYT_PORT = get_env('RELYT_PORT')
        self.RELYT_USER = get_env('RELYT_USER')
        self.RELYT_PASSWORD = get_env('RELYT_PASSWORD')
        self.RELYT_DATABASE = get_env('RELYT_DATABASE')

        # ------------------------
        # Mail Configurations.
        # ------------------------
>>>>>>> c2acb2be
        self.MAIL_TYPE = get_env('MAIL_TYPE')
        self.MAIL_DEFAULT_SEND_FROM = get_env('MAIL_DEFAULT_SEND_FROM')
        self.RESEND_API_KEY = get_env('RESEND_API_KEY')
        self.RESEND_API_URL = get_env('RESEND_API_URL')
        self.SMTP_SERVER = get_env('SMTP_SERVER')
        self.SMTP_PORT = get_env('SMTP_PORT')
        self.SMTP_USERNAME = get_env('SMTP_USERNAME')
        self.SMTP_PASSWORD = get_env('SMTP_PASSWORD')
        self.SMTP_USE_TLS = get_bool_env('SMTP_USE_TLS')

        # 初始化工作区配置
        self.INVITE_EXPIRY_HOURS = int(get_env('INVITE_EXPIRY_HOURS'))

        # 初始化Sentry配置
        self.SENTRY_DSN = get_env('SENTRY_DSN')
        self.SENTRY_TRACES_SAMPLE_RATE = float(get_env('SENTRY_TRACES_SAMPLE_RATE'))
        self.SENTRY_PROFILES_SAMPLE_RATE = float(get_env('SENTRY_PROFILES_SAMPLE_RATE'))

        # 初始化业务配置
        self.MULTIMODAL_SEND_IMAGE_FORMAT = get_env('MULTIMODAL_SEND_IMAGE_FORMAT')
        self.CLEAN_DAY_SETTING = get_env('CLEAN_DAY_SETTING')
        self.UPLOAD_FILE_SIZE_LIMIT = int(get_env('UPLOAD_FILE_SIZE_LIMIT'))
        self.UPLOAD_FILE_BATCH_LIMIT = int(get_env('UPLOAD_FILE_BATCH_LIMIT'))
        self.UPLOAD_IMAGE_FILE_SIZE_LIMIT = int(get_env('UPLOAD_IMAGE_FILE_SIZE_LIMIT'))
        self.OUTPUT_MODERATION_BUFFER_SIZE = int(get_env('OUTPUT_MODERATION_BUFFER_SIZE'))

        # 初始化Notion集成设置
        self.NOTION_CLIENT_ID = get_env('NOTION_CLIENT_ID')
        self.NOTION_CLIENT_SECRET = get_env('NOTION_CLIENT_SECRET')
        self.NOTION_INTEGRATION_TYPE = get_env('NOTION_INTEGRATION_TYPE')
        self.NOTION_INTERNAL_SECRET = get_env('NOTION_INTERNAL_SECRET')
        self.NOTION_INTEGRATION_TOKEN = get_env('NOTION_INTEGRATION_TOKEN')

        # 初始化平台配置
        self.HOSTED_OPENAI_API_KEY = get_env('HOSTED_OPENAI_API_KEY')
        self.HOSTED_OPENAI_API_BASE = get_env('HOSTED_OPENAI_API_BASE')
        self.HOSTED_OPENAI_API_ORGANIZATION = get_env('HOSTED_OPENAI_API_ORGANIZATION')
        self.HOSTED_OPENAI_TRIAL_ENABLED = get_bool_env('HOSTED_OPENAI_TRIAL_ENABLED')
        self.HOSTED_OPENAI_TRIAL_MODELS = get_env('HOSTED_OPENAI_TRIAL_MODELS')
        self.HOSTED_OPENAI_QUOTA_LIMIT = int(get_env('HOSTED_OPENAI_QUOTA_LIMIT'))
        self.HOSTED_OPENAI_PAID_ENABLED = get_bool_env('HOSTED_OPENAI_PAID_ENABLED')
        self.HOSTED_OPENAI_PAID_MODELS = get_env('HOSTED_OPENAI_PAID_MODELS')
        self.HOSTED_AZURE_OPENAI_ENABLED = get_bool_env('HOSTED_AZURE_OPENAI_ENABLED')
        self.HOSTED_AZURE_OPENAI_API_KEY = get_env('HOSTED_AZURE_OPENAI_API_KEY')
        self.HOSTED_AZURE_OPENAI_API_BASE = get_env('HOSTED_AZURE_OPENAI_API_BASE')
        self.HOSTED_AZURE_OPENAI_QUOTA_LIMIT = int(get_env('HOSTED_AZURE_OPENAI_QUOTA_LIMIT'))
        self.HOSTED_ANTHROPIC_API_BASE = get_env('HOSTED_ANTHROPIC_API_BASE')
        self.HOSTED_ANTHROPIC_API_KEY = get_env('HOSTED_ANTHROPIC_API_KEY')
        self.HOSTED_ANTHROPIC_TRIAL_ENABLED = get_bool_env('HOSTED_ANTHROPIC_TRIAL_ENABLED')
        self.HOSTED_ANTHROPIC_QUOTA_LIMIT = int(get_env('HOSTED_ANTHROPIC_QUOTA_LIMIT'))
        self.HOSTED_ANTHROPIC_PAID_ENABLED = get_bool_env('HOSTED_ANTHROPIC_PAID_ENABLED')
        self.HOSTED_MINIMAX_ENABLED = get_bool_env('HOSTED_MINIMAX_ENABLED')
        self.HOSTED_SPARK_ENABLED = get_bool_env('HOSTED_SPARK_ENABLED')
        self.HOSTED_ZHIPUAI_ENABLED = get_bool_env('HOSTED_ZHIPUAI_ENABLED')
        self.HOSTED_MODERATION_ENABLED = get_bool_env('HOSTED_MODERATION_ENABLED')
        self.HOSTED_MODERATION_PROVIDERS = get_env('HOSTED_MODERATION_PROVIDERS')

        # fetch app templates mode, remote, builtin, db(only for dify SaaS), default: remote
        self.HOSTED_FETCH_APP_TEMPLATES_MODE = get_env('HOSTED_FETCH_APP_TEMPLATES_MODE')
        self.HOSTED_FETCH_APP_TEMPLATES_REMOTE_DOMAIN = get_env('HOSTED_FETCH_APP_TEMPLATES_REMOTE_DOMAIN')

        self.ETL_TYPE = get_env('ETL_TYPE')
        self.UNSTRUCTURED_API_URL = get_env('UNSTRUCTURED_API_URL')
        self.BILLING_ENABLED = get_bool_env('BILLING_ENABLED')
        self.CAN_REPLACE_LOGO = get_bool_env('CAN_REPLACE_LOGO')
        self.BATCH_UPLOAD_LIMIT = get_env('BATCH_UPLOAD_LIMIT')

        self.CODE_EXECUTION_ENDPOINT = get_env('CODE_EXECUTION_ENDPOINT')
        self.CODE_EXECUTION_API_KEY = get_env('CODE_EXECUTION_API_KEY')

        self.API_COMPRESSION_ENABLED = get_bool_env('API_COMPRESSION_ENABLED')
        self.TOOL_ICON_CACHE_MAX_AGE = get_env('TOOL_ICON_CACHE_MAX_AGE')
        self.KEYWORD_DATA_SOURCE_TYPE = get_env('KEYWORD_DATA_SOURCE_TYPE')

class CloudEditionConfig(Config):
    """
    云版本配置类，继承自Config类。用于设置和管理云版本相关的配置信息。
    """
    def __init__(self):
        """
        初始化CloudEditionConfig类的实例。
        """
        super().__init__()  # 调用父类的构造函数进行初始化

        self.EDITION = "CLOUD"  # 设置版本类型为“云”

        # 从环境变量中获取OAuth相关配置
        self.GITHUB_CLIENT_ID = get_env('GITHUB_CLIENT_ID')
        self.GITHUB_CLIENT_SECRET = get_env('GITHUB_CLIENT_SECRET')
        self.GOOGLE_CLIENT_ID = get_env('GOOGLE_CLIENT_ID')
        self.GOOGLE_CLIENT_SECRET = get_env('GOOGLE_CLIENT_SECRET')
        self.OAUTH_REDIRECT_PATH = get_env('OAUTH_REDIRECT_PATH')  # OAuth重定向路径<|MERGE_RESOLUTION|>--- conflicted
+++ resolved
@@ -210,14 +210,10 @@
         self.AZURE_BLOB_CONTAINER_NAME = get_env('AZURE_BLOB_CONTAINER_NAME')
         self.AZURE_BLOB_ACCOUNT_URL = get_env('AZURE_BLOB_ACCOUNT_URL')
 
-<<<<<<< HEAD
-        # 初始化向量存储配置
-=======
         # ------------------------
         # Vector Store Configurations.
         # Currently, only support: qdrant, milvus, zilliz, weaviate, relyt
         # ------------------------
->>>>>>> c2acb2be
         self.VECTOR_STORE = get_env('VECTOR_STORE')
         self.KEYWORD_STORE = get_env('KEYWORD_STORE')
         self.QDRANT_URL = get_env('QDRANT_URL')
@@ -236,9 +232,6 @@
         self.WEAVIATE_GRPC_ENABLED = get_bool_env('WEAVIATE_GRPC_ENABLED')
         self.WEAVIATE_BATCH_SIZE = int(get_env('WEAVIATE_BATCH_SIZE'))
 
-<<<<<<< HEAD
-        # 初始化邮件配置
-=======
         # relyt settings
         self.RELYT_HOST = get_env('RELYT_HOST')
         self.RELYT_PORT = get_env('RELYT_PORT')
@@ -249,7 +242,6 @@
         # ------------------------
         # Mail Configurations.
         # ------------------------
->>>>>>> c2acb2be
         self.MAIL_TYPE = get_env('MAIL_TYPE')
         self.MAIL_DEFAULT_SEND_FROM = get_env('MAIL_DEFAULT_SEND_FROM')
         self.RESEND_API_KEY = get_env('RESEND_API_KEY')
