--- conflicted
+++ resolved
@@ -3,13 +3,7 @@
 # 导入dotenv模块，用于加载环境变量
 import dotenv
 
-<<<<<<< HEAD
-# 加载.env文件中的环境变量
-dotenv.load_dotenv()
-
 # 默认配置字典，包含数据库、Redis、OAuth、Console和文件存储等服务的配置项
-=======
->>>>>>> bdf3ea43
 DEFAULTS = {
     'DB_USERNAME': 'postgres',
     'DB_PASSWORD': '',
@@ -106,45 +100,6 @@
         dotenv.load_dotenv()
 
         self.TESTING = False
-<<<<<<< HEAD
-        self.LOG_LEVEL = get_env('LOG_LEVEL')
-        self.LOG_FILE = get_env('LOG_FILE')
-        self.LOG_FORMAT = get_env('LOG_FORMAT')
-        self.LOG_DATEFORMAT = get_env('LOG_DATEFORMAT')
-        self.API_COMPRESSION_ENABLED = get_bool_env('API_COMPRESSION_ENABLED')
-
-        # The backend URL prefix of the console API.
-        # used to concatenate the login authorization callback or notion integration callback.
-        self.CONSOLE_API_URL = get_env('CONSOLE_API_URL')
-
-        # 初始化_console_web的URL前缀
-        self.CONSOLE_WEB_URL = get_env('CONSOLE_WEB_URL')
-
-        # 初始化WebApp的URL前缀
-        self.APP_WEB_URL = get_env('APP_WEB_URL')
-
-        # 初始化服务API的URL前缀
-        self.SERVICE_API_URL = get_env('SERVICE_API_URL')
-
-        # 初始化文件预览或下载的URL前缀
-        self.FILES_URL = get_env('FILES_URL') if get_env('FILES_URL') else self.CONSOLE_API_URL
-
-        # File Access Time specifies a time interval in seconds for the file to be accessed.
-        # The default value is 300 seconds.
-        self.FILES_ACCESS_TIMEOUT = int(get_env('FILES_ACCESS_TIMEOUT'))
-
-        # Your App secret key will be used for securely signing the session cookie
-        # Make sure you are changing this key for your deployment with a strong key.
-        # You can generate a strong key using `openssl rand -base64 42`.
-        # Alternatively you can set it with `SECRET_KEY` environment variable.
-        self.SECRET_KEY = get_env('SECRET_KEY')
-
-        # Enable or disable the inner API.
-        self.INNER_API = get_bool_env('INNER_API')
-        # The inner API key is used to authenticate the inner API.
-        self.INNER_API_KEY = get_env('INNER_API_KEY')
-=======
->>>>>>> bdf3ea43
 
         # cors settings
         self.CONSOLE_CORS_ALLOW_ORIGINS = get_cors_allow_origins(
@@ -152,16 +107,9 @@
         self.WEB_API_CORS_ALLOW_ORIGINS = get_cors_allow_origins(
             'WEB_API_CORS_ALLOW_ORIGINS', '*')
 
-<<<<<<< HEAD
-        # 检查更新的URL
-        self.CHECK_UPDATE_URL = get_env('CHECK_UPDATE_URL')
-
-        # 初始化数据库配置
-=======
         # ------------------------
         # Database Configurations.
         # ------------------------
->>>>>>> bdf3ea43
         db_credentials = {
             key: get_env(key) for key in
             ['DB_USERNAME', 'DB_PASSWORD', 'DB_HOST', 'DB_PORT', 'DB_DATABASE', 'DB_CHARSET']
@@ -180,21 +128,7 @@
         }
         self.SQLALCHEMY_ECHO = get_bool_env('SQLALCHEMY_ECHO')
 
-<<<<<<< HEAD
-        # 初始化Redis配置
-        self.REDIS_HOST = get_env('REDIS_HOST')
-        self.REDIS_PORT = get_env('REDIS_PORT')
-        self.REDIS_USERNAME = get_env('REDIS_USERNAME')
-        self.REDIS_PASSWORD = get_env('REDIS_PASSWORD')
-        self.REDIS_DB = get_env('REDIS_DB')
-        self.REDIS_USE_SSL = get_bool_env('REDIS_USE_SSL')
-
         # 初始化Celery worker配置
-=======
-        # ------------------------
-        # Celery worker Configurations.
-        # ------------------------
->>>>>>> bdf3ea43
         self.CELERY_BROKER_URL = get_env('CELERY_BROKER_URL')
         self.CELERY_BACKEND = get_env('CELERY_BACKEND')
         self.CELERY_RESULT_BACKEND = 'db+{}'.format(self.SQLALCHEMY_DATABASE_URI) \
@@ -306,65 +240,6 @@
         self.TIDB_VECTOR_PASSWORD = get_env('TIDB_VECTOR_PASSWORD')
         self.TIDB_VECTOR_DATABASE = get_env('TIDB_VECTOR_DATABASE')
 
-<<<<<<< HEAD
-        # ------------------------
-        # Mail Configurations.
-        # ------------------------
-        self.MAIL_TYPE = get_env('MAIL_TYPE')
-        self.MAIL_DEFAULT_SEND_FROM = get_env('MAIL_DEFAULT_SEND_FROM')
-        self.RESEND_API_KEY = get_env('RESEND_API_KEY')
-        self.RESEND_API_URL = get_env('RESEND_API_URL')
-        self.SMTP_SERVER = get_env('SMTP_SERVER')
-        self.SMTP_PORT = get_env('SMTP_PORT')
-        self.SMTP_USERNAME = get_env('SMTP_USERNAME')
-        self.SMTP_PASSWORD = get_env('SMTP_PASSWORD')
-        self.SMTP_USE_TLS = get_bool_env('SMTP_USE_TLS')
-        self.SMTP_OPPORTUNISTIC_TLS = get_bool_env('SMTP_OPPORTUNISTIC_TLS')
-
-        # ------------------------
-        # Workspace Configurations.
-        # ------------------------
-        self.INVITE_EXPIRY_HOURS = int(get_env('INVITE_EXPIRY_HOURS'))
-
-        # 初始化Sentry配置
-        self.SENTRY_DSN = get_env('SENTRY_DSN')
-        self.SENTRY_TRACES_SAMPLE_RATE = float(get_env('SENTRY_TRACES_SAMPLE_RATE'))
-        self.SENTRY_PROFILES_SAMPLE_RATE = float(get_env('SENTRY_PROFILES_SAMPLE_RATE'))
-
-        # 初始化业务配置
-        self.MULTIMODAL_SEND_IMAGE_FORMAT = get_env('MULTIMODAL_SEND_IMAGE_FORMAT')
-        self.CLEAN_DAY_SETTING = get_env('CLEAN_DAY_SETTING')
-        self.UPLOAD_FILE_SIZE_LIMIT = int(get_env('UPLOAD_FILE_SIZE_LIMIT'))
-        self.UPLOAD_FILE_BATCH_LIMIT = int(get_env('UPLOAD_FILE_BATCH_LIMIT'))
-        self.UPLOAD_IMAGE_FILE_SIZE_LIMIT = int(get_env('UPLOAD_IMAGE_FILE_SIZE_LIMIT'))
-        self.BATCH_UPLOAD_LIMIT = get_env('BATCH_UPLOAD_LIMIT')
-
-        # RAG ETL Configurations.
-        self.ETL_TYPE = get_env('ETL_TYPE')
-        self.UNSTRUCTURED_API_URL = get_env('UNSTRUCTURED_API_URL')
-        self.UNSTRUCTURED_API_KEY = get_env('UNSTRUCTURED_API_KEY')
-        self.KEYWORD_DATA_SOURCE_TYPE = get_env('KEYWORD_DATA_SOURCE_TYPE')
-
-        # Indexing Configurations.
-        self.INDEXING_MAX_SEGMENTATION_TOKENS_LENGTH = get_env('INDEXING_MAX_SEGMENTATION_TOKENS_LENGTH')
-
-        # Tool Configurations.
-        self.TOOL_ICON_CACHE_MAX_AGE = get_env('TOOL_ICON_CACHE_MAX_AGE')
-
-        self.WORKFLOW_MAX_EXECUTION_STEPS = int(get_env('WORKFLOW_MAX_EXECUTION_STEPS'))
-        self.WORKFLOW_MAX_EXECUTION_TIME = int(get_env('WORKFLOW_MAX_EXECUTION_TIME'))
-        self.WORKFLOW_CALL_MAX_DEPTH = int(get_env('WORKFLOW_CALL_MAX_DEPTH'))
-
-        # Moderation in app Configurations.
-        self.OUTPUT_MODERATION_BUFFER_SIZE = int(get_env('OUTPUT_MODERATION_BUFFER_SIZE'))
-
-        # 初始化Notion集成设置
-        self.NOTION_CLIENT_ID = get_env('NOTION_CLIENT_ID')
-        self.NOTION_CLIENT_SECRET = get_env('NOTION_CLIENT_SECRET')
-        self.NOTION_INTEGRATION_TYPE = get_env('NOTION_INTEGRATION_TYPE')
-        self.NOTION_INTERNAL_SECRET = get_env('NOTION_INTERNAL_SECRET')
-        self.NOTION_INTEGRATION_TOKEN = get_env('NOTION_INTEGRATION_TOKEN')
-=======
         # chroma settings
         self.CHROMA_HOST = get_env('CHROMA_HOST')
         self.CHROMA_PORT = get_env('CHROMA_PORT')
@@ -372,7 +247,6 @@
         self.CHROMA_DATABASE = get_env('CHROMA_DATABASE')
         self.CHROMA_AUTH_PROVIDER = get_env('CHROMA_AUTH_PROVIDER')
         self.CHROMA_AUTH_CREDENTIALS = get_env('CHROMA_AUTH_CREDENTIALS')
->>>>>>> bdf3ea43
 
         # ------------------------
         # Platform Configurations.
