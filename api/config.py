import os

# 导入dotenv模块，用于加载环境变量
import dotenv

# 加载.env文件中的环境变量
dotenv.load_dotenv()

# 默认配置字典，包含数据库、Redis、OAuth、Console和文件存储等服务的配置项
DEFAULTS = {
    'EDITION': 'SELF_HOSTED',
    'DB_USERNAME': 'postgres',
    'DB_PASSWORD': '',
    'DB_HOST': 'localhost',
    'DB_PORT': '5432',
    'DB_DATABASE': 'dify',
    'DB_CHARSET': '',
    'REDIS_HOST': 'localhost',
    'REDIS_PORT': '6379',
    'REDIS_DB': '0',
    'REDIS_USE_SSL': 'False',
    'OAUTH_REDIRECT_PATH': '/console/api/oauth/authorize',
    'OAUTH_REDIRECT_INDEX_PATH': '/',
    'CONSOLE_WEB_URL': 'https://cloud.dify.ai',
    'CONSOLE_API_URL': 'https://cloud.dify.ai',
    'SERVICE_API_URL': 'https://api.dify.ai',
    'APP_WEB_URL': 'https://udify.app',
    'FILES_URL': '',
    'S3_ADDRESS_STYLE': 'auto',
    'STORAGE_TYPE': 'local',
    'STORAGE_LOCAL_PATH': 'storage',
    'CHECK_UPDATE_URL': 'https://updates.dify.ai',
    'DEPLOY_ENV': 'PRODUCTION',
    'SQLALCHEMY_POOL_SIZE': 30,
    'SQLALCHEMY_MAX_OVERFLOW': 10,
    'SQLALCHEMY_POOL_RECYCLE': 3600,
    'SQLALCHEMY_ECHO': 'False',
    'SENTRY_TRACES_SAMPLE_RATE': 1.0,
    'SENTRY_PROFILES_SAMPLE_RATE': 1.0,
    'WEAVIATE_GRPC_ENABLED': 'True',
    'WEAVIATE_BATCH_SIZE': 100,
    'QDRANT_CLIENT_TIMEOUT': 20,
    'CELERY_BACKEND': 'database',
    'LOG_LEVEL': 'INFO',
    'LOG_FILE': '',
    'LOG_FORMAT': '%(asctime)s.%(msecs)03d %(levelname)s [%(threadName)s] [%(filename)s:%(lineno)d] - %(message)s',
    'LOG_DATEFORMAT': '%Y-%m-%d %H:%M:%S',
    'HOSTED_OPENAI_QUOTA_LIMIT': 200,
    'HOSTED_OPENAI_TRIAL_ENABLED': 'False',
    'HOSTED_OPENAI_TRIAL_MODELS': 'gpt-3.5-turbo,gpt-3.5-turbo-1106,gpt-3.5-turbo-instruct,gpt-3.5-turbo-16k,gpt-3.5-turbo-16k-0613,gpt-3.5-turbo-0613,gpt-3.5-turbo-0125,text-davinci-003',
    'HOSTED_OPENAI_PAID_ENABLED': 'False',
    'HOSTED_OPENAI_PAID_MODELS': 'gpt-4,gpt-4-turbo-preview,gpt-4-turbo-2024-04-09,gpt-4-1106-preview,gpt-4-0125-preview,gpt-3.5-turbo,gpt-3.5-turbo-16k,gpt-3.5-turbo-16k-0613,gpt-3.5-turbo-1106,gpt-3.5-turbo-0613,gpt-3.5-turbo-0125,gpt-3.5-turbo-instruct,text-davinci-003',
    'HOSTED_AZURE_OPENAI_ENABLED': 'False',
    'HOSTED_AZURE_OPENAI_QUOTA_LIMIT': 200,
    'HOSTED_ANTHROPIC_QUOTA_LIMIT': 600000,
    'HOSTED_ANTHROPIC_TRIAL_ENABLED': 'False',
    'HOSTED_ANTHROPIC_PAID_ENABLED': 'False',
    'HOSTED_MODERATION_ENABLED': 'False',
    'HOSTED_MODERATION_PROVIDERS': '',
    'HOSTED_FETCH_APP_TEMPLATES_MODE': 'remote',
    'HOSTED_FETCH_APP_TEMPLATES_REMOTE_DOMAIN': 'https://tmpl.dify.ai',
    'CLEAN_DAY_SETTING': 30,
    'UPLOAD_FILE_SIZE_LIMIT': 15,
    'UPLOAD_FILE_BATCH_LIMIT': 5,
    'UPLOAD_IMAGE_FILE_SIZE_LIMIT': 10,
    'OUTPUT_MODERATION_BUFFER_SIZE': 300,
    'MULTIMODAL_SEND_IMAGE_FORMAT': 'base64',
    'INVITE_EXPIRY_HOURS': 72,
    'BILLING_ENABLED': 'False',
    'CAN_REPLACE_LOGO': 'False',
    'ETL_TYPE': 'dify',
    'KEYWORD_STORE': 'jieba',
    'BATCH_UPLOAD_LIMIT': 20,
    'CODE_EXECUTION_ENDPOINT': 'http://sandbox:8194',
    'CODE_EXECUTION_API_KEY': 'dify-sandbox',
    'TOOL_ICON_CACHE_MAX_AGE': 3600,
    'MILVUS_DATABASE': 'default',
    'KEYWORD_DATA_SOURCE_TYPE': 'database',
    'INNER_API': 'False',
    'ENTERPRISE_ENABLED': 'False',
}


def get_env(key):
    """
    获取环境变量的值。
    
    参数:
    key: 环境变量的键名。
    
    返回值:
    如果环境变量存在，则返回其值；如果不存在，并且在DEFAULTS中定义了该键，则返回DEFAULTS中对应的值；如果都不存在，返回None。
    """
    return os.environ.get(key, DEFAULTS.get(key))


def get_bool_env(key):
    """
    获取环境变量的布尔值表示。
    
    参数:
    key: 环境变量的键名。
    
    返回值:
    如果环境变量存在且值为"true"（不区分大小写），则返回True；如果不存在或值不为"true"，则返回False。
    """
    value = get_env(key)
    # 将环境变量的值转换为小写，并在值为"true"时返回True，否则返回False
    return value.lower() == 'true' if value is not None else False


def get_cors_allow_origins(env, default):
    """
    获取跨域资源共享(CORS)允许的来源列表。
    
    参数:
    env: 环境变量的键名，预期存储一个以逗号分隔的来源列表。
    default: 如果环境变量未设置，默认返回的来源列表。
    
    返回值:
    根据环境变量设置的来源列表，如果环境变量未设置，则返回default参数指定的来源列表。
    """
    cors_allow_origins = []
    # 如果环境变量设置，则解析其值为来源列表，否则使用默认来源列表
    if get_env(env):
        for origin in get_env(env).split(','):
            cors_allow_origins.append(origin)
    else:
        cors_allow_origins = [default]

    return cors_allow_origins


class Config:
    """应用配置类，用于初始化应用程序的各种配置项。"""

    def __init__(self):
        # ------------------------
        # General Configurations.
        # ------------------------
        self.CURRENT_VERSION = "0.6.5"
        self.COMMIT_SHA = get_env('COMMIT_SHA')
        self.EDITION = get_env('EDITION')
        self.DEPLOY_ENV = get_env('DEPLOY_ENV')
        self.TESTING = False
        self.LOG_LEVEL = get_env('LOG_LEVEL')
        self.LOG_FILE = get_env('LOG_FILE')
        self.LOG_FORMAT = get_env('LOG_FORMAT')
        self.LOG_DATEFORMAT = get_env('LOG_DATEFORMAT')

        # The backend URL prefix of the console API.
        # used to concatenate the login authorization callback or notion integration callback.
        self.CONSOLE_API_URL = get_env('CONSOLE_API_URL')

        # 初始化_console_web的URL前缀
        self.CONSOLE_WEB_URL = get_env('CONSOLE_WEB_URL')

        # 初始化WebApp的URL前缀
        self.APP_WEB_URL = get_env('APP_WEB_URL')

        # 初始化服务API的URL前缀
        self.SERVICE_API_URL = get_env('SERVICE_API_URL')

        # 初始化文件预览或下载的URL前缀
        self.FILES_URL = get_env('FILES_URL') if get_env('FILES_URL') else self.CONSOLE_API_URL

        # 初始化应用的密钥，用于会话cookie的安全签名
        self.SECRET_KEY = get_env('SECRET_KEY')

        # Enable or disable the inner API.
        self.INNER_API = get_bool_env('INNER_API')
        # The inner API key is used to authenticate the inner API.
        self.INNER_API_KEY = get_env('INNER_API_KEY')

        # cors settings
        self.CONSOLE_CORS_ALLOW_ORIGINS = get_cors_allow_origins(
            'CONSOLE_CORS_ALLOW_ORIGINS', self.CONSOLE_WEB_URL)
        self.WEB_API_CORS_ALLOW_ORIGINS = get_cors_allow_origins(
            'WEB_API_CORS_ALLOW_ORIGINS', '*')

        # 检查更新的URL
        self.CHECK_UPDATE_URL = get_env('CHECK_UPDATE_URL')

        # 初始化数据库配置
        db_credentials = {
            key: get_env(key) for key in
            ['DB_USERNAME', 'DB_PASSWORD', 'DB_HOST', 'DB_PORT', 'DB_DATABASE', 'DB_CHARSET']
        }
        db_extras = f"?client_encoding={db_credentials['DB_CHARSET']}" if db_credentials['DB_CHARSET'] else ""
        self.SQLALCHEMY_DATABASE_URI = f"postgresql://{db_credentials['DB_USERNAME']}:{db_credentials['DB_PASSWORD']}@{db_credentials['DB_HOST']}:{db_credentials['DB_PORT']}/{db_credentials['DB_DATABASE']}{db_extras}"
        self.SQLALCHEMY_ENGINE_OPTIONS = {
            'pool_size': int(get_env('SQLALCHEMY_POOL_SIZE')),
            'max_overflow': int(get_env('SQLALCHEMY_MAX_OVERFLOW')),
            'pool_recycle': int(get_env('SQLALCHEMY_POOL_RECYCLE'))
        }
        self.SQLALCHEMY_ECHO = get_bool_env('SQLALCHEMY_ECHO')

        # 初始化Redis配置
        self.REDIS_HOST = get_env('REDIS_HOST')
        self.REDIS_PORT = get_env('REDIS_PORT')
        self.REDIS_USERNAME = get_env('REDIS_USERNAME')
        self.REDIS_PASSWORD = get_env('REDIS_PASSWORD')
        self.REDIS_DB = get_env('REDIS_DB')
        self.REDIS_USE_SSL = get_bool_env('REDIS_USE_SSL')

        # 初始化Celery worker配置
        self.CELERY_BROKER_URL = get_env('CELERY_BROKER_URL')
        self.CELERY_BACKEND = get_env('CELERY_BACKEND')
        self.CELERY_RESULT_BACKEND = 'db+{}'.format(self.SQLALCHEMY_DATABASE_URI) \
            if self.CELERY_BACKEND == 'database' else self.CELERY_BROKER_URL
        self.BROKER_USE_SSL = self.CELERY_BROKER_URL.startswith('rediss://')

        # 初始化文件存储配置
        self.STORAGE_TYPE = get_env('STORAGE_TYPE')
        self.STORAGE_LOCAL_PATH = get_env('STORAGE_LOCAL_PATH')
        self.S3_ENDPOINT = get_env('S3_ENDPOINT')
        self.S3_BUCKET_NAME = get_env('S3_BUCKET_NAME')
        self.S3_ACCESS_KEY = get_env('S3_ACCESS_KEY')
        self.S3_SECRET_KEY = get_env('S3_SECRET_KEY')
        self.S3_REGION = get_env('S3_REGION')
        self.S3_ADDRESS_STYLE = get_env('S3_ADDRESS_STYLE')
        self.AZURE_BLOB_ACCOUNT_NAME = get_env('AZURE_BLOB_ACCOUNT_NAME')
        self.AZURE_BLOB_ACCOUNT_KEY = get_env('AZURE_BLOB_ACCOUNT_KEY')
        self.AZURE_BLOB_CONTAINER_NAME = get_env('AZURE_BLOB_CONTAINER_NAME')
        self.AZURE_BLOB_ACCOUNT_URL = get_env('AZURE_BLOB_ACCOUNT_URL')
        self.ALIYUN_OSS_BUCKET_NAME=get_env('ALIYUN_OSS_BUCKET_NAME')
        self.ALIYUN_OSS_ACCESS_KEY=get_env('ALIYUN_OSS_ACCESS_KEY')
        self.ALIYUN_OSS_SECRET_KEY=get_env('ALIYUN_OSS_SECRET_KEY')
        self.ALIYUN_OSS_ENDPOINT=get_env('ALIYUN_OSS_ENDPOINT')
        self.GOOGLE_STORAGE_BUCKET_NAME = get_env('GOOGLE_STORAGE_BUCKET_NAME')
        self.GOOGLE_STORAGE_SERVICE_ACCOUNT_JSON_BASE64 = get_env('GOOGLE_STORAGE_SERVICE_ACCOUNT_JSON_BASE64')

        # ------------------------
        # Vector Store Configurations.
        # Currently, only support: qdrant, milvus, zilliz, weaviate, relyt
        # ------------------------
        self.VECTOR_STORE = get_env('VECTOR_STORE')
        self.KEYWORD_STORE = get_env('KEYWORD_STORE')
        self.QDRANT_URL = get_env('QDRANT_URL')
        self.QDRANT_API_KEY = get_env('QDRANT_API_KEY')
        self.QDRANT_CLIENT_TIMEOUT = get_env('QDRANT_CLIENT_TIMEOUT')
        self.MILVUS_HOST = get_env('MILVUS_HOST')
        self.MILVUS_PORT = get_env('MILVUS_PORT')
        self.MILVUS_USER = get_env('MILVUS_USER')
        self.MILVUS_PASSWORD = get_env('MILVUS_PASSWORD')
        self.MILVUS_SECURE = get_env('MILVUS_SECURE')
        self.MILVUS_DATABASE = get_env('MILVUS_DATABASE')

        # weaviate settings
        self.WEAVIATE_ENDPOINT = get_env('WEAVIATE_ENDPOINT')
        self.WEAVIATE_API_KEY = get_env('WEAVIATE_API_KEY')
        self.WEAVIATE_GRPC_ENABLED = get_bool_env('WEAVIATE_GRPC_ENABLED')
        self.WEAVIATE_BATCH_SIZE = int(get_env('WEAVIATE_BATCH_SIZE'))

        # relyt settings
        self.RELYT_HOST = get_env('RELYT_HOST')
        self.RELYT_PORT = get_env('RELYT_PORT')
        self.RELYT_USER = get_env('RELYT_USER')
        self.RELYT_PASSWORD = get_env('RELYT_PASSWORD')
        self.RELYT_DATABASE = get_env('RELYT_DATABASE')

        # ------------------------
        # Mail Configurations.
        # ------------------------
        self.MAIL_TYPE = get_env('MAIL_TYPE')
        self.MAIL_DEFAULT_SEND_FROM = get_env('MAIL_DEFAULT_SEND_FROM')
        self.RESEND_API_KEY = get_env('RESEND_API_KEY')
        self.RESEND_API_URL = get_env('RESEND_API_URL')
        self.SMTP_SERVER = get_env('SMTP_SERVER')
        self.SMTP_PORT = get_env('SMTP_PORT')
        self.SMTP_USERNAME = get_env('SMTP_USERNAME')
        self.SMTP_PASSWORD = get_env('SMTP_PASSWORD')
        self.SMTP_USE_TLS = get_bool_env('SMTP_USE_TLS')
<<<<<<< HEAD

        # 初始化工作区配置
=======
        
        # ------------------------
        # Workspace Configurations.
        # ------------------------
>>>>>>> 9ad489d1
        self.INVITE_EXPIRY_HOURS = int(get_env('INVITE_EXPIRY_HOURS'))

        # 初始化Sentry配置
        self.SENTRY_DSN = get_env('SENTRY_DSN')
        self.SENTRY_TRACES_SAMPLE_RATE = float(get_env('SENTRY_TRACES_SAMPLE_RATE'))
        self.SENTRY_PROFILES_SAMPLE_RATE = float(get_env('SENTRY_PROFILES_SAMPLE_RATE'))

        # 初始化业务配置
        self.MULTIMODAL_SEND_IMAGE_FORMAT = get_env('MULTIMODAL_SEND_IMAGE_FORMAT')
        self.CLEAN_DAY_SETTING = get_env('CLEAN_DAY_SETTING')
        self.UPLOAD_FILE_SIZE_LIMIT = int(get_env('UPLOAD_FILE_SIZE_LIMIT'))
        self.UPLOAD_FILE_BATCH_LIMIT = int(get_env('UPLOAD_FILE_BATCH_LIMIT'))
        self.UPLOAD_IMAGE_FILE_SIZE_LIMIT = int(get_env('UPLOAD_IMAGE_FILE_SIZE_LIMIT'))
        self.OUTPUT_MODERATION_BUFFER_SIZE = int(get_env('OUTPUT_MODERATION_BUFFER_SIZE'))

        # 初始化Notion集成设置
        self.NOTION_CLIENT_ID = get_env('NOTION_CLIENT_ID')
        self.NOTION_CLIENT_SECRET = get_env('NOTION_CLIENT_SECRET')
        self.NOTION_INTEGRATION_TYPE = get_env('NOTION_INTEGRATION_TYPE')
        self.NOTION_INTERNAL_SECRET = get_env('NOTION_INTERNAL_SECRET')
        self.NOTION_INTEGRATION_TOKEN = get_env('NOTION_INTEGRATION_TOKEN')

<<<<<<< HEAD
        # 初始化平台配置
=======
        # ------------------------
        # Platform Configurations.
        # ------------------------
        self.GITHUB_CLIENT_ID = get_env('GITHUB_CLIENT_ID')
        self.GITHUB_CLIENT_SECRET = get_env('GITHUB_CLIENT_SECRET')
        self.GOOGLE_CLIENT_ID = get_env('GOOGLE_CLIENT_ID')
        self.GOOGLE_CLIENT_SECRET = get_env('GOOGLE_CLIENT_SECRET')
        self.OAUTH_REDIRECT_PATH = get_env('OAUTH_REDIRECT_PATH')

>>>>>>> 9ad489d1
        self.HOSTED_OPENAI_API_KEY = get_env('HOSTED_OPENAI_API_KEY')
        self.HOSTED_OPENAI_API_BASE = get_env('HOSTED_OPENAI_API_BASE')
        self.HOSTED_OPENAI_API_ORGANIZATION = get_env('HOSTED_OPENAI_API_ORGANIZATION')
        self.HOSTED_OPENAI_TRIAL_ENABLED = get_bool_env('HOSTED_OPENAI_TRIAL_ENABLED')
        self.HOSTED_OPENAI_TRIAL_MODELS = get_env('HOSTED_OPENAI_TRIAL_MODELS')
        self.HOSTED_OPENAI_QUOTA_LIMIT = int(get_env('HOSTED_OPENAI_QUOTA_LIMIT'))
        self.HOSTED_OPENAI_PAID_ENABLED = get_bool_env('HOSTED_OPENAI_PAID_ENABLED')
        self.HOSTED_OPENAI_PAID_MODELS = get_env('HOSTED_OPENAI_PAID_MODELS')
        self.HOSTED_AZURE_OPENAI_ENABLED = get_bool_env('HOSTED_AZURE_OPENAI_ENABLED')
        self.HOSTED_AZURE_OPENAI_API_KEY = get_env('HOSTED_AZURE_OPENAI_API_KEY')
        self.HOSTED_AZURE_OPENAI_API_BASE = get_env('HOSTED_AZURE_OPENAI_API_BASE')
        self.HOSTED_AZURE_OPENAI_QUOTA_LIMIT = int(get_env('HOSTED_AZURE_OPENAI_QUOTA_LIMIT'))
        self.HOSTED_ANTHROPIC_API_BASE = get_env('HOSTED_ANTHROPIC_API_BASE')
        self.HOSTED_ANTHROPIC_API_KEY = get_env('HOSTED_ANTHROPIC_API_KEY')
        self.HOSTED_ANTHROPIC_TRIAL_ENABLED = get_bool_env('HOSTED_ANTHROPIC_TRIAL_ENABLED')
        self.HOSTED_ANTHROPIC_QUOTA_LIMIT = int(get_env('HOSTED_ANTHROPIC_QUOTA_LIMIT'))
        self.HOSTED_ANTHROPIC_PAID_ENABLED = get_bool_env('HOSTED_ANTHROPIC_PAID_ENABLED')
        self.HOSTED_MINIMAX_ENABLED = get_bool_env('HOSTED_MINIMAX_ENABLED')
        self.HOSTED_SPARK_ENABLED = get_bool_env('HOSTED_SPARK_ENABLED')
        self.HOSTED_ZHIPUAI_ENABLED = get_bool_env('HOSTED_ZHIPUAI_ENABLED')
        self.HOSTED_MODERATION_ENABLED = get_bool_env('HOSTED_MODERATION_ENABLED')
        self.HOSTED_MODERATION_PROVIDERS = get_env('HOSTED_MODERATION_PROVIDERS')

        # fetch app templates mode, remote, builtin, db(only for dify SaaS), default: remote
        self.HOSTED_FETCH_APP_TEMPLATES_MODE = get_env('HOSTED_FETCH_APP_TEMPLATES_MODE')
        self.HOSTED_FETCH_APP_TEMPLATES_REMOTE_DOMAIN = get_env('HOSTED_FETCH_APP_TEMPLATES_REMOTE_DOMAIN')

        self.ETL_TYPE = get_env('ETL_TYPE')
        self.UNSTRUCTURED_API_URL = get_env('UNSTRUCTURED_API_URL')
        self.BILLING_ENABLED = get_bool_env('BILLING_ENABLED')
        self.CAN_REPLACE_LOGO = get_bool_env('CAN_REPLACE_LOGO')
        self.BATCH_UPLOAD_LIMIT = get_env('BATCH_UPLOAD_LIMIT')

        self.CODE_EXECUTION_ENDPOINT = get_env('CODE_EXECUTION_ENDPOINT')
        self.CODE_EXECUTION_API_KEY = get_env('CODE_EXECUTION_API_KEY')

        self.API_COMPRESSION_ENABLED = get_bool_env('API_COMPRESSION_ENABLED')
        self.TOOL_ICON_CACHE_MAX_AGE = get_env('TOOL_ICON_CACHE_MAX_AGE')
        self.KEYWORD_DATA_SOURCE_TYPE = get_env('KEYWORD_DATA_SOURCE_TYPE')
<<<<<<< HEAD
        self.ENTERPRISE_ENABLED = get_bool_env('ENTERPRISE_ENABLED')


class CloudEditionConfig(Config):
    """
    云版本配置类，继承自Config类。用于设置和管理云版本相关的配置信息。
    """
    def __init__(self):
        """
        初始化CloudEditionConfig类的实例。
        """
        super().__init__()  # 调用父类的构造函数进行初始化

        self.EDITION = "CLOUD"  # 设置版本类型为“云”

        # 从环境变量中获取OAuth相关配置
        self.GITHUB_CLIENT_ID = get_env('GITHUB_CLIENT_ID')
        self.GITHUB_CLIENT_SECRET = get_env('GITHUB_CLIENT_SECRET')
        self.GOOGLE_CLIENT_ID = get_env('GOOGLE_CLIENT_ID')
        self.GOOGLE_CLIENT_SECRET = get_env('GOOGLE_CLIENT_SECRET')
        self.OAUTH_REDIRECT_PATH = get_env('OAUTH_REDIRECT_PATH')  # OAuth重定向路径
=======
        self.ENTERPRISE_ENABLED = get_bool_env('ENTERPRISE_ENABLED')
>>>>>>> 9ad489d1
<|MERGE_RESOLUTION|>--- conflicted
+++ resolved
@@ -271,15 +271,10 @@
         self.SMTP_USERNAME = get_env('SMTP_USERNAME')
         self.SMTP_PASSWORD = get_env('SMTP_PASSWORD')
         self.SMTP_USE_TLS = get_bool_env('SMTP_USE_TLS')
-<<<<<<< HEAD
-
-        # 初始化工作区配置
-=======
         
         # ------------------------
         # Workspace Configurations.
         # ------------------------
->>>>>>> 9ad489d1
         self.INVITE_EXPIRY_HOURS = int(get_env('INVITE_EXPIRY_HOURS'))
 
         # 初始化Sentry配置
@@ -302,9 +297,6 @@
         self.NOTION_INTERNAL_SECRET = get_env('NOTION_INTERNAL_SECRET')
         self.NOTION_INTEGRATION_TOKEN = get_env('NOTION_INTEGRATION_TOKEN')
 
-<<<<<<< HEAD
-        # 初始化平台配置
-=======
         # ------------------------
         # Platform Configurations.
         # ------------------------
@@ -314,7 +306,6 @@
         self.GOOGLE_CLIENT_SECRET = get_env('GOOGLE_CLIENT_SECRET')
         self.OAUTH_REDIRECT_PATH = get_env('OAUTH_REDIRECT_PATH')
 
->>>>>>> 9ad489d1
         self.HOSTED_OPENAI_API_KEY = get_env('HOSTED_OPENAI_API_KEY')
         self.HOSTED_OPENAI_API_BASE = get_env('HOSTED_OPENAI_API_BASE')
         self.HOSTED_OPENAI_API_ORGANIZATION = get_env('HOSTED_OPENAI_API_ORGANIZATION')
@@ -354,28 +345,4 @@
         self.API_COMPRESSION_ENABLED = get_bool_env('API_COMPRESSION_ENABLED')
         self.TOOL_ICON_CACHE_MAX_AGE = get_env('TOOL_ICON_CACHE_MAX_AGE')
         self.KEYWORD_DATA_SOURCE_TYPE = get_env('KEYWORD_DATA_SOURCE_TYPE')
-<<<<<<< HEAD
-        self.ENTERPRISE_ENABLED = get_bool_env('ENTERPRISE_ENABLED')
-
-
-class CloudEditionConfig(Config):
-    """
-    云版本配置类，继承自Config类。用于设置和管理云版本相关的配置信息。
-    """
-    def __init__(self):
-        """
-        初始化CloudEditionConfig类的实例。
-        """
-        super().__init__()  # 调用父类的构造函数进行初始化
-
-        self.EDITION = "CLOUD"  # 设置版本类型为“云”
-
-        # 从环境变量中获取OAuth相关配置
-        self.GITHUB_CLIENT_ID = get_env('GITHUB_CLIENT_ID')
-        self.GITHUB_CLIENT_SECRET = get_env('GITHUB_CLIENT_SECRET')
-        self.GOOGLE_CLIENT_ID = get_env('GOOGLE_CLIENT_ID')
-        self.GOOGLE_CLIENT_SECRET = get_env('GOOGLE_CLIENT_SECRET')
-        self.OAUTH_REDIRECT_PATH = get_env('OAUTH_REDIRECT_PATH')  # OAuth重定向路径
-=======
-        self.ENTERPRISE_ENABLED = get_bool_env('ENTERPRISE_ENABLED')
->>>>>>> 9ad489d1
+        self.ENTERPRISE_ENABLED = get_bool_env('ENTERPRISE_ENABLED')