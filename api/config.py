--- conflicted
+++ resolved
@@ -123,9 +123,8 @@
     """应用配置类，用于初始化应用程序的各种配置项。"""
 
     def __init__(self):
-<<<<<<< HEAD
         # 初始化通用配置
-        self.CURRENT_VERSION = "0.5.11"  # 应用当前版本
+        self.CURRENT_VERSION = "0.5.11-fix1"  # 应用当前版本
         self.COMMIT_SHA = get_env('COMMIT_SHA')  # 版本控制的提交哈希值
         self.EDITION = "SELF_HOSTED"  # 应用版本，此处为自托管版
         self.DEPLOY_ENV = get_env('DEPLOY_ENV')  # 部署环境
@@ -133,20 +132,6 @@
         self.LOG_LEVEL = get_env('LOG_LEVEL')  # 日志级别
 
         # 初始化_console_api的URL前缀
-=======
-        # ------------------------
-        # General Configurations.
-        # ------------------------
-        self.CURRENT_VERSION = "0.5.11-fix1"
-        self.COMMIT_SHA = get_env('COMMIT_SHA')
-        self.EDITION = "SELF_HOSTED"
-        self.DEPLOY_ENV = get_env('DEPLOY_ENV')
-        self.TESTING = False
-        self.LOG_LEVEL = get_env('LOG_LEVEL')
-
-        # The backend URL prefix of the console API.
-        # used to concatenate the login authorization callback or notion integration callback.
->>>>>>> 6672a03e
         self.CONSOLE_API_URL = get_env('CONSOLE_API_URL')
 
         # 初始化_console_web的URL前缀
