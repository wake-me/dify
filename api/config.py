--- conflicted
+++ resolved
@@ -172,9 +172,6 @@
         # 初始化文件预览或下载的URL前缀
         self.FILES_URL = get_env('FILES_URL') if get_env('FILES_URL') else self.CONSOLE_API_URL
 
-<<<<<<< HEAD
-        # 初始化应用的密钥，用于会话cookie的安全签名
-=======
         # File Access Time specifies a time interval in seconds for the file to be accessed.
         # The default value is 300 seconds.
         self.FILES_ACCESS_TIMEOUT = int(get_env('FILES_ACCESS_TIMEOUT'))
@@ -183,7 +180,6 @@
         # Make sure you are changing this key for your deployment with a strong key.
         # You can generate a strong key using `openssl rand -base64 42`.
         # Alternatively you can set it with `SECRET_KEY` environment variable.
->>>>>>> 1b2d8629
         self.SECRET_KEY = get_env('SECRET_KEY')
 
         # Enable or disable the inner API.
@@ -205,16 +201,11 @@
             key: get_env(key) for key in
             ['DB_USERNAME', 'DB_PASSWORD', 'DB_HOST', 'DB_PORT', 'DB_DATABASE', 'DB_CHARSET']
         }
-<<<<<<< HEAD
+        self.SQLALCHEMY_DATABASE_URI_SCHEME = get_env('SQLALCHEMY_DATABASE_URI_SCHEME')
+
         db_extras = f"?client_encoding={db_credentials['DB_CHARSET']}" if db_credentials['DB_CHARSET'] else ""
-        self.SQLALCHEMY_DATABASE_URI = f"postgresql://{db_credentials['DB_USERNAME']}:{db_credentials['DB_PASSWORD']}@{db_credentials['DB_HOST']}:{db_credentials['DB_PORT']}/{db_credentials['DB_DATABASE']}{db_extras}"
-=======
-        self.SQLALCHEMY_DATABASE_URI_SCHEME = get_env('SQLALCHEMY_DATABASE_URI_SCHEME')
-
-        db_extras = f"?client_encoding={db_credentials['DB_CHARSET']}" if db_credentials['DB_CHARSET'] else ""
 
         self.SQLALCHEMY_DATABASE_URI = f"{self.SQLALCHEMY_DATABASE_URI_SCHEME}://{db_credentials['DB_USERNAME']}:{db_credentials['DB_PASSWORD']}@{db_credentials['DB_HOST']}:{db_credentials['DB_PORT']}/{db_credentials['DB_DATABASE']}{db_extras}"
->>>>>>> 1b2d8629
         self.SQLALCHEMY_ENGINE_OPTIONS = {
             'pool_size': int(get_env('SQLALCHEMY_POOL_SIZE')),
             'max_overflow': int(get_env('SQLALCHEMY_MAX_OVERFLOW')),
@@ -337,14 +328,11 @@
         self.UPLOAD_FILE_SIZE_LIMIT = int(get_env('UPLOAD_FILE_SIZE_LIMIT'))
         self.UPLOAD_FILE_BATCH_LIMIT = int(get_env('UPLOAD_FILE_BATCH_LIMIT'))
         self.UPLOAD_IMAGE_FILE_SIZE_LIMIT = int(get_env('UPLOAD_IMAGE_FILE_SIZE_LIMIT'))
-<<<<<<< HEAD
-=======
 
         self.WORKFLOW_MAX_EXECUTION_STEPS = int(get_env('WORKFLOW_MAX_EXECUTION_STEPS'))
         self.WORKFLOW_MAX_EXECUTION_TIME = int(get_env('WORKFLOW_MAX_EXECUTION_TIME'))
 
         # Moderation in app Configurations.
->>>>>>> 1b2d8629
         self.OUTPUT_MODERATION_BUFFER_SIZE = int(get_env('OUTPUT_MODERATION_BUFFER_SIZE'))
 
         # 初始化Notion集成设置
