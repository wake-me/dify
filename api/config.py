import os

# 导入dotenv模块，用于加载环境变量
import dotenv

# 加载.env文件中的环境变量
dotenv.load_dotenv()

# 默认配置字典，包含数据库、Redis、OAuth、Console和文件存储等服务的配置项
DEFAULTS = {
<<<<<<< HEAD
    'DB_USERNAME': 'postgres',  # 数据库用户名，默认为postgres
    'DB_PASSWORD': '',  # 数据库密码，默认为空
    'DB_HOST': 'localhost',  # 数据库主机，默认为localhost
    'DB_PORT': '5432',  # 数据库端口，默认为5432
    'DB_DATABASE': 'dify',  # 数据库名，默认为dify
    'DB_CHARSET': '',  # 数据库字符集，默认为空
    'REDIS_HOST': 'localhost',  # Redis主机，默认为localhost
    'REDIS_PORT': '6379',  # Redis端口，默认为6379
    'REDIS_DB': '0',  # Redis数据库编号，默认为0
    'REDIS_USE_SSL': 'False',  # 是否使用SSL连接Redis，默认为False
    'OAUTH_REDIRECT_PATH': '/console/api/oauth/authorize',  # OAuth授权回调路径
    'OAUTH_REDIRECT_INDEX_PATH': '/',  # OAuth授权成功后的跳转首页路径
    'CONSOLE_WEB_URL': 'https://cloud.dify.ai',  # Console Web服务URL
    'CONSOLE_API_URL': 'https://cloud.dify.ai',  # Console API服务URL
    'SERVICE_API_URL': 'https://api.dify.ai',  # 服务API URL
    'APP_WEB_URL': 'https://udify.app',  # 应用Web URL
    'FILES_URL': '',  # 文件访问基础URL，默认为空
    'S3_ADDRESS_STYLE': 'auto',  # S3地址风格，默认为自动
    'STORAGE_TYPE': 'local',  # 存储类型，默认为本地存储
    'STORAGE_LOCAL_PATH': 'storage',  # 本地存储路径，默认为storage
    'CHECK_UPDATE_URL': 'https://updates.dify.ai',  # 检查更新的URL
    'DEPLOY_ENV': 'PRODUCTION',  # 部署环境，默认为生产环境
    'SQLALCHEMY_POOL_SIZE': 30,  # SQLAlchemy连接池大小
    'SQLALCHEMY_POOL_RECYCLE': 3600,  # SQLAlchemy连接池回收时间
    'SQLALCHEMY_ECHO': 'False',  # SQLAlchemy日志输出开关，默认关闭
    'SENTRY_TRACES_SAMPLE_RATE': 1.0,  # Sentry跟踪采样率
    'SENTRY_PROFILES_SAMPLE_RATE': 1.0,  # Sentry性能分析采样率
    'WEAVIATE_GRPC_ENABLED': 'True',  # 是否启用WEAVIATE的gRPC服务
    'WEAVIATE_BATCH_SIZE': 100,  # WEAVIATE批处理大小
    'QDRANT_CLIENT_TIMEOUT': 20,  # Qdrant客户端超时时间
    'CELERY_BACKEND': 'database',  # Celery任务后端
    'LOG_LEVEL': 'INFO',  # 日志级别，默认为INFO
    'HOSTED_OPENAI_QUOTA_LIMIT': 200,  # 托管的OpenAI配额限制
    'HOSTED_OPENAI_TRIAL_ENABLED': 'False',  # 是否启用OpenAI试用
    'HOSTED_OPENAI_TRIAL_MODELS': 'gpt-3.5-turbo,gpt-3.5-turbo-1106,gpt-3.5-turbo-instruct,gpt-3.5-turbo-16k,gpt-3.5-turbo-16k-0613,gpt-3.5-turbo-0613,gpt-3.5-turbo-0125,text-davinci-003', 
    'HOSTED_OPENAI_PAID_ENABLED': 'False',  # 是否启用OpenAI付费模型
    'HOSTED_OPENAI_PAID_MODELS': 'gpt-4,gpt-4-turbo-preview,gpt-4-1106-preview,gpt-4-0125-preview,gpt-3.5-turbo,gpt-3.5-turbo-16k,gpt-3.5-turbo-16k-0613,gpt-3.5-turbo-1106,gpt-3.5-turbo-0613,gpt-3.5-turbo-0125,gpt-3.5-turbo-instruct,text-davinci-003',    
    'HOSTED_AZURE_OPENAI_ENABLED': 'False',  # 是否启用Azure OpenAI服务
    'HOSTED_AZURE_OPENAI_QUOTA_LIMIT': 200,  # Azure OpenAI配额限制
    'HOSTED_ANTHROPIC_QUOTA_LIMIT': 600000,  # Hosted Anthropic配额限制
    'HOSTED_ANTHROPIC_TRIAL_ENABLED': 'False',  # 是否启用Anthropic试用
    'HOSTED_ANTHROPIC_PAID_ENABLED': 'False',  # 是否启用Anthropic付费
    'HOSTED_MODERATION_ENABLED': 'False',  # 是否启用托管的内容审核
    'HOSTED_MODERATION_PROVIDERS': '',  # 内容审核服务提供商列表
    'CLEAN_DAY_SETTING': 30,  # 数据清理周期（天）
    'UPLOAD_FILE_SIZE_LIMIT': 15,  # 文件上传大小限制（MB）
    'UPLOAD_FILE_BATCH_LIMIT': 5,  # 批量上传文件限制
    'UPLOAD_IMAGE_FILE_SIZE_LIMIT': 10,  # 图片文件上传大小限制（MB）
    'OUTPUT_MODERATION_BUFFER_SIZE': 300,  # 输出审核缓冲区大小
    'MULTIMODAL_SEND_IMAGE_FORMAT': 'base64',  # 多模态发送图片的格式
    'INVITE_EXPIRY_HOURS': 72,  # 邀请链接有效期（小时）
    'BILLING_ENABLED': 'False',  # 是否启用计费功能
    'CAN_REPLACE_LOGO': 'False',  # 是否允许替换Logo
    'ETL_TYPE': 'dify',  # ETL类型
    'KEYWORD_STORE': 'jieba',  # 关键词存储方式
    'BATCH_UPLOAD_LIMIT': 20,  # 批量上传限制
    'TOOL_ICON_CACHE_MAX_AGE': 3600,  # 工具图标缓存最大年龄（秒）
=======
    'DB_USERNAME': 'postgres',
    'DB_PASSWORD': '',
    'DB_HOST': 'localhost',
    'DB_PORT': '5432',
    'DB_DATABASE': 'dify',
    'DB_CHARSET': '',
    'REDIS_HOST': 'localhost',
    'REDIS_PORT': '6379',
    'REDIS_DB': '0',
    'REDIS_USE_SSL': 'False',
    'OAUTH_REDIRECT_PATH': '/console/api/oauth/authorize',
    'OAUTH_REDIRECT_INDEX_PATH': '/',
    'CONSOLE_WEB_URL': 'https://cloud.dify.ai',
    'CONSOLE_API_URL': 'https://cloud.dify.ai',
    'SERVICE_API_URL': 'https://api.dify.ai',
    'APP_WEB_URL': 'https://udify.app',
    'FILES_URL': '',
    'S3_ADDRESS_STYLE': 'auto',
    'STORAGE_TYPE': 'local',
    'STORAGE_LOCAL_PATH': 'storage',
    'CHECK_UPDATE_URL': 'https://updates.dify.ai',
    'DEPLOY_ENV': 'PRODUCTION',
    'SQLALCHEMY_POOL_SIZE': 30,
    'SQLALCHEMY_POOL_RECYCLE': 3600,
    'SQLALCHEMY_ECHO': 'False',
    'SENTRY_TRACES_SAMPLE_RATE': 1.0,
    'SENTRY_PROFILES_SAMPLE_RATE': 1.0,
    'WEAVIATE_GRPC_ENABLED': 'True',
    'WEAVIATE_BATCH_SIZE': 100,
    'QDRANT_CLIENT_TIMEOUT': 20,
    'CELERY_BACKEND': 'database',
    'LOG_LEVEL': 'INFO',
    'HOSTED_OPENAI_QUOTA_LIMIT': 200,
    'HOSTED_OPENAI_TRIAL_ENABLED': 'False',
    'HOSTED_OPENAI_TRIAL_MODELS': 'gpt-3.5-turbo,gpt-3.5-turbo-1106,gpt-3.5-turbo-instruct,gpt-3.5-turbo-16k,gpt-3.5-turbo-16k-0613,gpt-3.5-turbo-0613,gpt-3.5-turbo-0125,text-davinci-003',
    'HOSTED_OPENAI_PAID_ENABLED': 'False',
    'HOSTED_OPENAI_PAID_MODELS': 'gpt-4,gpt-4-turbo-preview,gpt-4-1106-preview,gpt-4-0125-preview,gpt-3.5-turbo,gpt-3.5-turbo-16k,gpt-3.5-turbo-16k-0613,gpt-3.5-turbo-1106,gpt-3.5-turbo-0613,gpt-3.5-turbo-0125,gpt-3.5-turbo-instruct,text-davinci-003',
    'HOSTED_AZURE_OPENAI_ENABLED': 'False',
    'HOSTED_AZURE_OPENAI_QUOTA_LIMIT': 200,
    'HOSTED_ANTHROPIC_QUOTA_LIMIT': 600000,
    'HOSTED_ANTHROPIC_TRIAL_ENABLED': 'False',
    'HOSTED_ANTHROPIC_PAID_ENABLED': 'False',
    'HOSTED_MODERATION_ENABLED': 'False',
    'HOSTED_MODERATION_PROVIDERS': '',
    'CLEAN_DAY_SETTING': 30,
    'UPLOAD_FILE_SIZE_LIMIT': 15,
    'UPLOAD_FILE_BATCH_LIMIT': 5,
    'UPLOAD_IMAGE_FILE_SIZE_LIMIT': 10,
    'OUTPUT_MODERATION_BUFFER_SIZE': 300,
    'MULTIMODAL_SEND_IMAGE_FORMAT': 'base64',
    'INVITE_EXPIRY_HOURS': 72,
    'BILLING_ENABLED': 'False',
    'CAN_REPLACE_LOGO': 'False',
    'ETL_TYPE': 'dify',
    'KEYWORD_STORE': 'jieba',
    'BATCH_UPLOAD_LIMIT': 20,
    'TOOL_ICON_CACHE_MAX_AGE': 3600,
    'KEYWORD_DATA_SOURCE_TYPE': 'database',
>>>>>>> a94d86da
}


def get_env(key):
    """
    获取环境变量的值。
    
    参数:
    key: 环境变量的键名。
    
    返回值:
    如果环境变量存在，则返回其值；如果不存在，并且在DEFAULTS中定义了该键，则返回DEFAULTS中对应的值；如果都不存在，返回None。
    """
    return os.environ.get(key, DEFAULTS.get(key))


def get_bool_env(key):
    """
    获取环境变量的布尔值表示。
    
    参数:
    key: 环境变量的键名。
    
    返回值:
    如果环境变量存在且值为"true"（不区分大小写），则返回True；如果不存在或值不为"true"，则返回False。
    """
    value = get_env(key)
    # 将环境变量的值转换为小写，并在值为"true"时返回True，否则返回False
    return value.lower() == 'true' if value is not None else False


def get_cors_allow_origins(env, default):
    """
    获取跨域资源共享(CORS)允许的来源列表。
    
    参数:
    env: 环境变量的键名，预期存储一个以逗号分隔的来源列表。
    default: 如果环境变量未设置，默认返回的来源列表。
    
    返回值:
    根据环境变量设置的来源列表，如果环境变量未设置，则返回default参数指定的来源列表。
    """
    cors_allow_origins = []
    # 如果环境变量设置，则解析其值为来源列表，否则使用默认来源列表
    if get_env(env):
        for origin in get_env(env).split(','):
            cors_allow_origins.append(origin)
    else:
        cors_allow_origins = [default]

    return cors_allow_origins


class Config:
    """应用配置类，用于初始化应用程序的各种配置项。"""

    def __init__(self):
        # 初始化通用配置
        self.CURRENT_VERSION = "0.5.11"  # 应用当前版本
        self.COMMIT_SHA = get_env('COMMIT_SHA')  # 版本控制的提交哈希值
        self.EDITION = "SELF_HOSTED"  # 应用版本，此处为自托管版
        self.DEPLOY_ENV = get_env('DEPLOY_ENV')  # 部署环境
        self.TESTING = False  # 是否为测试模式
        self.LOG_LEVEL = get_env('LOG_LEVEL')  # 日志级别

        # 初始化_console_api的URL前缀
        self.CONSOLE_API_URL = get_env('CONSOLE_API_URL')

        # 初始化_console_web的URL前缀
        self.CONSOLE_WEB_URL = get_env('CONSOLE_WEB_URL')

        # 初始化WebApp的URL前缀
        self.APP_WEB_URL = get_env('APP_WEB_URL')

        # 初始化服务API的URL前缀
        self.SERVICE_API_URL = get_env('SERVICE_API_URL')

        # 初始化文件预览或下载的URL前缀
        self.FILES_URL = get_env('FILES_URL') if get_env('FILES_URL') else self.CONSOLE_API_URL

        # 初始化应用的密钥，用于会话cookie的安全签名
        self.SECRET_KEY = get_env('SECRET_KEY')

        # 初始化CORS允许的来源
        self.CONSOLE_CORS_ALLOW_ORIGINS = get_cors_allow_origins(
            'CONSOLE_CORS_ALLOW_ORIGINS', self.CONSOLE_WEB_URL)
        self.WEB_API_CORS_ALLOW_ORIGINS = get_cors_allow_origins(
            'WEB_API_CORS_ALLOW_ORIGINS', '*')

        # 检查更新的URL
        self.CHECK_UPDATE_URL = get_env('CHECK_UPDATE_URL')

        # 初始化数据库配置
        db_credentials = {
            key: get_env(key) for key in
            ['DB_USERNAME', 'DB_PASSWORD', 'DB_HOST', 'DB_PORT', 'DB_DATABASE', 'DB_CHARSET']
        }
        db_extras = f"?client_encoding={db_credentials['DB_CHARSET']}" if db_credentials['DB_CHARSET'] else ""
        self.SQLALCHEMY_DATABASE_URI = f"postgresql://{db_credentials['DB_USERNAME']}:{db_credentials['DB_PASSWORD']}@{db_credentials['DB_HOST']}:{db_credentials['DB_PORT']}/{db_credentials['DB_DATABASE']}{db_extras}"
        self.SQLALCHEMY_ENGINE_OPTIONS = {
            'pool_size': int(get_env('SQLALCHEMY_POOL_SIZE')),
            'pool_recycle': int(get_env('SQLALCHEMY_POOL_RECYCLE'))
        }
        self.SQLALCHEMY_ECHO = get_bool_env('SQLALCHEMY_ECHO')

        # 初始化Redis配置
        self.REDIS_HOST = get_env('REDIS_HOST')
        self.REDIS_PORT = get_env('REDIS_PORT')
        self.REDIS_USERNAME = get_env('REDIS_USERNAME')
        self.REDIS_PASSWORD = get_env('REDIS_PASSWORD')
        self.REDIS_DB = get_env('REDIS_DB')
        self.REDIS_USE_SSL = get_bool_env('REDIS_USE_SSL')

        # 初始化Celery worker配置
        self.CELERY_BROKER_URL = get_env('CELERY_BROKER_URL')
        self.CELERY_BACKEND = get_env('CELERY_BACKEND')
        self.CELERY_RESULT_BACKEND = 'db+{}'.format(self.SQLALCHEMY_DATABASE_URI) \
            if self.CELERY_BACKEND == 'database' else self.CELERY_BROKER_URL
        self.BROKER_USE_SSL = self.CELERY_BROKER_URL.startswith('rediss://')

        # 初始化文件存储配置
        self.STORAGE_TYPE = get_env('STORAGE_TYPE')
        self.STORAGE_LOCAL_PATH = get_env('STORAGE_LOCAL_PATH')
        self.S3_ENDPOINT = get_env('S3_ENDPOINT')
        self.S3_BUCKET_NAME = get_env('S3_BUCKET_NAME')
        self.S3_ACCESS_KEY = get_env('S3_ACCESS_KEY')
        self.S3_SECRET_KEY = get_env('S3_SECRET_KEY')
        self.S3_REGION = get_env('S3_REGION')
        self.S3_ADDRESS_STYLE = get_env('S3_ADDRESS_STYLE')
        self.AZURE_BLOB_ACCOUNT_NAME = get_env('AZURE_BLOB_ACCOUNT_NAME')
        self.AZURE_BLOB_ACCOUNT_KEY = get_env('AZURE_BLOB_ACCOUNT_KEY')
        self.AZURE_BLOB_CONTAINER_NAME = get_env('AZURE_BLOB_CONTAINER_NAME')
        self.AZURE_BLOB_ACCOUNT_URL = get_env('AZURE_BLOB_ACCOUNT_URL')

        # 初始化向量存储配置
        self.VECTOR_STORE = get_env('VECTOR_STORE')
        self.KEYWORD_STORE = get_env('KEYWORD_STORE')
        self.QDRANT_URL = get_env('QDRANT_URL')
        self.QDRANT_API_KEY = get_env('QDRANT_API_KEY')
        self.QDRANT_CLIENT_TIMEOUT = get_env('QDRANT_CLIENT_TIMEOUT')
        self.MILVUS_HOST = get_env('MILVUS_HOST')
        self.MILVUS_PORT = get_env('MILVUS_PORT')
        self.MILVUS_USER = get_env('MILVUS_USER')
        self.MILVUS_PASSWORD = get_env('MILVUS_PASSWORD')
        self.MILVUS_SECURE = get_env('MILVUS_SECURE')
        self.WEAVIATE_ENDPOINT = get_env('WEAVIATE_ENDPOINT')
        self.WEAVIATE_API_KEY = get_env('WEAVIATE_API_KEY')
        self.WEAVIATE_GRPC_ENABLED = get_bool_env('WEAVIATE_GRPC_ENABLED')
        self.WEAVIATE_BATCH_SIZE = int(get_env('WEAVIATE_BATCH_SIZE'))

        # 初始化邮件配置
        self.MAIL_TYPE = get_env('MAIL_TYPE')
        self.MAIL_DEFAULT_SEND_FROM = get_env('MAIL_DEFAULT_SEND_FROM')
        self.RESEND_API_KEY = get_env('RESEND_API_KEY')
        self.RESEND_API_URL = get_env('RESEND_API_URL')
        self.SMTP_SERVER = get_env('SMTP_SERVER')
        self.SMTP_PORT = get_env('SMTP_PORT')
        self.SMTP_USERNAME = get_env('SMTP_USERNAME')
        self.SMTP_PASSWORD = get_env('SMTP_PASSWORD')
        self.SMTP_USE_TLS = get_bool_env('SMTP_USE_TLS')

        # 初始化工作区配置
        self.INVITE_EXPIRY_HOURS = int(get_env('INVITE_EXPIRY_HOURS'))

        # 初始化Sentry配置
        self.SENTRY_DSN = get_env('SENTRY_DSN')
        self.SENTRY_TRACES_SAMPLE_RATE = float(get_env('SENTRY_TRACES_SAMPLE_RATE'))
        self.SENTRY_PROFILES_SAMPLE_RATE = float(get_env('SENTRY_PROFILES_SAMPLE_RATE'))

        # 初始化业务配置
        self.MULTIMODAL_SEND_IMAGE_FORMAT = get_env('MULTIMODAL_SEND_IMAGE_FORMAT')
        self.CLEAN_DAY_SETTING = get_env('CLEAN_DAY_SETTING')
        self.UPLOAD_FILE_SIZE_LIMIT = int(get_env('UPLOAD_FILE_SIZE_LIMIT'))
        self.UPLOAD_FILE_BATCH_LIMIT = int(get_env('UPLOAD_FILE_BATCH_LIMIT'))
        self.UPLOAD_IMAGE_FILE_SIZE_LIMIT = int(get_env('UPLOAD_IMAGE_FILE_SIZE_LIMIT'))
        self.OUTPUT_MODERATION_BUFFER_SIZE = int(get_env('OUTPUT_MODERATION_BUFFER_SIZE'))

        # 初始化Notion集成设置
        self.NOTION_CLIENT_ID = get_env('NOTION_CLIENT_ID')
        self.NOTION_CLIENT_SECRET = get_env('NOTION_CLIENT_SECRET')
        self.NOTION_INTEGRATION_TYPE = get_env('NOTION_INTEGRATION_TYPE')
        self.NOTION_INTERNAL_SECRET = get_env('NOTION_INTERNAL_SECRET')
        self.NOTION_INTEGRATION_TOKEN = get_env('NOTION_INTEGRATION_TOKEN')

        # 初始化平台配置
        self.HOSTED_OPENAI_API_KEY = get_env('HOSTED_OPENAI_API_KEY')
        self.HOSTED_OPENAI_API_BASE = get_env('HOSTED_OPENAI_API_BASE')
        self.HOSTED_OPENAI_API_ORGANIZATION = get_env('HOSTED_OPENAI_API_ORGANIZATION')
        self.HOSTED_OPENAI_TRIAL_ENABLED = get_bool_env('HOSTED_OPENAI_TRIAL_ENABLED')
        self.HOSTED_OPENAI_TRIAL_MODELS = get_env('HOSTED_OPENAI_TRIAL_MODELS')
        self.HOSTED_OPENAI_QUOTA_LIMIT = int(get_env('HOSTED_OPENAI_QUOTA_LIMIT'))
        self.HOSTED_OPENAI_PAID_ENABLED = get_bool_env('HOSTED_OPENAI_PAID_ENABLED')
        self.HOSTED_OPENAI_PAID_MODELS = get_env('HOSTED_OPENAI_PAID_MODELS')
        self.HOSTED_AZURE_OPENAI_ENABLED = get_bool_env('HOSTED_AZURE_OPENAI_ENABLED')
        self.HOSTED_AZURE_OPENAI_API_KEY = get_env('HOSTED_AZURE_OPENAI_API_KEY')
        self.HOSTED_AZURE_OPENAI_API_BASE = get_env('HOSTED_AZURE_OPENAI_API_BASE')
        self.HOSTED_AZURE_OPENAI_QUOTA_LIMIT = int(get_env('HOSTED_AZURE_OPENAI_QUOTA_LIMIT'))
        self.HOSTED_ANTHROPIC_API_BASE = get_env('HOSTED_ANTHROPIC_API_BASE')
        self.HOSTED_ANTHROPIC_API_KEY = get_env('HOSTED_ANTHROPIC_API_KEY')
        self.HOSTED_ANTHROPIC_TRIAL_ENABLED = get_bool_env('HOSTED_ANTHROPIC_TRIAL_ENABLED')
        self.HOSTED_ANTHROPIC_QUOTA_LIMIT = int(get_env('HOSTED_ANTHROPIC_QUOTA_LIMIT'))
        self.HOSTED_ANTHROPIC_PAID_ENABLED = get_bool_env('HOSTED_ANTHROPIC_PAID_ENABLED')
        self.HOSTED_MINIMAX_ENABLED = get_bool_env('HOSTED_MINIMAX_ENABLED')
        self.HOSTED_SPARK_ENABLED = get_bool_env('HOSTED_SPARK_ENABLED')
        self.HOSTED_ZHIPUAI_ENABLED = get_bool_env('HOSTED_ZHIPUAI_ENABLED')
        self.HOSTED_MODERATION_ENABLED = get_bool_env('HOSTED_MODERATION_ENABLED')
        self.HOSTED_MODERATION_PROVIDERS = get_env('HOSTED_MODERATION_PROVIDERS')
        self.ETL_TYPE = get_env('ETL_TYPE')
        self.UNSTRUCTURED_API_URL = get_env('UNSTRUCTURED_API_URL')
        self.BILLING_ENABLED = get_bool_env('BILLING_ENABLED')
        self.CAN_REPLACE_LOGO = get_bool_env('CAN_REPLACE_LOGO')
        self.BATCH_UPLOAD_LIMIT = get_env('BATCH_UPLOAD_LIMIT')
        self.API_COMPRESSION_ENABLED = get_bool_env('API_COMPRESSION_ENABLED')
        self.TOOL_ICON_CACHE_MAX_AGE = get_env('TOOL_ICON_CACHE_MAX_AGE')

<<<<<<< HEAD
=======
        self.KEYWORD_DATA_SOURCE_TYPE = get_env('KEYWORD_DATA_SOURCE_TYPE')

>>>>>>> a94d86da
class CloudEditionConfig(Config):
    """
    云版本配置类，继承自Config类。用于设置和管理云版本相关的配置信息。
    """
    def __init__(self):
        """
        初始化CloudEditionConfig类的实例。
        """
        super().__init__()  # 调用父类的构造函数进行初始化

        self.EDITION = "CLOUD"  # 设置版本类型为“云”

        # 从环境变量中获取OAuth相关配置
        self.GITHUB_CLIENT_ID = get_env('GITHUB_CLIENT_ID')
        self.GITHUB_CLIENT_SECRET = get_env('GITHUB_CLIENT_SECRET')
        self.GOOGLE_CLIENT_ID = get_env('GOOGLE_CLIENT_ID')
        self.GOOGLE_CLIENT_SECRET = get_env('GOOGLE_CLIENT_SECRET')
        self.OAUTH_REDIRECT_PATH = get_env('OAUTH_REDIRECT_PATH')  # OAuth重定向路径<|MERGE_RESOLUTION|>--- conflicted
+++ resolved
@@ -8,7 +8,6 @@
 
 # 默认配置字典，包含数据库、Redis、OAuth、Console和文件存储等服务的配置项
 DEFAULTS = {
-<<<<<<< HEAD
     'DB_USERNAME': 'postgres',  # 数据库用户名，默认为postgres
     'DB_PASSWORD': '',  # 数据库密码，默认为空
     'DB_HOST': 'localhost',  # 数据库主机，默认为localhost
@@ -66,66 +65,7 @@
     'KEYWORD_STORE': 'jieba',  # 关键词存储方式
     'BATCH_UPLOAD_LIMIT': 20,  # 批量上传限制
     'TOOL_ICON_CACHE_MAX_AGE': 3600,  # 工具图标缓存最大年龄（秒）
-=======
-    'DB_USERNAME': 'postgres',
-    'DB_PASSWORD': '',
-    'DB_HOST': 'localhost',
-    'DB_PORT': '5432',
-    'DB_DATABASE': 'dify',
-    'DB_CHARSET': '',
-    'REDIS_HOST': 'localhost',
-    'REDIS_PORT': '6379',
-    'REDIS_DB': '0',
-    'REDIS_USE_SSL': 'False',
-    'OAUTH_REDIRECT_PATH': '/console/api/oauth/authorize',
-    'OAUTH_REDIRECT_INDEX_PATH': '/',
-    'CONSOLE_WEB_URL': 'https://cloud.dify.ai',
-    'CONSOLE_API_URL': 'https://cloud.dify.ai',
-    'SERVICE_API_URL': 'https://api.dify.ai',
-    'APP_WEB_URL': 'https://udify.app',
-    'FILES_URL': '',
-    'S3_ADDRESS_STYLE': 'auto',
-    'STORAGE_TYPE': 'local',
-    'STORAGE_LOCAL_PATH': 'storage',
-    'CHECK_UPDATE_URL': 'https://updates.dify.ai',
-    'DEPLOY_ENV': 'PRODUCTION',
-    'SQLALCHEMY_POOL_SIZE': 30,
-    'SQLALCHEMY_POOL_RECYCLE': 3600,
-    'SQLALCHEMY_ECHO': 'False',
-    'SENTRY_TRACES_SAMPLE_RATE': 1.0,
-    'SENTRY_PROFILES_SAMPLE_RATE': 1.0,
-    'WEAVIATE_GRPC_ENABLED': 'True',
-    'WEAVIATE_BATCH_SIZE': 100,
-    'QDRANT_CLIENT_TIMEOUT': 20,
-    'CELERY_BACKEND': 'database',
-    'LOG_LEVEL': 'INFO',
-    'HOSTED_OPENAI_QUOTA_LIMIT': 200,
-    'HOSTED_OPENAI_TRIAL_ENABLED': 'False',
-    'HOSTED_OPENAI_TRIAL_MODELS': 'gpt-3.5-turbo,gpt-3.5-turbo-1106,gpt-3.5-turbo-instruct,gpt-3.5-turbo-16k,gpt-3.5-turbo-16k-0613,gpt-3.5-turbo-0613,gpt-3.5-turbo-0125,text-davinci-003',
-    'HOSTED_OPENAI_PAID_ENABLED': 'False',
-    'HOSTED_OPENAI_PAID_MODELS': 'gpt-4,gpt-4-turbo-preview,gpt-4-1106-preview,gpt-4-0125-preview,gpt-3.5-turbo,gpt-3.5-turbo-16k,gpt-3.5-turbo-16k-0613,gpt-3.5-turbo-1106,gpt-3.5-turbo-0613,gpt-3.5-turbo-0125,gpt-3.5-turbo-instruct,text-davinci-003',
-    'HOSTED_AZURE_OPENAI_ENABLED': 'False',
-    'HOSTED_AZURE_OPENAI_QUOTA_LIMIT': 200,
-    'HOSTED_ANTHROPIC_QUOTA_LIMIT': 600000,
-    'HOSTED_ANTHROPIC_TRIAL_ENABLED': 'False',
-    'HOSTED_ANTHROPIC_PAID_ENABLED': 'False',
-    'HOSTED_MODERATION_ENABLED': 'False',
-    'HOSTED_MODERATION_PROVIDERS': '',
-    'CLEAN_DAY_SETTING': 30,
-    'UPLOAD_FILE_SIZE_LIMIT': 15,
-    'UPLOAD_FILE_BATCH_LIMIT': 5,
-    'UPLOAD_IMAGE_FILE_SIZE_LIMIT': 10,
-    'OUTPUT_MODERATION_BUFFER_SIZE': 300,
-    'MULTIMODAL_SEND_IMAGE_FORMAT': 'base64',
-    'INVITE_EXPIRY_HOURS': 72,
-    'BILLING_ENABLED': 'False',
-    'CAN_REPLACE_LOGO': 'False',
-    'ETL_TYPE': 'dify',
-    'KEYWORD_STORE': 'jieba',
-    'BATCH_UPLOAD_LIMIT': 20,
-    'TOOL_ICON_CACHE_MAX_AGE': 3600,
     'KEYWORD_DATA_SOURCE_TYPE': 'database',
->>>>>>> a94d86da
 }
 
 
@@ -340,12 +280,10 @@
         self.BATCH_UPLOAD_LIMIT = get_env('BATCH_UPLOAD_LIMIT')
         self.API_COMPRESSION_ENABLED = get_bool_env('API_COMPRESSION_ENABLED')
         self.TOOL_ICON_CACHE_MAX_AGE = get_env('TOOL_ICON_CACHE_MAX_AGE')
-
-<<<<<<< HEAD
-=======
         self.KEYWORD_DATA_SOURCE_TYPE = get_env('KEYWORD_DATA_SOURCE_TYPE')
 
->>>>>>> a94d86da
+        self.KEYWORD_DATA_SOURCE_TYPE = get_env('KEYWORD_DATA_SOURCE_TYPE')
+
 class CloudEditionConfig(Config):
     """
     云版本配置类，继承自Config类。用于设置和管理云版本相关的配置信息。
