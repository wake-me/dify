--- conflicted
+++ resolved
@@ -299,21 +299,11 @@
     """
     # 开始迁移向量数据库
     click.echo(click.style('Start migrate vector db.', fg='green'))
-<<<<<<< HEAD
-    create_count = 0  # 成功创建计数
-    skipped_count = 0  # 跳过计数
-    total_count = 0  # 总计数
-    config = current_app.config  # 应用配置
-    vector_type = config.get('VECTOR_STORE')  # 向量存储类型
-
-    page = 1  # 分页起始
-=======
     create_count = 0
     skipped_count = 0
     total_count = 0
     vector_type = dify_config.VECTOR_STORE
     page = 1
->>>>>>> 5b32f2e0
     while True:
         try:
             # 查询满足条件的数据集
