--- conflicted
+++ resolved
@@ -1,12 +1,7 @@
 # 导入必要的模块和库
 import os
-<<<<<<< HEAD
-from werkzeug.exceptions import Unauthorized
 
 # 如果不是在调试模式下，对一些库进行特殊配置，以提高性能
-=======
-
->>>>>>> c2acb2be
 if not os.environ.get("DEBUG") or os.environ.get("DEBUG").lower() != 'true':
     from gevent import monkey
 
@@ -14,15 +9,8 @@
     # 如果使用Milvus作为向量存储，进行额外的grpc配置
     import grpc.experimental.gevent
 
-<<<<<<< HEAD
-    # 配置langchain库，用于语言处理
-    import langchain
-    langchain.verbose = True
-=======
     grpc.experimental.gevent.init_gevent()
->>>>>>> c2acb2be
-
-# 导入广泛使用的模块
+
 import json
 import logging
 import threading
@@ -33,11 +21,7 @@
 from flask import Flask, Response, request
 from flask_cors import CORS
 
-<<<<<<< HEAD
-# 导入自定义的模块和类
-=======
 from werkzeug.exceptions import Unauthorized
->>>>>>> c2acb2be
 from commands import register_commands
 from config import CloudEditionConfig, Config
 from extensions import (
@@ -61,12 +45,8 @@
 # 注册事件处理器和模型
 from events import event_handlers
 from models import account, dataset, model, source, task, tool, tools, web
-<<<<<<< HEAD
-=======
 
 # DO NOT REMOVE ABOVE
-
->>>>>>> c2acb2be
 
 # 忽略特定的资源警告
 warnings.simplefilter("ignore", ResourceWarning)
@@ -83,10 +63,6 @@
 class DifyApp(Flask):
     pass
 
-<<<<<<< HEAD
-# 配置部分
-config_type = os.getenv('EDITION', default='SELF_HOSTED')  # 通过环境变量读取应用版本类型
-=======
 
 # -------------
 # Configuration
@@ -95,12 +71,6 @@
 
 config_type = os.getenv('EDITION', default='SELF_HOSTED')  # ce edition first
 
-
-# ----------------------------
-# Application Factory Function
-# ----------------------------
-
->>>>>>> c2acb2be
 
 # 应用工厂函数，用于创建和配置Flask应用实例
 def create_app(test_config=None) -> Flask:
@@ -227,10 +197,6 @@
 app = create_app()
 celery = app.extensions["celery"]
 
-<<<<<<< HEAD
-# 如果处于测试模式，输出提示信息
-=======
->>>>>>> c2acb2be
 if app.config['TESTING']:
     print("App is running in TESTING mode")
 
